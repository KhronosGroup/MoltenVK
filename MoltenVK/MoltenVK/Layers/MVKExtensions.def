--- conflicted
+++ resolved
@@ -70,10 +70,7 @@
 MVK_EXTENSION(KHR_maintenance1,                       KHR_MAINTENANCE1,                       DEVICE,   10.11,  8.0)
 MVK_EXTENSION(KHR_maintenance2,                       KHR_MAINTENANCE2,                       DEVICE,   10.11,  8.0)
 MVK_EXTENSION(KHR_maintenance3,                       KHR_MAINTENANCE3,                       DEVICE,   10.11,  8.0)
-<<<<<<< HEAD
-=======
 MVK_EXTENSION(KHR_map_memory2,                        KHR_MAP_MEMORY_2,                       DEVICE,   10.11,  8.0)
->>>>>>> 8aa8bfcf
 MVK_EXTENSION(KHR_multiview,                          KHR_MULTIVIEW,                          DEVICE,   10.11,  8.0)
 MVK_EXTENSION(KHR_portability_subset,                 KHR_PORTABILITY_SUBSET,                 DEVICE,   10.11,  8.0)
 MVK_EXTENSION(KHR_push_descriptor,                    KHR_PUSH_DESCRIPTOR,                    DEVICE,   10.11,  8.0)
@@ -100,10 +97,7 @@
 MVK_EXTENSION(EXT_debug_report,                       EXT_DEBUG_REPORT,                       INSTANCE, 10.11,  8.0)
 MVK_EXTENSION(EXT_debug_utils,                        EXT_DEBUG_UTILS,                        INSTANCE, 10.11,  8.0)
 MVK_EXTENSION(EXT_descriptor_indexing,                EXT_DESCRIPTOR_INDEXING,                DEVICE,   10.11,  8.0)
-<<<<<<< HEAD
-=======
 MVK_EXTENSION(EXT_external_memory_host,               EXT_EXTERNAL_MEMORY_HOST,               DEVICE,   10.11,  8.0)
->>>>>>> 8aa8bfcf
 MVK_EXTENSION(EXT_fragment_shader_interlock,          EXT_FRAGMENT_SHADER_INTERLOCK,          DEVICE,   10.13, 11.0)
 MVK_EXTENSION(EXT_hdr_metadata,                       EXT_HDR_METADATA,                       DEVICE,   10.15, MVK_NA)
 MVK_EXTENSION(EXT_host_query_reset,                   EXT_HOST_QUERY_RESET,                   DEVICE,   10.11,  8.0)
@@ -112,32 +106,22 @@
 MVK_EXTENSION(EXT_memory_budget,                      EXT_MEMORY_BUDGET,                      DEVICE,   10.13, 11.0)
 MVK_EXTENSION(EXT_metal_objects,                      EXT_METAL_OBJECTS,                      DEVICE,   10.11,  8.0)
 MVK_EXTENSION(EXT_metal_surface,                      EXT_METAL_SURFACE,                      INSTANCE, 10.11,  8.0)
-<<<<<<< HEAD
-=======
 MVK_EXTENSION(EXT_pipeline_creation_cache_control,    EXT_PIPELINE_CREATION_CACHE_CONTROL,    DEVICE,   10.11,  8.0)
->>>>>>> 8aa8bfcf
 MVK_EXTENSION(EXT_post_depth_coverage,                EXT_POST_DEPTH_COVERAGE,                DEVICE,   11.0,  11.0)
 MVK_EXTENSION(EXT_private_data,                       EXT_PRIVATE_DATA,                       DEVICE,   10.11,  8.0)
 MVK_EXTENSION(EXT_robustness2,                        EXT_ROBUSTNESS_2,                       DEVICE,   10.11,  8.0)
 MVK_EXTENSION(EXT_sample_locations,                   EXT_SAMPLE_LOCATIONS,                   DEVICE,   10.13, 11.0)
 MVK_EXTENSION(EXT_sampler_filter_minmax,              EXT_SAMPLER_FILTER_MINMAX,              DEVICE,   MVK_NA, MVK_NA)
 MVK_EXTENSION(EXT_scalar_block_layout,                EXT_SCALAR_BLOCK_LAYOUT,                DEVICE,   10.11,  8.0)
-<<<<<<< HEAD
-=======
 MVK_EXTENSION(EXT_shader_atomic_float,                EXT_SHADER_ATOMIC_FLOAT,                DEVICE,   13.0,  16.0)
->>>>>>> 8aa8bfcf
 MVK_EXTENSION(EXT_shader_demote_to_helper_invocation, EXT_SHADER_DEMOTE_TO_HELPER_INVOCATION, DEVICE,   11.0,  14.0)
 MVK_EXTENSION(EXT_separate_stencil_usage,             EXT_SEPARATE_STENCIL_USAGE,             DEVICE,   10.11,  8.0)
 MVK_EXTENSION(EXT_shader_stencil_export,              EXT_SHADER_STENCIL_EXPORT,              DEVICE,   10.14, 12.0)
 MVK_EXTENSION(EXT_shader_viewport_index_layer,        EXT_SHADER_VIEWPORT_INDEX_LAYER,        DEVICE,   10.11,  8.0)
 MVK_EXTENSION(EXT_subgroup_size_control,              EXT_SUBGROUP_SIZE_CONTROL,              DEVICE,   10.14, 13.0)
-<<<<<<< HEAD
-MVK_EXTENSION(EXT_swapchain_colorspace,               EXT_SWAPCHAIN_COLOR_SPACE,              INSTANCE, 10.11,  9.0)
-=======
 MVK_EXTENSION(EXT_surface_maintenance1,               EXT_SURFACE_MAINTENANCE_1,              INSTANCE, 10.11,  8.0)
 MVK_EXTENSION(EXT_swapchain_colorspace,               EXT_SWAPCHAIN_COLOR_SPACE,              INSTANCE, 10.11,  9.0)
 MVK_EXTENSION(EXT_swapchain_maintenance1,             EXT_SWAPCHAIN_MAINTENANCE_1,            DEVICE,   10.11,  8.0)
->>>>>>> 8aa8bfcf
 MVK_EXTENSION(EXT_texel_buffer_alignment,             EXT_TEXEL_BUFFER_ALIGNMENT,             DEVICE,   10.13, 11.0)
 MVK_EXTENSION(EXT_texture_compression_astc_hdr,       EXT_TEXTURE_COMPRESSION_ASTC_HDR,       DEVICE,   11.0,  13.0)
 MVK_EXTENSION(EXT_vertex_attribute_divisor,           EXT_VERTEX_ATTRIBUTE_DIVISOR,           DEVICE,   10.11,  8.0)
