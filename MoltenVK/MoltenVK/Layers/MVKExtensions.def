--- conflicted
+++ resolved
@@ -48,10 +48,7 @@
 MVK_EXTENSION(KHR_copy_commands2,                     KHR_COPY_COMMANDS_2,                    DEVICE,   10.11,  8.0)
 MVK_EXTENSION(KHR_create_renderpass2,                 KHR_CREATE_RENDERPASS_2,                DEVICE,   10.11,  8.0)
 MVK_EXTENSION(KHR_dedicated_allocation,               KHR_DEDICATED_ALLOCATION,               DEVICE,   10.11,  8.0)
-<<<<<<< HEAD
-=======
 MVK_EXTENSION(KHR_deferred_host_operations,           KHR_DEFERRED_HOST_OPERATIONS,           DEVICE,   10.11,  8.0)
->>>>>>> dff64e95
 MVK_EXTENSION(KHR_depth_stencil_resolve,              KHR_DEPTH_STENCIL_RESOLVE,              DEVICE,   10.11,  8.0)
 MVK_EXTENSION(KHR_descriptor_update_template,         KHR_DESCRIPTOR_UPDATE_TEMPLATE,         DEVICE,   10.11,  8.0)
 MVK_EXTENSION(KHR_device_group,                       KHR_DEVICE_GROUP,                       DEVICE,   10.11,  8.0)
@@ -71,10 +68,7 @@
 MVK_EXTENSION(KHR_get_surface_capabilities2,          KHR_GET_SURFACE_CAPABILITIES_2,         INSTANCE, 10.11,  8.0)
 MVK_EXTENSION(KHR_imageless_framebuffer,              KHR_IMAGELESS_FRAMEBUFFER,              DEVICE,   10.11,  8.0)
 MVK_EXTENSION(KHR_image_format_list,                  KHR_IMAGE_FORMAT_LIST,                  DEVICE,   10.11,  8.0)
-<<<<<<< HEAD
-=======
 MVK_EXTENSION(KHR_incremental_present,                KHR_INCREMENTAL_PRESENT,                DEVICE,   10.11,  8.0)
->>>>>>> dff64e95
 MVK_EXTENSION(KHR_maintenance1,                       KHR_MAINTENANCE1,                       DEVICE,   10.11,  8.0)
 MVK_EXTENSION(KHR_maintenance2,                       KHR_MAINTENANCE2,                       DEVICE,   10.11,  8.0)
 MVK_EXTENSION(KHR_maintenance3,                       KHR_MAINTENANCE3,                       DEVICE,   10.11,  8.0)
@@ -90,10 +84,7 @@
 MVK_EXTENSION(KHR_shader_draw_parameters,             KHR_SHADER_DRAW_PARAMETERS,             DEVICE,   10.11,  8.0)
 MVK_EXTENSION(KHR_shader_float_controls,              KHR_SHADER_FLOAT_CONTROLS,              DEVICE,   10.11,  8.0)
 MVK_EXTENSION(KHR_shader_float16_int8,                KHR_SHADER_FLOAT16_INT8,                DEVICE,   10.11,  8.0)
-<<<<<<< HEAD
-=======
 MVK_EXTENSION(KHR_shader_non_semantic_info,           KHR_SHADER_NON_SEMANTIC_INFO,           DEVICE,   10.11,  8.0)
->>>>>>> dff64e95
 MVK_EXTENSION(KHR_shader_subgroup_extended_types,     KHR_SHADER_SUBGROUP_EXTENDED_TYPES,     DEVICE,   10.14, 13.0)
 MVK_EXTENSION(KHR_spirv_1_4,                          KHR_SPIRV_1_4,                          DEVICE,   10.11,  8.0)
 MVK_EXTENSION(KHR_storage_buffer_storage_class,       KHR_STORAGE_BUFFER_STORAGE_CLASS,       DEVICE,   10.11,  8.0)
@@ -104,13 +95,9 @@
 MVK_EXTENSION(KHR_uniform_buffer_standard_layout,     KHR_UNIFORM_BUFFER_STANDARD_LAYOUT,     DEVICE,   10.11,  8.0)
 MVK_EXTENSION(KHR_variable_pointers,                  KHR_VARIABLE_POINTERS,                  DEVICE,   10.11,  8.0)
 MVK_EXTENSION(KHR_vulkan_memory_model,                KHR_VULKAN_MEMORY_MODEL,                DEVICE,   MVK_NA, MVK_NA)
-<<<<<<< HEAD
-MVK_EXTENSION(EXT_buffer_device_address,              EXT_BUFFER_DEVICE_ADDRESS,              DEVICE,   13.0,  16.0)
-=======
 MVK_EXTENSION(EXT_4444_formats,                       EXT_4444_FORMATS,                       DEVICE,   11.0,  13.0)
 MVK_EXTENSION(EXT_buffer_device_address,              EXT_BUFFER_DEVICE_ADDRESS,              DEVICE,   13.0,  16.0)
 MVK_EXTENSION(EXT_calibrated_timestamps,              EXT_CALIBRATED_TIMESTAMPS,              DEVICE,   10.15, 14.0)
->>>>>>> dff64e95
 MVK_EXTENSION(EXT_debug_marker,                       EXT_DEBUG_MARKER,                       DEVICE,   10.11,  8.0)
 MVK_EXTENSION(EXT_debug_report,                       EXT_DEBUG_REPORT,                       INSTANCE, 10.11,  8.0)
 MVK_EXTENSION(EXT_debug_utils,                        EXT_DEBUG_UTILS,                        INSTANCE, 10.11,  8.0)
@@ -125,29 +112,19 @@
 MVK_EXTENSION(EXT_metal_objects,                      EXT_METAL_OBJECTS,                      DEVICE,   10.11,  8.0)
 MVK_EXTENSION(EXT_metal_surface,                      EXT_METAL_SURFACE,                      INSTANCE, 10.11,  8.0)
 MVK_EXTENSION(EXT_pipeline_creation_cache_control,    EXT_PIPELINE_CREATION_CACHE_CONTROL,    DEVICE,   10.11,  8.0)
-<<<<<<< HEAD
-=======
 MVK_EXTENSION(EXT_pipeline_creation_feedback,         EXT_PIPELINE_CREATION_FEEDBACK,         DEVICE,   10.11,  8.0)
->>>>>>> dff64e95
 MVK_EXTENSION(EXT_post_depth_coverage,                EXT_POST_DEPTH_COVERAGE,                DEVICE,   11.0,  11.0)
 MVK_EXTENSION(EXT_private_data,                       EXT_PRIVATE_DATA,                       DEVICE,   10.11,  8.0)
 MVK_EXTENSION(EXT_robustness2,                        EXT_ROBUSTNESS_2,                       DEVICE,   10.11,  8.0)
 MVK_EXTENSION(EXT_sample_locations,                   EXT_SAMPLE_LOCATIONS,                   DEVICE,   10.13, 11.0)
 MVK_EXTENSION(EXT_sampler_filter_minmax,              EXT_SAMPLER_FILTER_MINMAX,              DEVICE,   MVK_NA, MVK_NA)
 MVK_EXTENSION(EXT_scalar_block_layout,                EXT_SCALAR_BLOCK_LAYOUT,                DEVICE,   10.11,  8.0)
-<<<<<<< HEAD
-MVK_EXTENSION(EXT_shader_atomic_float,                EXT_SHADER_ATOMIC_FLOAT,                DEVICE,   13.0,  16.0)
-MVK_EXTENSION(EXT_shader_demote_to_helper_invocation, EXT_SHADER_DEMOTE_TO_HELPER_INVOCATION, DEVICE,   11.0,  14.0)
-MVK_EXTENSION(EXT_separate_stencil_usage,             EXT_SEPARATE_STENCIL_USAGE,             DEVICE,   10.11,  8.0)
-MVK_EXTENSION(EXT_shader_stencil_export,              EXT_SHADER_STENCIL_EXPORT,              DEVICE,   10.14, 12.0)
-=======
 MVK_EXTENSION(EXT_separate_stencil_usage,             EXT_SEPARATE_STENCIL_USAGE,             DEVICE,   10.11,  8.0)
 MVK_EXTENSION(EXT_shader_atomic_float,                EXT_SHADER_ATOMIC_FLOAT,                DEVICE,   13.0,  16.0)
 MVK_EXTENSION(EXT_shader_demote_to_helper_invocation, EXT_SHADER_DEMOTE_TO_HELPER_INVOCATION, DEVICE,   11.0,  14.0)
 MVK_EXTENSION(EXT_shader_stencil_export,              EXT_SHADER_STENCIL_EXPORT,              DEVICE,   10.14, 12.0)
 MVK_EXTENSION(EXT_shader_subgroup_ballot,             EXT_SHADER_SUBGROUP_BALLOT,             DEVICE,   10.14, 13.0)
 MVK_EXTENSION(EXT_shader_subgroup_vote,               EXT_SHADER_SUBGROUP_VOTE,               DEVICE,   10.14, 13.0)
->>>>>>> dff64e95
 MVK_EXTENSION(EXT_shader_viewport_index_layer,        EXT_SHADER_VIEWPORT_INDEX_LAYER,        DEVICE,   10.11,  8.0)
 MVK_EXTENSION(EXT_subgroup_size_control,              EXT_SUBGROUP_SIZE_CONTROL,              DEVICE,   10.14, 13.0)
 MVK_EXTENSION(EXT_surface_maintenance1,               EXT_SURFACE_MAINTENANCE_1,              INSTANCE, 10.11,  8.0)
