/*
 * mvk_private_api.h
 *
 * Copyright (c) 2015-2023 The Brenwill Workshop Ltd. (http://www.brenwill.com)
 *
 * Licensed under the Apache License, Version 2.0 (the "License");
 * you may not use this file except in compliance with the License.
 * You may obtain a copy of the License at
 * 
 *     http://www.apache.org/licenses/LICENSE-2.0
 * 
 * Unless required by applicable law or agreed to in writing, software
 * distributed under the License is distributed on an "AS IS" BASIS,
 * WITHOUT WARRANTIES OR CONDITIONS OF ANY KIND, either express or implied.
 * See the License for the specific language governing permissions and
 * limitations under the License.
 */

#ifndef __mvk_private_api_h_
#define __mvk_private_api_h_ 1

#ifdef __cplusplus
extern "C" {
#endif	//  __cplusplus

#include <vulkan/vulkan.h>

#ifdef __OBJC__
#import <Metal/Metal.h>
#else
typedef unsigned long MTLLanguageVersion;
typedef unsigned long MTLArgumentBuffersTier;
#endif


/**
 * This header contains functions to query MoltenVK about
 * available Metal features, and runtime performance information.
 *
 * NOTE: THE FUNCTIONS BELOW SHOULD BE USED WITH CARE. THESE FUNCTIONS ARE
 * NOT PART OF VULKAN, AND ARE NOT SUPPORTED BY THE VULKAN LOADER AND LAYERS.
 * THE VULKAN OBJECTS PASSED IN THESE FUNCTIONS MUST HAVE BEEN RETRIEVED
 * DIRECTLY FROM MOLTENVK, WITHOUT LINKING THROUGH THE VULKAN LOADER AND LAYERS.
 */


#define MVK_PRIVATE_API_VERSION   38


/** Identifies the type of rounding Metal uses for float to integer conversions in particular calculatons. */
typedef enum MVKFloatRounding {
	MVK_FLOAT_ROUNDING_NEAREST     = 0,	 /**< Metal rounds to nearest. */
	MVK_FLOAT_ROUNDING_UP          = 1,	 /**< Metal rounds towards positive infinity. */
	MVK_FLOAT_ROUNDING_DOWN        = 2,	 /**< Metal rounds towards negative infinity. */
	MVK_FLOAT_ROUNDING_UP_MAX_ENUM = 0x7FFFFFFF
} MVKFloatRounding;

/** Identifies the pipeline points where GPU counter sampling can occur. Maps to MTLCounterSamplingPoint. */
typedef enum MVKCounterSamplingBits {
	MVK_COUNTER_SAMPLING_AT_DRAW           = 0x00000001,
	MVK_COUNTER_SAMPLING_AT_DISPATCH       = 0x00000002,
	MVK_COUNTER_SAMPLING_AT_BLIT           = 0x00000004,
	MVK_COUNTER_SAMPLING_AT_PIPELINE_STAGE = 0x00000008,
	MVK_COUNTER_SAMPLING_MAX_ENUM          = 0X7FFFFFFF
} MVKCounterSamplingBits;
typedef VkFlags MVKCounterSamplingFlags;

/**
 * Features provided by the current implementation of Metal on the current device. You can
 * retrieve a copy of this structure using the vkGetPhysicalDeviceMetalFeaturesMVK() function.
 *
 * This structure may be extended as new features are added to MoltenVK. If you are linking to
 * an implementation of MoltenVK that was compiled from a different MVK_PRIVATE_API_VERSION
 * than your app was, the size of this structure in your app may be larger or smaller than the
 * struct in MoltenVK. See the description of the vkGetPhysicalDeviceMetalFeaturesMVK() function
 * for information about how to handle this.
 *
 * TO SUPPORT DYNAMIC LINKING TO THIS STRUCTURE AS DESCRIBED ABOVE, THIS STRUCTURE SHOULD NOT
 * BE CHANGED EXCEPT TO ADD ADDITIONAL MEMBERS ON THE END. EXISTING MEMBERS, AND THEIR ORDER,
 * SHOULD NOT BE CHANGED.
 */
typedef struct {
    uint32_t mslVersion;                        	/**< The version of the Metal Shading Language available on this device. The format of the integer is MMmmpp, with two decimal digts each for Major, minor, and patch version values (eg. MSL 1.2 would appear as 010200). */
	VkBool32 indirectDrawing;                   	/**< If true, draw calls support parameters held in a GPU buffer. */
	VkBool32 baseVertexInstanceDrawing;         	/**< If true, draw calls support specifiying the base vertex and instance. */
    uint32_t dynamicMTLBufferSize;              	/**< If greater than zero, dynamic MTLBuffers for setting vertex, fragment, and compute bytes are supported, and their content must be below this value. */
    VkBool32 shaderSpecialization;              	/**< If true, shader specialization (aka Metal function constants) is supported. */
    VkBool32 ioSurfaces;                        	/**< If true, VkImages can be underlaid by IOSurfaces via the vkUseIOSurfaceMVK() function, to support inter-process image transfers. */
    VkBool32 texelBuffers;                      	/**< If true, texel buffers are supported, allowing the contents of a buffer to be interpreted as an image via a VkBufferView. */
	VkBool32 layeredRendering;                  	/**< If true, layered rendering to multiple cube or texture array layers is supported. */
	VkBool32 presentModeImmediate;              	/**< If true, immediate surface present mode (VK_PRESENT_MODE_IMMEDIATE_KHR), allowing a swapchain image to be presented immediately, without waiting for the vertical sync period of the display, is supported. */
	VkBool32 stencilViews;                      	/**< If true, stencil aspect views are supported through the MTLPixelFormatX24_Stencil8 and MTLPixelFormatX32_Stencil8 formats. */
	VkBool32 multisampleArrayTextures;          	/**< If true, MTLTextureType2DMultisampleArray is supported. */
	VkBool32 samplerClampToBorder;              	/**< If true, the border color set when creating a sampler will be respected. */
	uint32_t maxTextureDimension; 	     	  		/**< The maximum size of each texture dimension (width, height, or depth). */
	uint32_t maxPerStageBufferCount;            	/**< The total number of per-stage Metal buffers available for shader uniform content and attributes. */
    uint32_t maxPerStageTextureCount;           	/**< The total number of per-stage Metal textures available for shader uniform content. */
    uint32_t maxPerStageSamplerCount;           	/**< The total number of per-stage Metal samplers available for shader uniform content. */
    VkDeviceSize maxMTLBufferSize;              	/**< The max size of a MTLBuffer (in bytes). */
    VkDeviceSize mtlBufferAlignment;            	/**< The alignment used when allocating memory for MTLBuffers. Must be PoT. */
    VkDeviceSize maxQueryBufferSize;            	/**< The maximum size of an occlusion query buffer (in bytes). */
	VkDeviceSize mtlCopyBufferAlignment;        	/**< The alignment required during buffer copy operations (in bytes). */
    VkSampleCountFlags supportedSampleCounts;   	/**< A bitmask identifying the sample counts supported by the device. */
	uint32_t minSwapchainImageCount;	 	  		/**< The minimum number of swapchain images that can be supported by a surface. */
	uint32_t maxSwapchainImageCount;	 	  		/**< The maximum number of swapchain images that can be supported by a surface. */
	VkBool32 combinedStoreResolveAction;			/**< If true, the device supports VK_ATTACHMENT_STORE_OP_STORE with a simultaneous resolve attachment. */
	VkBool32 arrayOfTextures;			 	  		/**< If true, arrays of textures is supported. */
	VkBool32 arrayOfSamplers;			 	  		/**< If true, arrays of texture samplers is supported. */
	MTLLanguageVersion mslVersionEnum;				/**< The version of the Metal Shading Language available on this device, as a Metal enumeration. */
	VkBool32 depthSampleCompare;					/**< If true, depth texture samplers support the comparison of the pixel value against a reference value. */
	VkBool32 events;								/**< If true, Metal synchronization events (MTLEvent) are supported. */
	VkBool32 memoryBarriers;						/**< If true, full memory barriers within Metal render passes are supported. */
	VkBool32 multisampleLayeredRendering;       	/**< If true, layered rendering to multiple multi-sampled cube or texture array layers is supported. */
	VkBool32 stencilFeedback;						/**< If true, fragment shaders that write to [[stencil]] outputs are supported. */
	VkBool32 textureBuffers;						/**< If true, textures of type MTLTextureTypeBuffer are supported. */
	VkBool32 postDepthCoverage;						/**< If true, coverage masks in fragment shaders post-depth-test are supported. */
	VkBool32 fences;								/**< If true, Metal synchronization fences (MTLFence) are supported. */
	VkBool32 rasterOrderGroups;						/**< If true, Raster order groups in fragment shaders are supported. */
	VkBool32 native3DCompressedTextures;			/**< If true, 3D compressed images are supported natively, without manual decompression. */
	VkBool32 nativeTextureSwizzle;					/**< If true, component swizzle is supported natively, without manual swizzling in shaders. */
	VkBool32 placementHeaps;						/**< If true, MTLHeap objects support placement of resources. */
	VkDeviceSize pushConstantSizeAlignment;			/**< The alignment used internally when allocating memory for push constants. Must be PoT. */
	uint32_t maxTextureLayers;						/**< The maximum number of layers in an array texture. */
    uint32_t maxSubgroupSize;			        	/**< The maximum number of threads in a SIMD-group. */
	VkDeviceSize vertexStrideAlignment;         	/**< The alignment used for the stride of vertex attribute bindings. */
	VkBool32 indirectTessellationDrawing;			/**< If true, tessellation draw calls support parameters held in a GPU buffer. */
	VkBool32 nonUniformThreadgroups;				/**< If true, the device supports arbitrary-sized grids in compute workloads. */
	VkBool32 renderWithoutAttachments;          	/**< If true, we don't have to create a dummy attachment for a render pass if there isn't one. */
	VkBool32 deferredStoreActions;					/**< If true, render pass store actions can be specified after the render encoder is created. */
	VkBool32 sharedLinearTextures;					/**< If true, linear textures and texture buffers can be created from buffers in Shared storage. */
	VkBool32 depthResolve;							/**< If true, resolving depth textures with filters other than Sample0 is supported. */
	VkBool32 stencilResolve;						/**< If true, resolving stencil textures with filters other than Sample0 is supported. */
	uint32_t maxPerStageDynamicMTLBufferCount;		/**< The maximum number of inline buffers that can be set on a command buffer. */
	uint32_t maxPerStageStorageTextureCount;    	/**< The total number of per-stage Metal textures with read-write access available for writing to from a shader. */
	VkBool32 astcHDRTextures;						/**< If true, ASTC HDR pixel formats are supported. */
	VkBool32 renderLinearTextures;					/**< If true, linear textures are renderable. */
	VkBool32 pullModelInterpolation;				/**< If true, explicit interpolation functions are supported. */
	VkBool32 samplerMirrorClampToEdge;				/**< If true, the mirrored clamp to edge address mode is supported in samplers. */
	VkBool32 quadPermute;							/**< If true, quadgroup permutation functions (vote, ballot, shuffle) are supported in shaders. */
	VkBool32 simdPermute;							/**< If true, SIMD-group permutation functions (vote, ballot, shuffle) are supported in shaders. */
	VkBool32 simdReduction;							/**< If true, SIMD-group reduction functions (arithmetic) are supported in shaders. */
    uint32_t minSubgroupSize;			        	/**< The minimum number of threads in a SIMD-group. */
    VkBool32 textureBarriers;                   	/**< If true, texture barriers are supported within Metal render passes. */
    VkBool32 tileBasedDeferredRendering;        	/**< If true, this device uses tile-based deferred rendering. */
	VkBool32 argumentBuffers;						/**< If true, Metal argument buffers are supported. */
	VkBool32 descriptorSetArgumentBuffers;			/**< If true, a Metal argument buffer can be assigned to a descriptor set, and used on any pipeline and pipeline stage. If false, a different Metal argument buffer must be used for each pipeline-stage/descriptor-set combination. */
	MVKFloatRounding clearColorFloatRounding;		/**< Identifies the type of rounding Metal uses for MTLClearColor float to integer conversions. */
	MVKCounterSamplingFlags counterSamplingPoints;	/**< Identifies the points where pipeline GPU counter sampling may occur. */
	VkBool32 programmableSamplePositions;			/**< If true, programmable MSAA sample positions are supported. */
	VkBool32 shaderBarycentricCoordinates;			/**< If true, fragment shader barycentric coordinates are supported. */
	MTLArgumentBuffersTier argumentBuffersTier;		/**< The argument buffer tier available on this device, as a Metal enumeration. */
	VkBool32 needsSampleDrefLodArrayWorkaround;		/**< If true, sampling from arrayed depth images with explicit LoD is broken and needs a workaround. */
	VkDeviceSize hostMemoryPageSize;				/**< The size of a page of host memory on this platform. */
<<<<<<< HEAD
    uint32_t maxTransformFeedbackBuffers;           /**< The maximum transform feedback Buffers to support */
=======
	VkBool32 dynamicVertexStride;					/**< If true, VK_DYNAMIC_STATE_VERTEX_INPUT_BINDING_STRIDE is supported. */
>>>>>>> a7dc8daf
} MVKPhysicalDeviceMetalFeatures;

/**
 * MoltenVK performance of a particular type of activity.
 * Durations are recorded in milliseconds. Memory sizes are recorded in kilobytes.
 */
typedef struct {
    uint32_t count;       /**< The number of activities of this type. */
	double latest;        /**< The latest (most recent) value of the activity. */
    double average;       /**< The average value of the activity. */
    double minimum;       /**< The minimum value of the activity. */
    double maximum;       /**< The maximum value of the activity. */
} MVKPerformanceTracker;

/** MoltenVK performance of shader compilation activities. */
typedef struct {
	MVKPerformanceTracker hashShaderCode;				/** Create a hash from the incoming shader code, in milliseconds. */
    MVKPerformanceTracker spirvToMSL;					/** Convert SPIR-V to MSL source code, in milliseconds. */
    MVKPerformanceTracker mslCompile;					/** Compile MSL source code into a MTLLibrary, in milliseconds. */
    MVKPerformanceTracker mslLoad;						/** Load pre-compiled MSL code into a MTLLibrary, in milliseconds. */
	MVKPerformanceTracker mslCompress;					/** Compress MSL source code after compiling a MTLLibrary, to hold it in a pipeline cache, in milliseconds. */
	MVKPerformanceTracker mslDecompress;				/** Decompress MSL source code to write the MSL when serializing a pipeline cache, in milliseconds. */
	MVKPerformanceTracker shaderLibraryFromCache;		/** Retrieve a shader library from the cache, lazily creating it if needed, in milliseconds. */
    MVKPerformanceTracker functionRetrieval;			/** Retrieve a MTLFunction from a MTLLibrary, in milliseconds. */
    MVKPerformanceTracker functionSpecialization;		/** Specialize a retrieved MTLFunction, in milliseconds. */
    MVKPerformanceTracker pipelineCompile;				/** Compile MTLFunctions into a pipeline, in milliseconds. */
	MVKPerformanceTracker glslToSPRIV;					/** Convert GLSL to SPIR-V code, in milliseconds. */
} MVKShaderCompilationPerformance;

/** MoltenVK performance of pipeline cache activities. */
typedef struct {
	MVKPerformanceTracker sizePipelineCache;			/** Calculate the size of cache data required to write MSL to pipeline cache data stream, in milliseconds. */
	MVKPerformanceTracker writePipelineCache;			/** Write MSL to pipeline cache data stream, in milliseconds. */
	MVKPerformanceTracker readPipelineCache;			/** Read MSL from pipeline cache data stream, in milliseconds. */
} MVKPipelineCachePerformance;

/** MoltenVK performance of queue activities. */
typedef struct {
	MVKPerformanceTracker retrieveMTLCommandBuffer;     /** Retrieve a MTLCommandBuffer from a MTLQueue, in milliseconds. */
	MVKPerformanceTracker commandBufferEncoding;        /** Encode a single VkCommandBuffer to a MTLCommandBuffer (excludes MTLCommandBuffer encoding from configured immediate prefilling), in milliseconds. */
	MVKPerformanceTracker submitCommandBuffers;         /** Submit and encode all VkCommandBuffers in a vkQueueSubmit() operation to MTLCommandBuffers (including both prefilled and deferred encoding), in milliseconds. */
	MVKPerformanceTracker mtlCommandBufferExecution;    /** Execute a MTLCommandBuffer on the GPU, from commit to completion callback, in milliseconds. */
	MVKPerformanceTracker retrieveCAMetalDrawable;      /** Retrieve next CAMetalDrawable from a CAMetalLayer, in milliseconds. */
	MVKPerformanceTracker presentSwapchains;            /** Present the swapchains in a vkQueuePresentKHR() on the GPU, from commit to presentation callback, in milliseconds. */
	MVKPerformanceTracker frameInterval;                /** Frame presentation interval (1000/FPS), in milliseconds. */
} MVKQueuePerformance;

/** MoltenVK performance of device activities. */
typedef struct {
	MVKPerformanceTracker gpuMemoryAllocated;		/** GPU memory allocated, in kilobytes. */
} MVKDevicePerformance;

/**
 * MoltenVK performance. You can retrieve a copy of this structure using the vkGetPerformanceStatisticsMVK() function.
 *
 * This structure may be extended as new features are added to MoltenVK. If you are linking to
 * an implementation of MoltenVK that was compiled from a different MVK_PRIVATE_API_VERSION
 * than your app was, the size of this structure in your app may be larger or smaller than the
 * struct in MoltenVK. See the description of the vkGetPerformanceStatisticsMVK() function for
 * information about how to handle this.
 *
 * TO SUPPORT DYNAMIC LINKING TO THIS STRUCTURE AS DESCRIBED ABOVE, THIS STRUCTURE SHOULD NOT
 * BE CHANGED EXCEPT TO ADD ADDITIONAL MEMBERS ON THE END. EXISTING MEMBERS, AND THEIR ORDER,
 * SHOULD NOT BE CHANGED.
 */
typedef struct {
	MVKShaderCompilationPerformance shaderCompilation;	/** Shader compilations activities. */
	MVKPipelineCachePerformance pipelineCache;			/** Pipeline cache activities. */
	MVKQueuePerformance queue;          				/** Queue activities. */
	MVKDevicePerformance device;          				/** Device activities. */
} MVKPerformanceStatistics;


#pragma mark -
#pragma mark Function types

typedef VkResult (VKAPI_PTR *PFN_vkGetPhysicalDeviceMetalFeaturesMVK)(VkPhysicalDevice physicalDevice, MVKPhysicalDeviceMetalFeatures* pMetalFeatures, size_t* pMetalFeaturesSize);
typedef VkResult (VKAPI_PTR *PFN_vkGetPerformanceStatisticsMVK)(VkDevice device, MVKPerformanceStatistics* pPerf, size_t* pPerfSize);


#pragma mark -
#pragma mark Function prototypes

#ifndef VK_NO_PROTOTYPES

/** 
 * Populates the pMetalFeatures structure with the Metal-specific features
 * supported by the specified physical device. 
 *
 * If you are linking to an implementation of MoltenVK that was compiled from a different
 * MVK_PRIVATE_API_VERSION than your app was, the size of the MVKPhysicalDeviceMetalFeatures
 * structure in your app may be larger or smaller than the same struct as expected by MoltenVK.
 *
 * When calling this function, set the value of *pMetalFeaturesSize to sizeof(MVKPhysicalDeviceMetalFeatures),
 * to tell MoltenVK the limit of the size of your MVKPhysicalDeviceMetalFeatures structure. Upon return from
 * this function, the value of *pMetalFeaturesSize will hold the actual number of bytes copied into your
 * passed MVKPhysicalDeviceMetalFeatures structure, which will be the smaller of what your app thinks is the
 * size of MVKPhysicalDeviceMetalFeatures, and what MoltenVK thinks it is. This represents the safe access
 * area within the structure for both MoltenVK and your app.
 *
 * If the size that MoltenVK expects for MVKPhysicalDeviceMetalFeatures is different than the value passed in
 * *pMetalFeaturesSize, this function will return VK_INCOMPLETE, otherwise it will return VK_SUCCESS.
 *
 * Although it is not necessary, you can use this function to determine in advance the value that MoltenVK
 * expects the size of MVKPhysicalDeviceMetalFeatures to be by setting the value of pMetalFeatures to NULL.
 * In that case, this function will set *pMetalFeaturesSize to the size that MoltenVK expects
 * MVKPhysicalDeviceMetalFeatures to be.
 *
 * This function is not supported by the Vulkan SDK Loader and Layers framework
 * and is unavailable when using the Vulkan SDK Loader and Layers framework.
 */
VKAPI_ATTR VkResult VKAPI_CALL vkGetPhysicalDeviceMetalFeaturesMVK(
	VkPhysicalDevice                            physicalDevice,
	MVKPhysicalDeviceMetalFeatures*             pMetalFeatures,
	size_t*                                     pMetalFeaturesSize);

/**
 * Populates the pPerf structure with the current performance statistics for the device.
 *
 * If you are linking to an implementation of MoltenVK that was compiled from a different
 * MVK_PRIVATE_API_VERSION than your app was, the size of the MVKPerformanceStatistics
 * structure in your app may be larger or smaller than the same struct as expected by MoltenVK.
 *
 * When calling this function, set the value of *pPerfSize to sizeof(MVKPerformanceStatistics),
 * to tell MoltenVK the limit of the size of your MVKPerformanceStatistics structure. Upon return
 * from this function, the value of *pPerfSize will hold the actual number of bytes copied into
 * your passed MVKPerformanceStatistics structure, which will be the smaller of what your app
 * thinks is the size of MVKPerformanceStatistics, and what MoltenVK thinks it is. This
 * represents the safe access area within the structure for both MoltenVK and your app.
 *
 * If the size that MoltenVK expects for MVKPerformanceStatistics is different than the value passed
 * in *pPerfSize, this function will return VK_INCOMPLETE, otherwise it will return VK_SUCCESS.
 *
 * Although it is not necessary, you can use this function to determine in advance the value
 * that MoltenVK expects the size of MVKPerformanceStatistics to be by setting the value of
 * pPerf to NULL. In that case, this function will set *pPerfSize to the size that MoltenVK
 * expects MVKPerformanceStatistics to be.
 *
 * This function is not supported by the Vulkan SDK Loader and Layers framework
 * and is unavailable when using the Vulkan SDK Loader and Layers framework.
 */
VKAPI_ATTR VkResult VKAPI_CALL vkGetPerformanceStatisticsMVK(
	VkDevice                                    device,
	MVKPerformanceStatistics*            		pPerf,
	size_t*                                     pPerfSize);


#endif // VK_NO_PROTOTYPES


#ifdef __cplusplus
}
#endif	//  __cplusplus

#endif<|MERGE_RESOLUTION|>--- conflicted
+++ resolved
@@ -151,11 +151,8 @@
 	MTLArgumentBuffersTier argumentBuffersTier;		/**< The argument buffer tier available on this device, as a Metal enumeration. */
 	VkBool32 needsSampleDrefLodArrayWorkaround;		/**< If true, sampling from arrayed depth images with explicit LoD is broken and needs a workaround. */
 	VkDeviceSize hostMemoryPageSize;				/**< The size of a page of host memory on this platform. */
-<<<<<<< HEAD
-    uint32_t maxTransformFeedbackBuffers;           /**< The maximum transform feedback Buffers to support */
-=======
 	VkBool32 dynamicVertexStride;					/**< If true, VK_DYNAMIC_STATE_VERTEX_INPUT_BINDING_STRIDE is supported. */
->>>>>>> a7dc8daf
+	uint32_t maxTransformFeedbackBuffers;           /**< The maximum transform feedback Buffers to support */
 } MVKPhysicalDeviceMetalFeatures;
 
 /**
