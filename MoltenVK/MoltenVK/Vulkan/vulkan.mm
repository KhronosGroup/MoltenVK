/*
 * vulkan.mm
 *
 * Copyright (c) 2015-2024 The Brenwill Workshop Ltd. (http://www.brenwill.com)
 *
 * Licensed under the Apache License, Version 2.0 (the "License");
 * you may not use this file except in compliance with the License.
 * You may obtain a copy of the License at
 * 
 *     http://www.apache.org/licenses/LICENSE-2.0
 * 
 * Unless required by applicable law or agreed to in writing, software
 * distributed under the License is distributed on an "AS IS" BASIS,
 * WITHOUT WARRANTIES OR CONDITIONS OF ANY KIND, either express or implied.
 * See the License for the specific language governing permissions and
 * limitations under the License.
 */


#include "MVKLayers.h"
#include "MVKInstance.h"
#include "MVKDevice.h"
#include "MVKCommandPool.h"
#include "MVKCommandBuffer.h"
#include "MVKCmdPipeline.h"
#include "MVKCmdDraw.h"
#include "MVKCmdTransfer.h"
#include "MVKCmdQueries.h"
#include "MVKImage.h"
#include "MVKBuffer.h"
#include "MVKDeviceMemory.h"
#include "MVKDescriptorSet.h"
#include "MVKRenderpass.h"
#include "MVKShaderModule.h"
#include "MVKPipeline.h"
#include "MVKFramebuffer.h"
#include "MVKSync.h"
#include "MVKQueue.h"
#include "MVKQueryPool.h"
#include "MVKSwapchain.h"
#include "MVKSurface.h"
#include "MVKFoundation.h"
#include "MVKOSExtensions.h"

#include <pthread.h>


#pragma mark -
#pragma mark Vulkan call templates

// Optionally log start of function calls to stderr
static inline uint64_t MVKTraceVulkanCallStartImpl(const char* funcName) {

	bool includeThread = false;
	bool includeExit = false;
	bool includeDuration = false;

	switch (getGlobalMVKConfig().traceVulkanCalls) {
		case MVK_CONFIG_TRACE_VULKAN_CALLS_DURATION:
			includeDuration = true;		// fallthrough
		case MVK_CONFIG_TRACE_VULKAN_CALLS_ENTER_EXIT:
			includeExit = true;			// fallthrough
		case MVK_CONFIG_TRACE_VULKAN_CALLS_ENTER:
			break;

		case MVK_CONFIG_TRACE_VULKAN_CALLS_DURATION_THREAD_ID:
			includeDuration = true;		// fallthrough
		case MVK_CONFIG_TRACE_VULKAN_CALLS_ENTER_EXIT_THREAD_ID:
			includeExit = true;			// fallthrough
		case MVK_CONFIG_TRACE_VULKAN_CALLS_ENTER_THREAD_ID:
			includeThread = true;		// fallthrough
			break;

		case MVK_CONFIG_TRACE_VULKAN_CALLS_NONE:
		default:
			return 0;
	}

	if (includeThread) {
		uint64_t gtid, mtid;
		const uint32_t kThreadNameBuffSize = 256;
		char threadName[kThreadNameBuffSize];
		pthread_t tid = pthread_self();
		mtid = pthread_mach_thread_np(tid);		// Mach thread ID
		pthread_threadid_np(tid, &gtid);		// Global system-wide thead ID
		pthread_getname_np(tid, threadName, kThreadNameBuffSize);
		fprintf(stderr, "[mvk-trace] %s()%s [%llu/%llu/%s]\n", funcName, includeExit ? " {" : "", mtid, gtid, threadName);
	} else {
		fprintf(stderr, "[mvk-trace] %s()%s\n", funcName, includeExit ? " {" : "");
	}

	return includeDuration ? mvkGetTimestamp() : 0;
}

// Optionally log end of function calls and timings to stderr
static inline void MVKTraceVulkanCallEndImpl(const char* funcName, uint64_t startTime) {
	switch(getGlobalMVKConfig().traceVulkanCalls) {
		case MVK_CONFIG_TRACE_VULKAN_CALLS_ENTER_EXIT:
		case MVK_CONFIG_TRACE_VULKAN_CALLS_ENTER_EXIT_THREAD_ID:
			fprintf(stderr, "[mvk-trace] } %s\n", funcName);
			break;
		case MVK_CONFIG_TRACE_VULKAN_CALLS_DURATION:
		case MVK_CONFIG_TRACE_VULKAN_CALLS_DURATION_THREAD_ID:
			fprintf(stderr, "[mvk-trace] } %s [%.4f ms]\n", funcName, mvkGetElapsedMilliseconds(startTime));
			break;
		default:
			break;
	}
}

#define MVKTraceVulkanCallStart()	uint64_t tvcStartTime = MVKTraceVulkanCallStartImpl(__FUNCTION__)
#define MVKTraceVulkanCallEnd()		MVKTraceVulkanCallEndImpl(__FUNCTION__, tvcStartTime)

// Create and configure a command of particular type.
// If the command is configured correctly, add it to the buffer,
// otherwise indicate the configuration error to the command buffer.
#define MVKAddCmd(cmdType, vkCmdBuff, ...)  													\
	MVKCommandBuffer* cmdBuff = MVKCommandBuffer::getMVKCommandBuffer(vkCmdBuff);				\
	MVKCmd ##cmdType* cmd = cmdBuff->getCommandPool()->_cmd ##cmdType ##Pool.acquireObject();	\
	VkResult cmdRslt = cmd->setContent(cmdBuff, ##__VA_ARGS__);									\
	if (cmdRslt == VK_SUCCESS) {																\
		cmdBuff->addCommand(cmd);																\
	} else {																					\
		cmdBuff->setConfigurationResult(cmdRslt);												\
	}

// Add one of two commands, based on comparing a command parameter against a threshold value
#define MVKAddCmdFromThreshold(baseCmdType, value, threshold, vkCmdBuff, ...)					\
	if (value <= threshold) {																	\
		MVKAddCmd(baseCmdType ##threshold, vkCmdBuff, ##__VA_ARGS__);							\
	} else {																					\
		MVKAddCmd(baseCmdType ##Multi, vkCmdBuff, ##__VA_ARGS__);								\
	}

// Add one of three commands, based on comparing a command parameter against two threshold values
#define MVKAddCmdFrom2Thresholds(baseCmdType, value, threshold1, threshold2, vkCmdBuff, ...)	\
	if (value <= threshold1) {																	\
		MVKAddCmd(baseCmdType ##threshold1, vkCmdBuff, ##__VA_ARGS__);							\
	} else if (value <= threshold2) {															\
		MVKAddCmd(baseCmdType ##threshold2, vkCmdBuff, ##__VA_ARGS__);							\
	} else {																					\
		MVKAddCmd(baseCmdType ##Multi, vkCmdBuff, ##__VA_ARGS__);								\
	}


// Add one of four commands, based on comparing a command parameter against two threshold values
#define MVKAddCmdFrom3Thresholds(baseCmdType, value, threshold1, threshold2, threshold3, vkCmdBuff, ...)	\
	if (value <= threshold1) {																				\
		MVKAddCmd(baseCmdType ##threshold1, vkCmdBuff, ##__VA_ARGS__);										\
	} else if (value <= threshold2) {																		\
		MVKAddCmd(baseCmdType ##threshold2, vkCmdBuff, ##__VA_ARGS__);										\
	} else if (value <= threshold3) {																		\
		MVKAddCmd(baseCmdType ##threshold3, vkCmdBuff, ##__VA_ARGS__);										\
	} else {																								\
		MVKAddCmd(baseCmdType ##Multi, vkCmdBuff, ##__VA_ARGS__);											\
	}

// Add one of nine commands, based on comparing a command parameter against four threshold values
#define MVKAddCmdFrom5Thresholds(baseCmdType, value1, arg1Threshold1, arg1Threshold2,			\
								 value2, arg2Threshold1, arg2Threshold2, arg2Threshold3,		\
								 vkCmdBuff, ...)												\
	if (value1 <= arg1Threshold1 && value2 <= arg2Threshold1) {									\
		MVKAddCmd(baseCmdType ##arg1Threshold1 ##arg2Threshold1, vkCmdBuff, ##__VA_ARGS__);		\
	} else if (value1 <= arg1Threshold2 && value2 <= arg2Threshold1) {							\
		MVKAddCmd(baseCmdType ##arg1Threshold1 ##arg2Threshold1, vkCmdBuff, ##__VA_ARGS__);		\
	} else if (value1 > arg1Threshold2 && value2 <= arg2Threshold1) {							\
		MVKAddCmd(baseCmdType ##Multi ##arg2Threshold1, vkCmdBuff, ##__VA_ARGS__);				\
	} else if (value1 <= arg1Threshold1 && value2 <= arg2Threshold2) {							\
		MVKAddCmd(baseCmdType ##arg1Threshold1 ##arg2Threshold2, vkCmdBuff, ##__VA_ARGS__);		\
	} else if (value1 <= arg1Threshold2 && value2 <= arg2Threshold2) {							\
		MVKAddCmd(baseCmdType ##arg1Threshold2 ##arg2Threshold2, vkCmdBuff, ##__VA_ARGS__);		\
	} else if (value1 > arg1Threshold2 && value2 <= arg2Threshold2) {							\
		MVKAddCmd(baseCmdType ##Multi ##arg2Threshold2, vkCmdBuff, ##__VA_ARGS__);				\
	} else if (value1 <= arg1Threshold1 && value2 <= arg2Threshold3) {							\
		MVKAddCmd(baseCmdType ##arg1Threshold1 ##arg2Threshold3, vkCmdBuff, ##__VA_ARGS__);		\
	} else if (value1 <= arg1Threshold2 && value2 <= arg2Threshold3) {							\
		MVKAddCmd(baseCmdType ##arg1Threshold2 ##arg2Threshold3, vkCmdBuff, ##__VA_ARGS__);		\
	} else if (value1 > arg1Threshold2 && value2 <= arg2Threshold3) {							\
		MVKAddCmd(baseCmdType ##Multi ##arg2Threshold3, vkCmdBuff, ##__VA_ARGS__);				\
	} else if (value1 <= arg1Threshold1 && value2 > arg2Threshold3) {							\
		MVKAddCmd(baseCmdType ##arg1Threshold1 ##Multi, vkCmdBuff, ##__VA_ARGS__);				\
	} else if (value1 <= arg1Threshold2 && value2 > arg2Threshold3) {							\
		MVKAddCmd(baseCmdType ##arg1Threshold2 ##Multi, vkCmdBuff, ##__VA_ARGS__);				\
	} else {																					\
		MVKAddCmd(baseCmdType ##Multi ##Multi, vkCmdBuff, ##__VA_ARGS__);						\
	}

// Define an extension call as an alias of a core call
#define MVK_PUBLIC_VULKAN_CORE_ALIAS(vkf, ext)	MVK_PUBLIC_VULKAN_ALIAS(vkf##ext, vkf)

#define MVK_PUBLIC_VULKAN_STUB(name, ret, ...) MVK_PUBLIC_VULKAN_SYMBOL ret name(__VA_ARGS__) { \
	assert(false); \
	return (ret)0; \
}

#define MVK_PUBLIC_VULKAN_STUB_VKRESULT(name, ...) MVK_PUBLIC_VULKAN_SYMBOL VkResult name(__VA_ARGS__) { \
	assert(false); \
	return VK_ERROR_FEATURE_NOT_PRESENT; \
}

#pragma mark -
#pragma mark Vulkan 1.0 calls

MVK_PUBLIC_VULKAN_SYMBOL VkResult vkCreateInstance(
    const VkInstanceCreateInfo*                 pCreateInfo,
	const VkAllocationCallbacks*                pAllocator,
    VkInstance*                                 pInstance) {

	MVKTraceVulkanCallStart();
	MVKInstance* mvkInst = new MVKInstance(pCreateInfo);
	*pInstance = mvkInst->getVkInstance();
	VkResult rslt = mvkInst->getConfigurationResult();
	if (rslt < 0) { *pInstance = nullptr; mvkInst->destroy(); }
	MVKTraceVulkanCallEnd();
	return rslt;
}

MVK_PUBLIC_VULKAN_SYMBOL void vkDestroyInstance(
    VkInstance                                  instance,
	const VkAllocationCallbacks*                pAllocator) {

	MVKTraceVulkanCallStart();
	if (instance) { MVKInstance::getMVKInstance(instance)->destroy(); }
	MVKTraceVulkanCallEnd();
}

MVK_PUBLIC_VULKAN_SYMBOL VkResult vkEnumeratePhysicalDevices(
    VkInstance                                  instance,
    uint32_t*                                   pPhysicalDeviceCount,
    VkPhysicalDevice*                           pPhysicalDevices) {

	MVKTraceVulkanCallStart();
	MVKInstance* mvkInst = MVKInstance::getMVKInstance(instance);
	VkResult rslt = mvkInst->getPhysicalDevices(pPhysicalDeviceCount, pPhysicalDevices);
	MVKTraceVulkanCallEnd();
	return rslt;
}

MVK_PUBLIC_VULKAN_SYMBOL void vkGetPhysicalDeviceFeatures(
    VkPhysicalDevice                            physicalDevice,
    VkPhysicalDeviceFeatures*                   pFeatures) {
	
	MVKTraceVulkanCallStart();
	MVKPhysicalDevice* mvkPD = MVKPhysicalDevice::getMVKPhysicalDevice(physicalDevice);
	mvkPD->getFeatures(pFeatures);
	MVKTraceVulkanCallEnd();
}

MVK_PUBLIC_VULKAN_SYMBOL void vkGetPhysicalDeviceFormatProperties(
    VkPhysicalDevice                            physicalDevice,
    VkFormat                                    format,
    VkFormatProperties*                         pFormatProperties) {
	
	MVKTraceVulkanCallStart();
	MVKPhysicalDevice* mvkPD = MVKPhysicalDevice::getMVKPhysicalDevice(physicalDevice);
	mvkPD->getFormatProperties(format, pFormatProperties);
	MVKTraceVulkanCallEnd();
}

MVK_PUBLIC_VULKAN_SYMBOL VkResult vkGetPhysicalDeviceImageFormatProperties(
    VkPhysicalDevice                            physicalDevice,
    VkFormat                                    format,
    VkImageType                                 type,
    VkImageTiling                               tiling,
    VkImageUsageFlags                           usage,
    VkImageCreateFlags                          flags,
    VkImageFormatProperties*                    pImageFormatProperties) {
	
	MVKTraceVulkanCallStart();
    MVKPhysicalDevice* mvkPD = MVKPhysicalDevice::getMVKPhysicalDevice(physicalDevice);
    VkResult rslt = mvkPD->getImageFormatProperties(format, type, tiling, usage, flags, pImageFormatProperties);
	MVKTraceVulkanCallEnd();
	return rslt;
}

MVK_PUBLIC_VULKAN_SYMBOL void vkGetPhysicalDeviceProperties(
    VkPhysicalDevice                            physicalDevice,
    VkPhysicalDeviceProperties*                 pProperties) {

	MVKTraceVulkanCallStart();
	MVKPhysicalDevice* mvkPD = MVKPhysicalDevice::getMVKPhysicalDevice(physicalDevice);
	mvkPD->getProperties(pProperties);
	MVKTraceVulkanCallEnd();
}

MVK_PUBLIC_VULKAN_SYMBOL void vkGetPhysicalDeviceQueueFamilyProperties(
	VkPhysicalDevice                            physicalDevice,
	uint32_t*                                   pQueueFamilyPropertyCount,
	VkQueueFamilyProperties*                    pQueueFamilyProperties) {
	
	MVKTraceVulkanCallStart();
	MVKPhysicalDevice* mvkPD = MVKPhysicalDevice::getMVKPhysicalDevice(physicalDevice);
	mvkPD->getQueueFamilyProperties(pQueueFamilyPropertyCount, pQueueFamilyProperties);
	MVKTraceVulkanCallEnd();
}

MVK_PUBLIC_VULKAN_SYMBOL void vkGetPhysicalDeviceMemoryProperties(
    VkPhysicalDevice                            physicalDevice,
    VkPhysicalDeviceMemoryProperties*           pMemoryProperties) {

	MVKTraceVulkanCallStart();
	MVKPhysicalDevice* mvkPD = MVKPhysicalDevice::getMVKPhysicalDevice(physicalDevice);
	mvkPD->getMemoryProperties(pMemoryProperties);
	MVKTraceVulkanCallEnd();
}

MVK_PUBLIC_SYMBOL PFN_vkVoidFunction vkGetInstanceProcAddr(
    VkInstance                                  instance,
    const char*                                 pName) {

	// Handle the special platform functions where the instance parameter may be NULL.
	PFN_vkVoidFunction func = nullptr;
	MVKTraceVulkanCallStart();
	if (mvkStringsAreEqual(pName, "vkGetInstanceProcAddr")) {
		func = (PFN_vkVoidFunction)vkGetInstanceProcAddr;
	} else if (mvkStringsAreEqual(pName, "vkCreateInstance")) {
		func = (PFN_vkVoidFunction)vkCreateInstance;
	} else if (mvkStringsAreEqual(pName, "vkEnumerateInstanceExtensionProperties")) {
		func = (PFN_vkVoidFunction)vkEnumerateInstanceExtensionProperties;
	} else if (mvkStringsAreEqual(pName, "vkEnumerateInstanceLayerProperties")) {
		func = (PFN_vkVoidFunction)vkEnumerateInstanceLayerProperties;
	} else if (mvkStringsAreEqual(pName, "vkEnumerateInstanceVersion")) {
		func = (PFN_vkVoidFunction)vkEnumerateInstanceVersion;
	} else if (instance) {
		MVKInstance* mvkInst = MVKInstance::getMVKInstance(instance);
		func = mvkInst->getProcAddr(pName);
	}
	MVKTraceVulkanCallEnd();
	return func;
}

MVK_PUBLIC_VULKAN_SYMBOL PFN_vkVoidFunction vkGetDeviceProcAddr(
    VkDevice                                    device,
    const char*                                 pName) {
	
	MVKTraceVulkanCallStart();
	MVKDevice* mvkDev = MVKDevice::getMVKDevice(device);
	PFN_vkVoidFunction func = mvkDev->getProcAddr(pName);
	MVKTraceVulkanCallEnd();
	return func;
}

static MVKDevice* createMVKDevice(MVKPhysicalDevice* mvkPD, const VkDeviceCreateInfo* pCreateInfo) {
	@autoreleasepool { return new MVKDevice(mvkPD, pCreateInfo); }
}

MVK_PUBLIC_VULKAN_SYMBOL VkResult vkCreateDevice(
    VkPhysicalDevice                            physicalDevice,
    const VkDeviceCreateInfo*                   pCreateInfo,
	const VkAllocationCallbacks*                pAllocator,
    VkDevice*                                   pDevice) {

	MVKTraceVulkanCallStart();
	MVKPhysicalDevice* mvkPD = MVKPhysicalDevice::getMVKPhysicalDevice(physicalDevice);
	MVKDevice* mvkDev = createMVKDevice(mvkPD, pCreateInfo);
	*pDevice = mvkDev->getVkDevice();
	VkResult rslt = mvkDev->getConfigurationResult();
	if (rslt < 0) { *pDevice = nullptr; mvkDev->destroy(); }
	MVKTraceVulkanCallEnd();
	return rslt;
}

MVK_PUBLIC_VULKAN_SYMBOL void vkDestroyDevice(
	VkDevice                                    device,
	const VkAllocationCallbacks*                pAllocator) {

	MVKTraceVulkanCallStart();
	if (device) { MVKDevice::getMVKDevice(device)->destroy(); }
	MVKTraceVulkanCallEnd();
}

MVK_PUBLIC_VULKAN_SYMBOL VkResult vkEnumerateInstanceExtensionProperties(
    const char*                                 pLayerName,
    uint32_t*                                   pCount,
    VkExtensionProperties*                      pProperties) {

	MVKTraceVulkanCallStart();
	VkResult rslt = MVKLayerManager::globalManager()->getLayerNamed(pLayerName)->getInstanceExtensionProperties(pCount, pProperties);
	MVKTraceVulkanCallEnd();
	return rslt;
}

MVK_PUBLIC_VULKAN_SYMBOL VkResult vkEnumerateDeviceExtensionProperties(
    VkPhysicalDevice                            physicalDevice,
    const char*                                 pLayerName,
    uint32_t*                                   pCount,
    VkExtensionProperties*                      pProperties) {

	MVKTraceVulkanCallStart();
	MVKPhysicalDevice* mvkPD = MVKPhysicalDevice::getMVKPhysicalDevice(physicalDevice);
	VkResult rslt = mvkPD->getExtensionProperties(pLayerName, pCount, pProperties);
	MVKTraceVulkanCallEnd();
	return rslt;
}

MVK_PUBLIC_VULKAN_SYMBOL VkResult vkEnumerateInstanceLayerProperties(
    uint32_t*                                   pCount,
    VkLayerProperties*                          pProperties) {

	MVKTraceVulkanCallStart();
	VkResult rslt = MVKLayerManager::globalManager()->getLayerProperties(pCount, pProperties);
	MVKTraceVulkanCallEnd();
	return rslt;
}

MVK_PUBLIC_VULKAN_SYMBOL VkResult vkEnumerateDeviceLayerProperties(
    VkPhysicalDevice                            physicalDevice,
    uint32_t*                                   pCount,
    VkLayerProperties*                          pProperties) {

	MVKTraceVulkanCallStart();
	MVKPhysicalDevice* mvkPD = MVKPhysicalDevice::getMVKPhysicalDevice(physicalDevice);
	VkResult rslt = mvkPD->getInstance()->getLayerManager()->getLayerProperties(pCount, pProperties);
	MVKTraceVulkanCallEnd();
	return rslt;
}

MVK_PUBLIC_VULKAN_SYMBOL void vkGetDeviceQueue(
    VkDevice                                    device,
    uint32_t                                    queueFamilyIndex,
    uint32_t                                    queueIndex,
    VkQueue*                                    pQueue) {

	MVKTraceVulkanCallStart();
	MVKDevice* mvkDev = MVKDevice::getMVKDevice(device);
	*pQueue = mvkDev->getQueue(queueFamilyIndex, queueIndex)->getVkQueue();
	MVKTraceVulkanCallEnd();
}

MVK_PUBLIC_VULKAN_SYMBOL VkResult vkQueueSubmit(
	VkQueue                                     queue,
	uint32_t                                    submitCount,
	const VkSubmitInfo*                         pSubmits,
	VkFence                                     fence) {

	MVKTraceVulkanCallStart();
	MVKQueue* mvkQ = MVKQueue::getMVKQueue(queue);
	VkResult rslt = mvkQ->submit(submitCount, pSubmits, fence, kMVKCommandUseQueueSubmit);
	MVKTraceVulkanCallEnd();
	return rslt;
}

MVK_PUBLIC_VULKAN_SYMBOL VkResult vkQueueWaitIdle(
    VkQueue                                     queue) {
	
	MVKTraceVulkanCallStart();
	MVKQueue* mvkQ = MVKQueue::getMVKQueue(queue);
	VkResult rslt = mvkQ->waitIdle(kMVKCommandUseQueueWaitIdle);
	MVKTraceVulkanCallEnd();
	return rslt;
}

MVK_PUBLIC_VULKAN_SYMBOL VkResult vkDeviceWaitIdle(
    VkDevice                                    device) {
	
	MVKTraceVulkanCallStart();
	MVKDevice* mvkDev = MVKDevice::getMVKDevice(device);
	VkResult rslt = mvkDev->waitIdle();
	MVKTraceVulkanCallEnd();
	return rslt;
}

MVK_PUBLIC_VULKAN_SYMBOL VkResult vkAllocateMemory(
    VkDevice                                    device,
    const VkMemoryAllocateInfo*                 pAllocateInfo,
    const VkAllocationCallbacks*                pAllocator,
    VkDeviceMemory*                             pMem) {
	
	MVKTraceVulkanCallStart();
	MVKDevice* mvkDev = MVKDevice::getMVKDevice(device);
	MVKDeviceMemory* mvkMem = mvkDev->allocateMemory(pAllocateInfo, pAllocator);
	VkResult rslt = mvkMem->getConfigurationResult();
	*pMem = (VkDeviceMemory)((rslt == VK_SUCCESS) ? mvkMem : VK_NULL_HANDLE);
    if (rslt != VK_SUCCESS) { mvkDev->freeMemory(mvkMem, pAllocator); }
	MVKTraceVulkanCallEnd();
	return rslt;
}

MVK_PUBLIC_VULKAN_SYMBOL void vkFreeMemory(
    VkDevice                                    device,
	VkDeviceMemory                              mem,
	const VkAllocationCallbacks*                pAllocator) {

	MVKTraceVulkanCallStart();
	MVKDevice* mvkDev = MVKDevice::getMVKDevice(device);
	mvkDev->freeMemory((MVKDeviceMemory*)mem, pAllocator);
	MVKTraceVulkanCallEnd();
}

MVK_PUBLIC_VULKAN_SYMBOL VkResult vkMapMemory(
   VkDevice                                    device,
   VkDeviceMemory                              mem,
   VkDeviceSize                                offset,
   VkDeviceSize                                size,
   VkMemoryMapFlags                            flags,
   void**                                      ppData) {

	MVKTraceVulkanCallStart();
	VkMemoryMapInfoKHR mapInfo = {};
	mapInfo.sType = VK_STRUCTURE_TYPE_MEMORY_MAP_INFO_KHR;
	mapInfo.pNext = nullptr;
	mapInfo.flags = flags;
	mapInfo.memory = mem;
	mapInfo.offset = offset;
	mapInfo.size = size;

	MVKDeviceMemory* mvkMem = (MVKDeviceMemory*)mem;
	VkResult rslt = mvkMem->map(&mapInfo, ppData);
	MVKTraceVulkanCallEnd();
	return rslt;
}

MVK_PUBLIC_VULKAN_SYMBOL void vkUnmapMemory(
    VkDevice                                    device,
    VkDeviceMemory                              mem) {
	
	MVKTraceVulkanCallStart();
	VkMemoryUnmapInfoKHR unmapInfo = {};
	unmapInfo.sType = VK_STRUCTURE_TYPE_MEMORY_UNMAP_INFO_KHR;
	unmapInfo.pNext = nullptr;
	unmapInfo.flags = 0;
	unmapInfo.memory = mem;
	MVKDeviceMemory* mvkMem = (MVKDeviceMemory*)mem;
	mvkMem->unmap(&unmapInfo);
	MVKTraceVulkanCallEnd();
}

MVK_PUBLIC_VULKAN_SYMBOL VkResult vkFlushMappedMemoryRanges(
    VkDevice                                    device,
    uint32_t                                    memRangeCount,
    const VkMappedMemoryRange*                  pMemRanges) {

	MVKTraceVulkanCallStart();
	VkResult rslt = VK_SUCCESS;
	for (uint32_t i = 0; i < memRangeCount; i++) {
		const VkMappedMemoryRange* pMem = &pMemRanges[i];
		MVKDeviceMemory* mvkMem = (MVKDeviceMemory*)pMem->memory;
		VkResult r = mvkMem->flushToDevice(pMem->offset, pMem->size);
		if (rslt == VK_SUCCESS) { rslt = r; }
	}
	MVKTraceVulkanCallEnd();
	return rslt;
}

MVK_PUBLIC_VULKAN_SYMBOL VkResult vkInvalidateMappedMemoryRanges(
    VkDevice                                    device,
    uint32_t                                    memRangeCount,
    const VkMappedMemoryRange*                  pMemRanges) {

	MVKTraceVulkanCallStart();
	MVKDevice* mvkDev = MVKDevice::getMVKDevice(device);
	VkResult rslt = mvkDev->invalidateMappedMemoryRanges(memRangeCount, pMemRanges);
	MVKTraceVulkanCallEnd();
	return rslt;
}

MVK_PUBLIC_VULKAN_SYMBOL void vkGetDeviceMemoryCommitment(
    VkDevice                                    device,
    VkDeviceMemory                              memory,
    VkDeviceSize*                               pCommittedMemoryInBytes) {

	MVKTraceVulkanCallStart();
    MVKDeviceMemory* mvkMem = (MVKDeviceMemory*)memory;
    *pCommittedMemoryInBytes = mvkMem->getDeviceMemoryCommitment();
	MVKTraceVulkanCallEnd();
}

MVK_PUBLIC_VULKAN_SYMBOL VkResult vkBindBufferMemory(
    VkDevice                                    device,
    VkBuffer                                    buffer,
    VkDeviceMemory                              mem,
    VkDeviceSize                                memOffset) {
	
	MVKTraceVulkanCallStart();
	MVKBuffer* mvkBuff = (MVKBuffer*)buffer;
	MVKDeviceMemory* mvkMem = (MVKDeviceMemory*)mem;
	VkResult rslt = mvkBuff->bindDeviceMemory(mvkMem, memOffset);
	MVKTraceVulkanCallEnd();
	return rslt;
}

MVK_PUBLIC_VULKAN_SYMBOL VkResult vkBindImageMemory(
    VkDevice                                    device,
    VkImage                                     image,
    VkDeviceMemory                              mem,
    VkDeviceSize                                memOffset) {
	
	MVKTraceVulkanCallStart();
	MVKImage* mvkImg = (MVKImage*)image;
	MVKDeviceMemory* mvkMem = (MVKDeviceMemory*)mem;
	VkResult rslt = mvkImg->bindDeviceMemory(mvkMem, memOffset, 0);
	MVKTraceVulkanCallEnd();
	return rslt;
}

MVK_PUBLIC_VULKAN_SYMBOL void vkGetBufferMemoryRequirements(
    VkDevice                                    device,
    VkBuffer                                    buffer,
    VkMemoryRequirements*                       pMemoryRequirements) {
	
	MVKTraceVulkanCallStart();
	MVKBuffer* mvkBuff = (MVKBuffer*)buffer;
	mvkBuff->getMemoryRequirements(pMemoryRequirements);
	MVKTraceVulkanCallEnd();
}

MVK_PUBLIC_VULKAN_SYMBOL void vkGetImageMemoryRequirements(
    VkDevice                                    device,
    VkImage                                     image,
    VkMemoryRequirements*                       pMemoryRequirements) {
	
	MVKTraceVulkanCallStart();
	MVKImage* mvkImg = (MVKImage*)image;
	mvkImg->getMemoryRequirements(pMemoryRequirements, 0);
	MVKTraceVulkanCallEnd();
}

MVK_PUBLIC_VULKAN_SYMBOL void vkGetImageSparseMemoryRequirements(
    VkDevice                                    device,
    VkImage                                     image,
    uint32_t*                                   pNumRequirements,
    VkSparseImageMemoryRequirements*            pSparseMemoryRequirements) {

	MVKTraceVulkanCallStart();

	// Metal does not support sparse images.
	// Vulkan spec: "If the image was not created with VK_IMAGE_CREATE_SPARSE_RESIDENCY_BIT then
	// pSparseMemoryRequirementCount will be set to zero and pSparseMemoryRequirements will not be written to.".

	*pNumRequirements = 0;
	MVKTraceVulkanCallEnd();
}

MVK_PUBLIC_VULKAN_SYMBOL void vkGetPhysicalDeviceSparseImageFormatProperties(
	VkPhysicalDevice                            physicalDevice,
	VkFormat                                    format,
	VkImageType                                 type,
	VkSampleCountFlagBits                       samples,
	VkImageUsageFlags                           usage,
	VkImageTiling                               tiling,
	uint32_t*                                   pPropertyCount,
	VkSparseImageFormatProperties*              pProperties) {

	MVKTraceVulkanCallStart();

	// Metal does not support sparse images.
	// Vulkan spec: "If VK_IMAGE_CREATE_SPARSE_RESIDENCY_BIT is not supported for the given arguments,
	// pPropertyCount will be set to zero upon return, and no data will be written to pProperties.".

	*pPropertyCount = 0;
	MVKTraceVulkanCallEnd();
}

MVK_PUBLIC_VULKAN_SYMBOL VkResult vkQueueBindSparse(
	VkQueue                                     queue,
	uint32_t                                    bindInfoCount,
	const VkBindSparseInfo*                     pBindInfo,
	VkFence                                     fence) {

	MVKTraceVulkanCallStart();
	MVKQueue* mvkQ = MVKQueue::getMVKQueue(queue);
	VkResult rslt = mvkQ->reportError(VK_ERROR_FEATURE_NOT_PRESENT, "vkQueueBindSparse(): Sparse binding is not supported.");
	MVKTraceVulkanCallEnd();
	return rslt;
}

MVK_PUBLIC_VULKAN_SYMBOL VkResult vkCreateFence(
    VkDevice                                    device,
    const VkFenceCreateInfo*                    pCreateInfo,
	const VkAllocationCallbacks*                pAllocator,
    VkFence*                                    pFence) {
	
	MVKTraceVulkanCallStart();
	MVKDevice* mvkDev = MVKDevice::getMVKDevice(device);
	MVKFence* mvkFence = mvkDev->createFence(pCreateInfo, pAllocator);
	*pFence = (VkFence)mvkFence;
	VkResult rslt = mvkFence->getConfigurationResult();
	if (rslt < 0) { *pFence = VK_NULL_HANDLE; mvkDev->destroyFence(mvkFence, pAllocator); }
	MVKTraceVulkanCallEnd();
	return rslt;
}

MVK_PUBLIC_VULKAN_SYMBOL void vkDestroyFence(
    VkDevice                                    device,
	VkFence                                     fence,
	const VkAllocationCallbacks*                pAllocator) {

	MVKTraceVulkanCallStart();
	MVKDevice* mvkDev = MVKDevice::getMVKDevice(device);
	mvkDev->destroyFence((MVKFence*)fence, pAllocator);
	MVKTraceVulkanCallEnd();
}

MVK_PUBLIC_VULKAN_SYMBOL VkResult vkResetFences(
    VkDevice                                    device,
    uint32_t                                    fenceCount,
    const VkFence*                              pFences) {
	
	MVKTraceVulkanCallStart();
	VkResult rslt = mvkResetFences(fenceCount, pFences);
	MVKTraceVulkanCallEnd();
	return rslt;
}

MVK_PUBLIC_VULKAN_SYMBOL VkResult vkGetFenceStatus(
    VkDevice                                    device,
    VkFence                                     fence) {
	
	MVKTraceVulkanCallStart();
	VkResult rslt = MVKDevice::getMVKDevice(device)->getConfigurationResult();
	if (rslt == VK_SUCCESS) {
		MVKFence* mvkFence = (MVKFence*)fence;
		rslt = mvkFence->getIsSignaled() ? VK_SUCCESS : VK_NOT_READY;
	}
	MVKTraceVulkanCallEnd();
	return rslt;
}

MVK_PUBLIC_VULKAN_SYMBOL VkResult vkWaitForFences(
    VkDevice                                    device,
    uint32_t                                    fenceCount,
    const VkFence*                              pFences,
    VkBool32                                    waitAll,
    uint64_t                                    timeout) {
	
	MVKTraceVulkanCallStart();
	MVKDevice* mvkDev = MVKDevice::getMVKDevice(device);
	VkResult rslt = mvkWaitForFences(mvkDev, fenceCount, pFences, waitAll, timeout);
	MVKTraceVulkanCallEnd();
	return rslt;
}

MVK_PUBLIC_VULKAN_SYMBOL VkResult vkCreateSemaphore(
    VkDevice                                    device,
    const VkSemaphoreCreateInfo*                pCreateInfo,
	const VkAllocationCallbacks*                pAllocator,
    VkSemaphore*                                pSemaphore) {
	
	MVKTraceVulkanCallStart();
	MVKDevice* mvkDev = MVKDevice::getMVKDevice(device);
	MVKSemaphore* mvkSem4 = mvkDev->createSemaphore(pCreateInfo, pAllocator);
	*pSemaphore = (VkSemaphore)mvkSem4;
	VkResult rslt = mvkSem4->getConfigurationResult();
	if (rslt < 0) { *pSemaphore = VK_NULL_HANDLE; mvkDev->destroySemaphore(mvkSem4, pAllocator); }
	MVKTraceVulkanCallEnd();
	return rslt;
}

MVK_PUBLIC_VULKAN_SYMBOL void vkDestroySemaphore(
    VkDevice                                    device,
	VkSemaphore                                 semaphore,
	const VkAllocationCallbacks*                pAllocator) {

	MVKTraceVulkanCallStart();
	MVKDevice* mvkDev = MVKDevice::getMVKDevice(device);
	mvkDev->destroySemaphore((MVKSemaphore*)semaphore, pAllocator);
	MVKTraceVulkanCallEnd();
}

MVK_PUBLIC_VULKAN_SYMBOL VkResult vkCreateEvent(
    VkDevice                                    device,
    const VkEventCreateInfo*                    pCreateInfo,
	const VkAllocationCallbacks*                pAllocator,
    VkEvent*                                    pEvent) {
	
	MVKTraceVulkanCallStart();
	MVKDevice* mvkDev = MVKDevice::getMVKDevice(device);
	MVKEvent* mvkEvent = mvkDev->createEvent(pCreateInfo, pAllocator);
	*pEvent = (VkEvent)mvkEvent;
	VkResult rslt = mvkEvent->getConfigurationResult();
	if (rslt < 0) { *pEvent = VK_NULL_HANDLE; mvkDev->destroyEvent(mvkEvent, pAllocator); }
	MVKTraceVulkanCallEnd();
	return rslt;
}

MVK_PUBLIC_VULKAN_SYMBOL void vkDestroyEvent(
    VkDevice                                    device,
	VkEvent                                     event,
	const VkAllocationCallbacks*                pAllocator) {

	MVKTraceVulkanCallStart();
	MVKDevice* mvkDev = MVKDevice::getMVKDevice(device);
	mvkDev->destroyEvent((MVKEvent*)event, pAllocator);
	MVKTraceVulkanCallEnd();
}

MVK_PUBLIC_VULKAN_SYMBOL VkResult vkGetEventStatus(
    VkDevice                                    device,
    VkEvent                                     event) {
	
	MVKTraceVulkanCallStart();
	VkResult rslt = MVKDevice::getMVKDevice(device)->getConfigurationResult();
	if (rslt == VK_SUCCESS) {
		MVKEvent* mvkEvent = (MVKEvent*)event;
		rslt = mvkEvent->isSet() ? VK_EVENT_SET : VK_EVENT_RESET;
	}
	MVKTraceVulkanCallEnd();
	return rslt;
}

MVK_PUBLIC_VULKAN_SYMBOL VkResult vkSetEvent(
    VkDevice                                    device,
    VkEvent                                     event) {
	
	MVKTraceVulkanCallStart();
	MVKEvent* mvkEvent = (MVKEvent*)event;
	mvkEvent->signal(true);
	MVKTraceVulkanCallEnd();
	return VK_SUCCESS;
}

MVK_PUBLIC_VULKAN_SYMBOL VkResult vkResetEvent(
    VkDevice                                    device,
    VkEvent                                     event) {
	
	MVKTraceVulkanCallStart();
	MVKEvent* mvkEvent = (MVKEvent*)event;
	mvkEvent->signal(false);
	MVKTraceVulkanCallEnd();
	return VK_SUCCESS;
}

MVK_PUBLIC_VULKAN_SYMBOL VkResult vkCreateQueryPool(
    VkDevice                                    device,
    const VkQueryPoolCreateInfo*                pCreateInfo,
	const VkAllocationCallbacks*                pAllocator,
    VkQueryPool*                                pQueryPool) {
	
	MVKTraceVulkanCallStart();
	MVKDevice* mvkDev = MVKDevice::getMVKDevice(device);
	MVKQueryPool* mvkQP = mvkDev->createQueryPool(pCreateInfo, pAllocator);
	*pQueryPool = (VkQueryPool)mvkQP;
	VkResult rslt = mvkQP->getConfigurationResult();
	if (rslt < 0) { *pQueryPool = VK_NULL_HANDLE; mvkDev->destroyQueryPool(mvkQP, pAllocator); }
	MVKTraceVulkanCallEnd();
	return rslt;
}

MVK_PUBLIC_VULKAN_SYMBOL void vkDestroyQueryPool(
    VkDevice                                    device,
	VkQueryPool                                 queryPool,
	const VkAllocationCallbacks*                pAllocator) {

	MVKTraceVulkanCallStart();
	MVKDevice* mvkDev = MVKDevice::getMVKDevice(device);
	mvkDev->destroyQueryPool((MVKQueryPool*)queryPool, pAllocator);
	MVKTraceVulkanCallEnd();
}

MVK_PUBLIC_VULKAN_SYMBOL VkResult vkGetQueryPoolResults(
	VkDevice                                    device,
	VkQueryPool                                 queryPool,
	uint32_t                                    firstQuery,
	uint32_t                                    queryCount,
	size_t                                      dataSize,
	void*                                       pData,
	VkDeviceSize                                stride,
	VkQueryResultFlags                          flags) {

	MVKTraceVulkanCallStart();
	MVKQueryPool* mvkQP = (MVKQueryPool*)queryPool;
	VkResult rslt = mvkQP->getResults(firstQuery, queryCount, dataSize, pData, stride, flags);
	MVKTraceVulkanCallEnd();
	return rslt;
}

MVK_PUBLIC_VULKAN_SYMBOL VkResult vkCreateBuffer(
    VkDevice                                    device,
    const VkBufferCreateInfo*                   pCreateInfo,
	const VkAllocationCallbacks*                pAllocator,
    VkBuffer*                                   pBuffer) {

	MVKTraceVulkanCallStart();
	MVKDevice* mvkDev = MVKDevice::getMVKDevice(device);
	MVKBuffer* mvkBuff = mvkDev->createBuffer(pCreateInfo, pAllocator);
	*pBuffer = (VkBuffer)mvkBuff;
	VkResult rslt = mvkBuff->getConfigurationResult();
	if (rslt < 0) { *pBuffer = VK_NULL_HANDLE; mvkDev->destroyBuffer(mvkBuff, pAllocator); }
	MVKTraceVulkanCallEnd();
	return rslt;
}

MVK_PUBLIC_VULKAN_SYMBOL void vkDestroyBuffer(
    VkDevice                                    device,
	VkBuffer                                    buffer,
	const VkAllocationCallbacks*                pAllocator) {

	MVKTraceVulkanCallStart();
	MVKDevice* mvkDev = MVKDevice::getMVKDevice(device);
	mvkDev->destroyBuffer((MVKBuffer*)buffer, pAllocator);
	MVKTraceVulkanCallEnd();
}

MVK_PUBLIC_VULKAN_SYMBOL VkResult vkCreateBufferView(
    VkDevice                                    device,
    const VkBufferViewCreateInfo*               pCreateInfo,
	const VkAllocationCallbacks*                pAllocator,
    VkBufferView*                               pView) {
	
	MVKTraceVulkanCallStart();
    MVKDevice* mvkDev = MVKDevice::getMVKDevice(device);
    MVKBufferView* mvkBuffView = mvkDev->createBufferView(pCreateInfo, pAllocator);
    *pView = (VkBufferView)mvkBuffView;
    VkResult rslt = mvkBuffView->getConfigurationResult();
	if (rslt < 0) { *pView = VK_NULL_HANDLE; mvkDev->destroyBufferView(mvkBuffView, pAllocator); }
	MVKTraceVulkanCallEnd();
	return rslt;
}

MVK_PUBLIC_VULKAN_SYMBOL void vkDestroyBufferView(
    VkDevice                                    device,
	VkBufferView                                bufferView,
	const VkAllocationCallbacks*                pAllocator) {

	MVKTraceVulkanCallStart();
    MVKDevice* mvkDev = MVKDevice::getMVKDevice(device);
    mvkDev->destroyBufferView((MVKBufferView*)bufferView, pAllocator);
	MVKTraceVulkanCallEnd();
}

MVK_PUBLIC_VULKAN_SYMBOL VkResult vkCreateImage(
    VkDevice                                    device,
    const VkImageCreateInfo*                    pCreateInfo,
	const VkAllocationCallbacks*                pAllocator,
    VkImage*                                    pImage) {

	MVKTraceVulkanCallStart();
	MVKDevice* mvkDev = MVKDevice::getMVKDevice(device);
	MVKImage* mvkImg = mvkDev->createImage(pCreateInfo, pAllocator);
	*pImage = (VkImage)mvkImg;
	VkResult rslt = mvkImg->getConfigurationResult();
	if (rslt < 0) { *pImage = VK_NULL_HANDLE; mvkDev->destroyImage(mvkImg, pAllocator); }
	MVKTraceVulkanCallEnd();
	return rslt;
}

MVK_PUBLIC_VULKAN_SYMBOL void vkDestroyImage(
    VkDevice                                    device,
	VkImage                                     image,
	const VkAllocationCallbacks*                pAllocator) {

	MVKTraceVulkanCallStart();
	MVKDevice* mvkDev = MVKDevice::getMVKDevice(device);
	mvkDev->destroyImage((MVKImage*)image, pAllocator);
	MVKTraceVulkanCallEnd();
}

MVK_PUBLIC_VULKAN_SYMBOL void vkGetImageSubresourceLayout(
    VkDevice                                    device,
    VkImage                                     image,
    const VkImageSubresource*                   pSubresource,
    VkSubresourceLayout*                        pLayout) {

	MVKTraceVulkanCallStart();
	MVKImage* mvkImg = (MVKImage*)image;
	mvkImg->getSubresourceLayout(pSubresource, pLayout);
	MVKTraceVulkanCallEnd();
}

MVK_PUBLIC_VULKAN_SYMBOL VkResult vkCreateImageView(
    VkDevice                                    device,
    const VkImageViewCreateInfo*                pCreateInfo,
	const VkAllocationCallbacks*                pAllocator,
    VkImageView*                                pView) {

	MVKTraceVulkanCallStart();
	MVKDevice* mvkDev = MVKDevice::getMVKDevice(device);
	MVKImageView* mvkImgView = mvkDev->createImageView(pCreateInfo, pAllocator);
	*pView = (VkImageView)mvkImgView;
	VkResult rslt = mvkImgView->getConfigurationResult();
	if (rslt < 0) { *pView = VK_NULL_HANDLE; mvkDev->destroyImageView(mvkImgView, pAllocator); }
	MVKTraceVulkanCallEnd();
	return rslt;
}

MVK_PUBLIC_VULKAN_SYMBOL void vkDestroyImageView(
    VkDevice                                    device,
	VkImageView                                 imageView,
	const VkAllocationCallbacks*                pAllocator) {

	MVKTraceVulkanCallStart();
	MVKDevice* mvkDev = MVKDevice::getMVKDevice(device);
	mvkDev->destroyImageView((MVKImageView*)imageView, pAllocator);
	MVKTraceVulkanCallEnd();
}

MVK_PUBLIC_VULKAN_SYMBOL VkResult vkCreateShaderModule(
    VkDevice                                    device,
    const VkShaderModuleCreateInfo*             pCreateInfo,
	const VkAllocationCallbacks*                pAllocator,
    VkShaderModule*                             pShaderModule) {
	
	MVKTraceVulkanCallStart();
	MVKDevice* mvkDev = MVKDevice::getMVKDevice(device);
	MVKShaderModule* mvkShdrMod = mvkDev->createShaderModule(pCreateInfo, pAllocator);
	*pShaderModule = (VkShaderModule)mvkShdrMod;
	VkResult rslt = mvkShdrMod->getConfigurationResult();
	if (rslt < 0) { *pShaderModule = VK_NULL_HANDLE; mvkDev->destroyShaderModule(mvkShdrMod, pAllocator); }
	MVKTraceVulkanCallEnd();
	return rslt;
}

MVK_PUBLIC_VULKAN_SYMBOL void vkDestroyShaderModule(
    VkDevice                                    device,
	VkShaderModule                              shaderModule,
	const VkAllocationCallbacks*                pAllocator) {

	MVKTraceVulkanCallStart();
	MVKDevice* mvkDev = MVKDevice::getMVKDevice(device);
	mvkDev->destroyShaderModule((MVKShaderModule*)shaderModule, pAllocator);
	MVKTraceVulkanCallEnd();
}

MVK_PUBLIC_VULKAN_SYMBOL VkResult vkCreatePipelineCache(
    VkDevice                                    device,
    const VkPipelineCacheCreateInfo*            pCreateInfo,
	const VkAllocationCallbacks*                pAllocator,
    VkPipelineCache*                            pPipelineCache) {
	
	MVKTraceVulkanCallStart();
	MVKDevice* mvkDev = MVKDevice::getMVKDevice(device);
	MVKPipelineCache* mvkPLC = mvkDev->createPipelineCache(pCreateInfo, pAllocator);
	*pPipelineCache = (VkPipelineCache)mvkPLC;
	VkResult rslt = mvkPLC->getConfigurationResult();
	if (rslt < 0) { *pPipelineCache = VK_NULL_HANDLE; mvkDev->destroyPipelineCache(mvkPLC, pAllocator); }
	MVKTraceVulkanCallEnd();
	return rslt;
}

MVK_PUBLIC_VULKAN_SYMBOL void vkDestroyPipelineCache(
    VkDevice                                    device,
	VkPipelineCache                             pipelineCache,
	const VkAllocationCallbacks*                pAllocator) {

	MVKTraceVulkanCallStart();
	MVKDevice* mvkDev = MVKDevice::getMVKDevice(device);
	mvkDev->destroyPipelineCache((MVKPipelineCache*)pipelineCache, pAllocator);
	MVKTraceVulkanCallEnd();
}

MVK_PUBLIC_VULKAN_SYMBOL VkResult vkGetPipelineCacheData(
	VkDevice                                    device,
	VkPipelineCache                             pipelineCache,
	size_t*                                     pDataSize,
	void*                                       pData) {

	MVKTraceVulkanCallStart();
	MVKPipelineCache* mvkPLC = (MVKPipelineCache*)pipelineCache;
	VkResult rslt = mvkPLC->writeData(pDataSize, pData);
	MVKTraceVulkanCallEnd();
	return rslt;
}

MVK_PUBLIC_VULKAN_SYMBOL VkResult vkMergePipelineCaches(
    VkDevice                                    device,
    VkPipelineCache                             destCache,
    uint32_t                                    srcCacheCount,
    const VkPipelineCache*                      pSrcCaches) {
	
	MVKTraceVulkanCallStart();
	MVKPipelineCache* mvkPLC = (MVKPipelineCache*)destCache;
	VkResult rslt = mvkPLC->mergePipelineCaches(srcCacheCount, pSrcCaches);
	MVKTraceVulkanCallEnd();
	return rslt;
}

MVK_PUBLIC_VULKAN_SYMBOL VkResult vkCreateGraphicsPipelines(
    VkDevice                                    device,
    VkPipelineCache                             pipelineCache,
    uint32_t                                    count,
    const VkGraphicsPipelineCreateInfo*         pCreateInfos,
	const VkAllocationCallbacks*                pAllocator,
    VkPipeline*                                 pPipelines) {
	
	MVKTraceVulkanCallStart();
    MVKDevice* mvkDev = MVKDevice::getMVKDevice(device);
	VkResult rslt = mvkDev->createPipelines<MVKGraphicsPipeline, VkGraphicsPipelineCreateInfo>(pipelineCache, count, pCreateInfos, pAllocator, pPipelines);
	MVKTraceVulkanCallEnd();
	return rslt;
}

MVK_PUBLIC_VULKAN_SYMBOL VkResult vkCreateComputePipelines(
    VkDevice                                    device,
    VkPipelineCache                             pipelineCache,
    uint32_t                                    count,
    const VkComputePipelineCreateInfo*          pCreateInfos,
	const VkAllocationCallbacks*                pAllocator,
    VkPipeline*                                 pPipelines) {
	
	MVKTraceVulkanCallStart();
    MVKDevice* mvkDev = MVKDevice::getMVKDevice(device);
    VkResult rslt = mvkDev->createPipelines<MVKComputePipeline, VkComputePipelineCreateInfo>(pipelineCache, count, pCreateInfos, pAllocator, pPipelines);
	MVKTraceVulkanCallEnd();
	return rslt;
}

MVK_PUBLIC_VULKAN_SYMBOL void vkDestroyPipeline(
    VkDevice                                    device,
	VkPipeline                                  pipeline,
	const VkAllocationCallbacks*                pAllocator) {

	MVKTraceVulkanCallStart();
    MVKDevice* mvkDev = MVKDevice::getMVKDevice(device);
    mvkDev->destroyPipeline((MVKPipeline*)pipeline, pAllocator);
	MVKTraceVulkanCallEnd();
}

MVK_PUBLIC_VULKAN_SYMBOL VkResult vkCreatePipelineLayout(
    VkDevice                                    device,
    const VkPipelineLayoutCreateInfo*           pCreateInfo,
	const VkAllocationCallbacks*                pAllocator,
    VkPipelineLayout*                           pPipelineLayout) {

	MVKTraceVulkanCallStart();
	MVKDevice* mvkDev = MVKDevice::getMVKDevice(device);
	MVKPipelineLayout* mvkPLL = mvkDev->createPipelineLayout(pCreateInfo, pAllocator);
	*pPipelineLayout = (VkPipelineLayout)mvkPLL;
	VkResult rslt = mvkPLL->getConfigurationResult();
	if (rslt < 0) { *pPipelineLayout = VK_NULL_HANDLE; mvkDev->destroyPipelineLayout(mvkPLL, pAllocator); }
	MVKTraceVulkanCallEnd();
	return rslt;
}

MVK_PUBLIC_VULKAN_SYMBOL void vkDestroyPipelineLayout(
    VkDevice                                    device,
	VkPipelineLayout                            pipelineLayout,
	const VkAllocationCallbacks*                pAllocator) {

	MVKTraceVulkanCallStart();
	MVKDevice* mvkDev = MVKDevice::getMVKDevice(device);
	mvkDev->destroyPipelineLayout((MVKPipelineLayout*)pipelineLayout, pAllocator);
	MVKTraceVulkanCallEnd();
}

MVK_PUBLIC_VULKAN_SYMBOL VkResult vkCreateSampler(
    VkDevice                                    device,
    const VkSamplerCreateInfo*                  pCreateInfo,
	const VkAllocationCallbacks*                pAllocator,
    VkSampler*                                  pSampler) {
	
	MVKTraceVulkanCallStart();
	MVKDevice* mvkDev = MVKDevice::getMVKDevice(device);
	MVKSampler* mvkSamp = mvkDev->createSampler(pCreateInfo, pAllocator);
	*pSampler = (VkSampler)mvkSamp;
	VkResult rslt = mvkSamp->getConfigurationResult();
	if (rslt < 0) { *pSampler = VK_NULL_HANDLE; mvkDev->destroySampler(mvkSamp, pAllocator); }
	MVKTraceVulkanCallEnd();
	return rslt;
}

MVK_PUBLIC_VULKAN_SYMBOL void vkDestroySampler(
    VkDevice                                    device,
	VkSampler                                   sampler,
	const VkAllocationCallbacks*                pAllocator) {

	MVKTraceVulkanCallStart();
	MVKDevice* mvkDev = MVKDevice::getMVKDevice(device);
	mvkDev->destroySampler((MVKSampler*)sampler, pAllocator);
	MVKTraceVulkanCallEnd();
}

MVK_PUBLIC_VULKAN_SYMBOL VkResult vkCreateDescriptorSetLayout(
    VkDevice                                    device,
    const VkDescriptorSetLayoutCreateInfo*      pCreateInfo,
	const VkAllocationCallbacks*                pAllocator,
	VkDescriptorSetLayout*                      pSetLayout) {

	MVKTraceVulkanCallStart();
	MVKDevice* mvkDev = MVKDevice::getMVKDevice(device);
	MVKDescriptorSetLayout* mvkDSL = mvkDev->createDescriptorSetLayout(pCreateInfo, pAllocator);
	*pSetLayout = (VkDescriptorSetLayout)mvkDSL;
	VkResult rslt = mvkDSL->getConfigurationResult();
	if (rslt < 0) { *pSetLayout = VK_NULL_HANDLE; mvkDev->destroyDescriptorSetLayout(mvkDSL, pAllocator); }
	MVKTraceVulkanCallEnd();
	return rslt;
}

MVK_PUBLIC_VULKAN_SYMBOL void vkDestroyDescriptorSetLayout(
    VkDevice                                    device,
	VkDescriptorSetLayout                       descriptorSetLayout,
	const VkAllocationCallbacks*                pAllocator) {

	MVKTraceVulkanCallStart();
	MVKDevice* mvkDev = MVKDevice::getMVKDevice(device);
	mvkDev->destroyDescriptorSetLayout((MVKDescriptorSetLayout*)descriptorSetLayout, pAllocator);
	MVKTraceVulkanCallEnd();
}

MVK_PUBLIC_VULKAN_SYMBOL VkResult vkCreateDescriptorPool(
    VkDevice                                    device,
    const VkDescriptorPoolCreateInfo*           pCreateInfo,
	const VkAllocationCallbacks*                pAllocator,
    VkDescriptorPool*                           pDescriptorPool) {
	
	MVKTraceVulkanCallStart();
	MVKDevice* mvkDev = MVKDevice::getMVKDevice(device);
	MVKDescriptorPool* mvkDP = mvkDev->createDescriptorPool(pCreateInfo, pAllocator);
	*pDescriptorPool = (VkDescriptorPool)mvkDP;
	VkResult rslt = mvkDP->getConfigurationResult();
	if (rslt < 0) { *pDescriptorPool = VK_NULL_HANDLE; mvkDev->destroyDescriptorPool(mvkDP, pAllocator); }
	MVKTraceVulkanCallEnd();
	return rslt;
}

MVK_PUBLIC_VULKAN_SYMBOL void vkDestroyDescriptorPool(
    VkDevice                                    device,
	VkDescriptorPool                            descriptorPool,
	const VkAllocationCallbacks*                pAllocator) {

	MVKTraceVulkanCallStart();
	MVKDevice* mvkDev = MVKDevice::getMVKDevice(device);
	mvkDev->destroyDescriptorPool((MVKDescriptorPool*)descriptorPool, pAllocator);
	MVKTraceVulkanCallEnd();
}

MVK_PUBLIC_VULKAN_SYMBOL VkResult vkResetDescriptorPool(
	VkDevice                                    device,
	VkDescriptorPool                            descriptorPool,
	VkDescriptorPoolResetFlags                  flags) {

	MVKTraceVulkanCallStart();
	MVKDescriptorPool* mvkDP = (MVKDescriptorPool*)descriptorPool;
	VkResult rslt = mvkDP->reset(flags);
	MVKTraceVulkanCallEnd();
	return rslt;
}

MVK_PUBLIC_VULKAN_SYMBOL VkResult vkAllocateDescriptorSets(
	VkDevice                                    device,
	const VkDescriptorSetAllocateInfo*          pAllocateInfo,
	VkDescriptorSet*                            pDescriptorSets) {

	MVKTraceVulkanCallStart();
	MVKDescriptorPool* mvkDP = (MVKDescriptorPool*)pAllocateInfo->descriptorPool;
	VkResult rslt = mvkDP->allocateDescriptorSets(pAllocateInfo, pDescriptorSets);
	MVKTraceVulkanCallEnd();
	return rslt;
}

MVK_PUBLIC_VULKAN_SYMBOL VkResult vkFreeDescriptorSets(
    VkDevice                                    device,
    VkDescriptorPool                            descriptorPool,
    uint32_t                                    count,
	const VkDescriptorSet*                      pDescriptorSets) {

	MVKTraceVulkanCallStart();
	MVKDescriptorPool* mvkDP = (MVKDescriptorPool*)descriptorPool;
	VkResult rslt = mvkDP->freeDescriptorSets(count, pDescriptorSets);
	MVKTraceVulkanCallEnd();
	return rslt;
}

MVK_PUBLIC_VULKAN_SYMBOL void vkUpdateDescriptorSets(
    VkDevice                                    device,
    uint32_t                                    writeCount,
    const VkWriteDescriptorSet*                 pDescriptorWrites,
    uint32_t                                    copyCount,
    const VkCopyDescriptorSet*                  pDescriptorCopies) {
	
	MVKTraceVulkanCallStart();
	mvkUpdateDescriptorSets(writeCount, pDescriptorWrites, copyCount, pDescriptorCopies);
	MVKTraceVulkanCallEnd();
}

MVK_PUBLIC_VULKAN_SYMBOL VkResult vkCreateFramebuffer(
    VkDevice                                    device,
    const VkFramebufferCreateInfo*              pCreateInfo,
	const VkAllocationCallbacks*                pAllocator,
    VkFramebuffer*                              pFramebuffer) {
	
	MVKTraceVulkanCallStart();
	MVKDevice* mvkDev = MVKDevice::getMVKDevice(device);
	MVKFramebuffer* mvkFB = mvkDev->createFramebuffer(pCreateInfo, pAllocator);
	*pFramebuffer = (VkFramebuffer)mvkFB;
	VkResult rslt = mvkFB->getConfigurationResult();
	if (rslt < 0) { *pFramebuffer = VK_NULL_HANDLE; mvkDev->destroyFramebuffer(mvkFB, pAllocator); }
	MVKTraceVulkanCallEnd();
	return rslt;
}

MVK_PUBLIC_VULKAN_SYMBOL void vkDestroyFramebuffer(
    VkDevice                                    device,
	VkFramebuffer                               framebuffer,
	const VkAllocationCallbacks*                pAllocator) {

	MVKTraceVulkanCallStart();
	MVKDevice* mvkDev = MVKDevice::getMVKDevice(device);
	mvkDev->destroyFramebuffer((MVKFramebuffer*)framebuffer, pAllocator);
	MVKTraceVulkanCallEnd();
}

MVK_PUBLIC_VULKAN_SYMBOL VkResult vkCreateRenderPass(
    VkDevice                                    device,
    const VkRenderPassCreateInfo*               pCreateInfo,
	const VkAllocationCallbacks*                pAllocator,
    VkRenderPass*                               pRenderPass) {

	MVKTraceVulkanCallStart();
	MVKDevice* mvkDev = MVKDevice::getMVKDevice(device);
	MVKRenderPass* mvkRendPass = mvkDev->createRenderPass(pCreateInfo, pAllocator);
	*pRenderPass = (VkRenderPass)mvkRendPass;
	VkResult rslt = mvkRendPass->getConfigurationResult();
	if (rslt < 0) { *pRenderPass = VK_NULL_HANDLE; mvkDev->destroyRenderPass(mvkRendPass, pAllocator); }
	MVKTraceVulkanCallEnd();
	return rslt;
}

MVK_PUBLIC_VULKAN_SYMBOL void vkDestroyRenderPass(
    VkDevice                                    device,
	VkRenderPass                                renderPass,
	const VkAllocationCallbacks*                pAllocator) {

	MVKTraceVulkanCallStart();
	MVKDevice* mvkDev = MVKDevice::getMVKDevice(device);
	mvkDev->destroyRenderPass((MVKRenderPass*)renderPass, pAllocator);
	MVKTraceVulkanCallEnd();
}

MVK_PUBLIC_VULKAN_SYMBOL void vkGetRenderAreaGranularity(
    VkDevice                                    device,
    VkRenderPass                                renderPass,
    VkExtent2D*                                 pGranularity) {

	MVKTraceVulkanCallStart();
    MVKRenderPass* mvkRendPass = (MVKRenderPass*)renderPass;
    *pGranularity = mvkRendPass->getRenderAreaGranularity();
	MVKTraceVulkanCallEnd();
}

MVK_PUBLIC_VULKAN_SYMBOL VkResult vkCreateCommandPool(
    VkDevice                                    device,
    const VkCommandPoolCreateInfo*              pCreateInfo,
	const VkAllocationCallbacks*                pAllocator,
    VkCommandPool*                              pCmdPool) {
	
	MVKTraceVulkanCallStart();
	MVKDevice* mvkDev = MVKDevice::getMVKDevice(device);
	MVKCommandPool* mvkCmdPool = mvkDev->createCommandPool(pCreateInfo, pAllocator);
	*pCmdPool = (VkCommandPool)mvkCmdPool;
	VkResult rslt = mvkCmdPool->getConfigurationResult();
	if (rslt < 0) { *pCmdPool = VK_NULL_HANDLE; mvkDev->destroyCommandPool(mvkCmdPool, pAllocator); }
	MVKTraceVulkanCallEnd();
	return rslt;
}

MVK_PUBLIC_VULKAN_SYMBOL void vkDestroyCommandPool(
    VkDevice                                    device,
	VkCommandPool                               commandPool,
	const VkAllocationCallbacks*                pAllocator) {

	MVKTraceVulkanCallStart();
	MVKDevice* mvkDev = MVKDevice::getMVKDevice(device);
	mvkDev->destroyCommandPool((MVKCommandPool*)commandPool, pAllocator);
	MVKTraceVulkanCallEnd();
}

MVK_PUBLIC_VULKAN_SYMBOL VkResult vkResetCommandPool(
	VkDevice                                    device,
	VkCommandPool                               commandPool,
	VkCommandPoolResetFlags                     flags) {

	MVKTraceVulkanCallStart();
	MVKCommandPool* mvkCmdPool = (MVKCommandPool*)commandPool;
	VkResult rslt = mvkCmdPool->reset(flags);
	MVKTraceVulkanCallEnd();
	return rslt;
}

MVK_PUBLIC_VULKAN_SYMBOL VkResult vkAllocateCommandBuffers(
	VkDevice                                    device,
	const VkCommandBufferAllocateInfo*          pAllocateInfo,
	VkCommandBuffer*                            pCmdBuffer) {

	MVKTraceVulkanCallStart();
	MVKCommandPool* mvkCmdPool = (MVKCommandPool*)pAllocateInfo->commandPool;
	VkResult rslt = mvkCmdPool->allocateCommandBuffers(pAllocateInfo, pCmdBuffer);
	MVKTraceVulkanCallEnd();
	return rslt;
}

MVK_PUBLIC_VULKAN_SYMBOL void vkFreeCommandBuffers(
    VkDevice                                    device,
	VkCommandPool                               commandPool,
	uint32_t                                    commandBufferCount,
	const VkCommandBuffer*                      pCommandBuffers) {

	MVKTraceVulkanCallStart();
	MVKCommandPool* mvkCmdPool = (MVKCommandPool*)commandPool;
	mvkCmdPool->freeCommandBuffers(commandBufferCount, pCommandBuffers);
	MVKTraceVulkanCallEnd();
}

MVK_PUBLIC_VULKAN_SYMBOL VkResult vkBeginCommandBuffer(
    VkCommandBuffer                             commandBuffer,
    const VkCommandBufferBeginInfo*             pBeginInfo) {
	
	MVKTraceVulkanCallStart();
    MVKCommandBuffer* cmdBuff = MVKCommandBuffer::getMVKCommandBuffer(commandBuffer);
	VkResult rslt = cmdBuff->begin(pBeginInfo);
	MVKTraceVulkanCallEnd();
	return rslt;
}

MVK_PUBLIC_VULKAN_SYMBOL VkResult vkEndCommandBuffer(
    VkCommandBuffer                             commandBuffer) {
	
	MVKTraceVulkanCallStart();
    MVKCommandBuffer* cmdBuff = MVKCommandBuffer::getMVKCommandBuffer(commandBuffer);
	VkResult rslt = cmdBuff->end();
	MVKTraceVulkanCallEnd();
	return rslt;
}

MVK_PUBLIC_VULKAN_SYMBOL VkResult vkResetCommandBuffer(
    VkCommandBuffer                             commandBuffer,
    VkCommandBufferResetFlags                   flags) {

	MVKTraceVulkanCallStart();
    MVKCommandBuffer* cmdBuff = MVKCommandBuffer::getMVKCommandBuffer(commandBuffer);
	VkResult rslt = cmdBuff->reset(flags);
	MVKTraceVulkanCallEnd();
	return rslt;
}

MVK_PUBLIC_VULKAN_SYMBOL void vkCmdBindPipeline(
    VkCommandBuffer                             commandBuffer,
    VkPipelineBindPoint                         pipelineBindPoint,
    VkPipeline                                  pipeline) {
	
	MVKTraceVulkanCallStart();
	switch (pipelineBindPoint) {
		case VK_PIPELINE_BIND_POINT_GRAPHICS: {
			MVKAddCmd(BindGraphicsPipeline, commandBuffer, pipeline);
			break;
		}
		case VK_PIPELINE_BIND_POINT_COMPUTE: {
			MVKAddCmd(BindComputePipeline, commandBuffer, pipeline);
			break;
		}
		default:
			break;
	}
	MVKTraceVulkanCallEnd();
}

MVK_PUBLIC_VULKAN_SYMBOL void vkCmdSetViewport(
	VkCommandBuffer                             commandBuffer,
	uint32_t                                    firstViewport,
	uint32_t                                    viewportCount,
	const VkViewport*                           pViewports) {

	MVKTraceVulkanCallStart();
	MVKAddCmdFromThreshold(SetViewport, viewportCount, 1, commandBuffer, firstViewport, viewportCount, pViewports);
	MVKTraceVulkanCallEnd();
}

MVK_PUBLIC_VULKAN_SYMBOL void vkCmdSetScissor(
	VkCommandBuffer                             commandBuffer,
	uint32_t                                    firstScissor,
	uint32_t                                    scissorCount,
	const VkRect2D*                             pScissors) {

	MVKTraceVulkanCallStart();
	MVKAddCmdFromThreshold(SetScissor, scissorCount, 1, commandBuffer, firstScissor, scissorCount, pScissors);
	MVKTraceVulkanCallEnd();
}

MVK_PUBLIC_VULKAN_SYMBOL void vkCmdSetLineWidth(
	VkCommandBuffer                             commandBuffer,
	float                                       lineWidth) {

	MVKTraceVulkanCallStart();
	MVKAddCmd(SetLineWidth, commandBuffer, lineWidth);
	MVKTraceVulkanCallEnd();
}

MVK_PUBLIC_VULKAN_SYMBOL void vkCmdSetDepthBias(
	VkCommandBuffer                             commandBuffer,
	float                                       depthBiasConstantFactor,
	float                                       depthBiasClamp,
	float                                       depthBiasSlopeFactor) {

	MVKTraceVulkanCallStart();
	MVKAddCmd(SetDepthBias, commandBuffer, {depthBiasConstantFactor, depthBiasClamp, depthBiasSlopeFactor} );
	MVKTraceVulkanCallEnd();
}

MVK_PUBLIC_VULKAN_SYMBOL void vkCmdSetBlendConstants(
	VkCommandBuffer                             commandBuffer,
	const float                                 blendConst[4]) {

	MVKTraceVulkanCallStart();
	MVKColor32 blendConstants;
	mvkCopy(blendConstants.float32, blendConst, 4);
    MVKAddCmd(SetBlendConstants, commandBuffer, blendConstants);
	MVKTraceVulkanCallEnd();
}

MVK_PUBLIC_VULKAN_SYMBOL void vkCmdSetDepthBounds(
	VkCommandBuffer                             commandBuffer,
	float                                       minDepthBounds,
	float                                       maxDepthBounds) {

	MVKTraceVulkanCallStart();
	MVKAddCmd(SetDepthBounds, commandBuffer, {minDepthBounds, maxDepthBounds});
	MVKTraceVulkanCallEnd();
}

MVK_PUBLIC_VULKAN_SYMBOL void vkCmdSetStencilCompareMask(
	VkCommandBuffer                             commandBuffer,
	VkStencilFaceFlags                          faceMask,
	uint32_t                                    stencilCompareMask) {

	MVKTraceVulkanCallStart();
    MVKAddCmd(SetStencilCompareMask, commandBuffer, faceMask, stencilCompareMask);
	MVKTraceVulkanCallEnd();
}

MVK_PUBLIC_VULKAN_SYMBOL void vkCmdSetStencilWriteMask(
	VkCommandBuffer                             commandBuffer,
	VkStencilFaceFlags                          faceMask,
	uint32_t                                    stencilWriteMask) {

	MVKTraceVulkanCallStart();
    MVKAddCmd(SetStencilWriteMask, commandBuffer, faceMask, stencilWriteMask);
	MVKTraceVulkanCallEnd();
}

MVK_PUBLIC_VULKAN_SYMBOL void vkCmdSetStencilReference(
	VkCommandBuffer                             commandBuffer,
	VkStencilFaceFlags                          faceMask,
	uint32_t                                    stencilReference) {

	MVKTraceVulkanCallStart();
    MVKAddCmd(SetStencilReference, commandBuffer, faceMask, stencilReference);
	MVKTraceVulkanCallEnd();
}

MVK_PUBLIC_VULKAN_SYMBOL void vkCmdBindDescriptorSets(
    VkCommandBuffer                             commandBuffer,
    VkPipelineBindPoint                         pipelineBindPoint,
    VkPipelineLayout                            layout,
    uint32_t                                    firstSet,
    uint32_t                                    setCount,
    const VkDescriptorSet*                      pDescriptorSets,
    uint32_t                                    dynamicOffsetCount,
    const uint32_t*                             pDynamicOffsets) {
	
	MVKTraceVulkanCallStart();
	if (dynamicOffsetCount) {
		MVKAddCmdFromThreshold(BindDescriptorSetsDynamic, setCount, 4, commandBuffer, pipelineBindPoint, layout,
				  firstSet, setCount, pDescriptorSets, dynamicOffsetCount, pDynamicOffsets);
	} else {
		MVKAddCmdFrom2Thresholds(BindDescriptorSetsStatic, setCount, 1, 4, commandBuffer, pipelineBindPoint, layout,
				  firstSet, setCount, pDescriptorSets);
	}
	MVKTraceVulkanCallEnd();
}

MVK_PUBLIC_VULKAN_SYMBOL void vkCmdBindIndexBuffer(
    VkCommandBuffer                             commandBuffer,
    VkBuffer                                    buffer,
    VkDeviceSize                                offset,
    VkIndexType                                 indexType) {
	
	MVKTraceVulkanCallStart();
	MVKAddCmd(BindIndexBuffer, commandBuffer, buffer, offset, indexType);
	MVKTraceVulkanCallEnd();
}

MVK_PUBLIC_VULKAN_SYMBOL void vkCmdBindVertexBuffers(
    VkCommandBuffer                             commandBuffer,
    uint32_t                                    firstBinding,
    uint32_t                                    bindingCount,
    const VkBuffer*                             pBuffers,
    const VkDeviceSize*                         pOffsets) {
	
	MVKTraceVulkanCallStart();
	MVKAddCmdFrom2Thresholds(BindVertexBuffers, bindingCount, 1, 2, commandBuffer, 
							 firstBinding, bindingCount, pBuffers, pOffsets, nullptr, nullptr);
	MVKTraceVulkanCallEnd();
}

MVK_PUBLIC_VULKAN_SYMBOL void vkCmdDraw(
	VkCommandBuffer                             commandBuffer,
	uint32_t                                    vertexCount,
	uint32_t                                    instanceCount,
	uint32_t                                    firstVertex,
	uint32_t                                    firstInstance) {

	MVKTraceVulkanCallStart();
	MVKAddCmd(Draw, commandBuffer, vertexCount, instanceCount, firstVertex, firstInstance);
	MVKTraceVulkanCallEnd();
}

MVK_PUBLIC_VULKAN_SYMBOL void vkCmdDrawIndexed(
	VkCommandBuffer                             commandBuffer,
	uint32_t                                    indexCount,
	uint32_t                                    instanceCount,
	uint32_t                                    firstIndex,
	int32_t                                     vertexOffset,
	uint32_t                                    firstInstance) {

	MVKTraceVulkanCallStart();
	MVKAddCmd(DrawIndexed, commandBuffer, indexCount, instanceCount, firstIndex, vertexOffset, firstInstance);
	MVKTraceVulkanCallEnd();
}

MVK_PUBLIC_VULKAN_SYMBOL void vkCmdDrawIndirect(
    VkCommandBuffer                             commandBuffer,
    VkBuffer                                    buffer,
    VkDeviceSize                                offset,
    uint32_t                                    drawCount,
    uint32_t                                    stride) {
	
	MVKTraceVulkanCallStart();
	MVKAddCmd(DrawIndirect, commandBuffer, buffer, offset, drawCount, stride);
	MVKTraceVulkanCallEnd();
}

MVK_PUBLIC_VULKAN_SYMBOL void vkCmdDrawIndexedIndirect(
    VkCommandBuffer                             commandBuffer,
    VkBuffer                                    buffer,
    VkDeviceSize                                offset,
    uint32_t                                    drawCount,
    uint32_t                                    stride) {
	
	MVKTraceVulkanCallStart();
	MVKAddCmd(DrawIndexedIndirect, commandBuffer, buffer, offset, drawCount, stride);
	MVKTraceVulkanCallEnd();
}

MVK_PUBLIC_VULKAN_SYMBOL void vkCmdDispatch(
    VkCommandBuffer                             commandBuffer,
    uint32_t                                    x,
    uint32_t                                    y,
    uint32_t                                    z) {
	
	MVKTraceVulkanCallStart();
	MVKAddCmd(Dispatch, commandBuffer, 0, 0, 0, x, y, z);
	MVKTraceVulkanCallEnd();
}

MVK_PUBLIC_VULKAN_SYMBOL void vkCmdDispatchIndirect(
    VkCommandBuffer                             commandBuffer,
    VkBuffer                                    buffer,
    VkDeviceSize                                offset) {
	
	MVKTraceVulkanCallStart();
    MVKAddCmd(DispatchIndirect, commandBuffer, buffer, offset);
	MVKTraceVulkanCallEnd();
}

MVK_PUBLIC_VULKAN_SYMBOL void vkCmdCopyBuffer(
    VkCommandBuffer                             commandBuffer,
    VkBuffer                                    srcBuffer,
    VkBuffer                                    destBuffer,
    uint32_t                                    regionCount,
    const VkBufferCopy*                         pRegions) {
	
	MVKTraceVulkanCallStart();
	MVKAddCmdFromThreshold(CopyBuffer, regionCount, 1, commandBuffer, srcBuffer, destBuffer, regionCount, pRegions);
	MVKTraceVulkanCallEnd();
}

MVK_PUBLIC_VULKAN_SYMBOL void vkCmdCopyImage(
    VkCommandBuffer                             commandBuffer,
    VkImage                                     srcImage,
    VkImageLayout                               srcImageLayout,
    VkImage                                     dstImage,
    VkImageLayout                               dstImageLayout,
    uint32_t                                    regionCount,
    const VkImageCopy*                          pRegions) {

	MVKTraceVulkanCallStart();
	MVKAddCmdFromThreshold(CopyImage, regionCount, 1, commandBuffer,
						   srcImage, srcImageLayout, dstImage, dstImageLayout, regionCount, pRegions);
	MVKTraceVulkanCallEnd();
}

MVK_PUBLIC_VULKAN_SYMBOL void vkCmdBlitImage(
    VkCommandBuffer                             commandBuffer,
    VkImage                                     srcImage,
    VkImageLayout                               srcImageLayout,
    VkImage                                     dstImage,
    VkImageLayout                               dstImageLayout,
    uint32_t                                    regionCount,
    const VkImageBlit*                          pRegions,
    VkFilter                                    filter) {
	
	MVKTraceVulkanCallStart();
	MVKAddCmdFromThreshold(BlitImage, regionCount, 1, commandBuffer,
						   srcImage, srcImageLayout, dstImage, dstImageLayout, regionCount, pRegions, filter);
	MVKTraceVulkanCallEnd();
}

MVK_PUBLIC_VULKAN_SYMBOL void vkCmdCopyBufferToImage(
    VkCommandBuffer                             commandBuffer,
    VkBuffer                                    srcBuffer,
    VkImage                                     dstImage,
    VkImageLayout                               dstImageLayout,
    uint32_t                                    regionCount,
    const VkBufferImageCopy*                    pRegions) {
	
	MVKTraceVulkanCallStart();
    MVKAddCmdFrom3Thresholds(BufferImageCopy, regionCount, 1, 4, 8, commandBuffer,
							 srcBuffer, dstImage, dstImageLayout, regionCount, pRegions, true);
	MVKTraceVulkanCallEnd();
}

MVK_PUBLIC_VULKAN_SYMBOL void vkCmdCopyImageToBuffer(
    VkCommandBuffer                             commandBuffer,
    VkImage                                     srcImage,
    VkImageLayout                               srcImageLayout,
    VkBuffer                                    dstBuffer,
    uint32_t                                    regionCount,
    const VkBufferImageCopy*                    pRegions) {
	
	MVKTraceVulkanCallStart();
	MVKAddCmdFrom3Thresholds(BufferImageCopy, regionCount, 1, 4, 8, commandBuffer,
							 dstBuffer, srcImage, srcImageLayout, regionCount, pRegions, false);
	MVKTraceVulkanCallEnd();
}

MVK_PUBLIC_VULKAN_SYMBOL void vkCmdUpdateBuffer(
    VkCommandBuffer                             commandBuffer,
    VkBuffer                                    dstBuffer,
    VkDeviceSize                                dstOffset,
    VkDeviceSize                                dataSize,
    const void*                                 pData) {

	MVKTraceVulkanCallStart();
    MVKAddCmd(UpdateBuffer, commandBuffer, dstBuffer, dstOffset, dataSize, pData);
	MVKTraceVulkanCallEnd();
}

MVK_PUBLIC_VULKAN_SYMBOL void vkCmdFillBuffer(
    VkCommandBuffer                             commandBuffer,
    VkBuffer                                    dstBuffer,
    VkDeviceSize                                dstOffset,
    VkDeviceSize                                size,
    uint32_t                                    data) {

	MVKTraceVulkanCallStart();
    MVKAddCmd(FillBuffer, commandBuffer, dstBuffer, dstOffset, size, data);
	MVKTraceVulkanCallEnd();
}

MVK_PUBLIC_VULKAN_SYMBOL void vkCmdClearColorImage(
    VkCommandBuffer                             commandBuffer,
    VkImage                                     image,
    VkImageLayout                               imageLayout,
    const VkClearColorValue*                    pColor,
    uint32_t                                    rangeCount,
    const VkImageSubresourceRange*              pRanges) {
	
	MVKTraceVulkanCallStart();
	VkClearValue clrVal;
	clrVal.color = *pColor;
	MVKAddCmdFromThreshold(ClearColorImage, rangeCount, 1, commandBuffer,
						   image, imageLayout, clrVal, rangeCount, pRanges);
	MVKTraceVulkanCallEnd();
}

MVK_PUBLIC_VULKAN_SYMBOL void vkCmdClearDepthStencilImage(
    VkCommandBuffer                             commandBuffer,
    VkImage                                     image,
    VkImageLayout                               imageLayout,
    const VkClearDepthStencilValue*             pDepthStencil,
    uint32_t                                    rangeCount,
    const VkImageSubresourceRange*              pRanges) {

	MVKTraceVulkanCallStart();
	VkClearValue clrVal;
	clrVal.depthStencil = *pDepthStencil;
    MVKAddCmdFromThreshold(ClearDepthStencilImage, rangeCount, 1, commandBuffer,
						   image, imageLayout, clrVal, rangeCount, pRanges);
	MVKTraceVulkanCallEnd();
}

MVK_PUBLIC_VULKAN_SYMBOL void vkCmdClearAttachments(
	VkCommandBuffer                             commandBuffer,
	uint32_t                                    attachmentCount,
	const VkClearAttachment*                    pAttachments,
	uint32_t                                    rectCount,
	const VkClearRect*                          pRects) {

	MVKTraceVulkanCallStart();
	if (attachmentCount > 1) {
		MVKAddCmdFromThreshold(ClearMultiAttachments, rectCount, 1, commandBuffer,
							   attachmentCount, pAttachments, rectCount, pRects);
	} else {
		MVKAddCmdFromThreshold(ClearSingleAttachment, rectCount, 1, commandBuffer,
							   attachmentCount, pAttachments, rectCount, pRects);
	}
	MVKTraceVulkanCallEnd();
}

MVK_PUBLIC_VULKAN_SYMBOL void vkCmdResolveImage(
    VkCommandBuffer                             commandBuffer,
    VkImage                                     srcImage,
    VkImageLayout                               srcImageLayout,
    VkImage                                     dstImage,
    VkImageLayout                               dstImageLayout,
    uint32_t                                    regionCount,
    const VkImageResolve*                       pRegions) {
	
	MVKTraceVulkanCallStart();
	MVKAddCmdFromThreshold(ResolveImage, regionCount, 1, commandBuffer,
						   srcImage, srcImageLayout, dstImage, dstImageLayout, regionCount, pRegions);
	MVKTraceVulkanCallEnd();
}

MVK_PUBLIC_VULKAN_SYMBOL void vkCmdSetEvent(
    VkCommandBuffer                             commandBuffer,
    VkEvent                                     event,
    VkPipelineStageFlags                        stageMask) {

	MVKTraceVulkanCallStart();
	MVKAddCmd(SetEvent, commandBuffer, event, stageMask);
	MVKTraceVulkanCallEnd();
}

MVK_PUBLIC_VULKAN_SYMBOL void vkCmdResetEvent(
    VkCommandBuffer                             commandBuffer,
    VkEvent                                     event,
    VkPipelineStageFlags                        stageMask) {

	MVKTraceVulkanCallStart();
	MVKAddCmd(ResetEvent, commandBuffer, event, stageMask);
	MVKTraceVulkanCallEnd();
}

MVK_PUBLIC_VULKAN_SYMBOL void vkCmdWaitEvents(
	VkCommandBuffer                             commandBuffer,
	uint32_t                                    eventCount,
	const VkEvent*                              pEvents,
	VkPipelineStageFlags                        srcStageMask,
	VkPipelineStageFlags                        dstStageMask,
	uint32_t                                    memoryBarrierCount,
	const VkMemoryBarrier*                      pMemoryBarriers,
	uint32_t                                    bufferMemoryBarrierCount,
	const VkBufferMemoryBarrier*                pBufferMemoryBarriers,
	uint32_t                                    imageMemoryBarrierCount,
	const VkImageMemoryBarrier*                 pImageMemoryBarriers) {

	MVKTraceVulkanCallStart();
	MVKAddCmdFromThreshold(WaitEvents, eventCount, 1, commandBuffer,
						   eventCount, pEvents, srcStageMask, dstStageMask,
						   memoryBarrierCount, pMemoryBarriers,
						   bufferMemoryBarrierCount, pBufferMemoryBarriers,
						   imageMemoryBarrierCount, pImageMemoryBarriers);
	MVKTraceVulkanCallEnd();
}

MVK_PUBLIC_VULKAN_SYMBOL void vkCmdPipelineBarrier(
	VkCommandBuffer                             commandBuffer,
	VkPipelineStageFlags                        srcStageMask,
	VkPipelineStageFlags                        dstStageMask,
	VkDependencyFlags                           dependencyFlags,
	uint32_t                                    memoryBarrierCount,
	const VkMemoryBarrier*                      pMemoryBarriers,
	uint32_t                                    bufferMemoryBarrierCount,
	const VkBufferMemoryBarrier*                pBufferMemoryBarriers,
	uint32_t                                    imageMemoryBarrierCount,
	const VkImageMemoryBarrier*                 pImageMemoryBarriers) {

	MVKTraceVulkanCallStart();
	uint32_t barrierCount = memoryBarrierCount + bufferMemoryBarrierCount + imageMemoryBarrierCount;
	MVKAddCmdFrom2Thresholds(PipelineBarrier, barrierCount, 1, 4, commandBuffer,
							   srcStageMask, dstStageMask, dependencyFlags,
							   memoryBarrierCount, pMemoryBarriers,
							   bufferMemoryBarrierCount, pBufferMemoryBarriers,
							   imageMemoryBarrierCount, pImageMemoryBarriers);
	MVKTraceVulkanCallEnd();
}

MVK_PUBLIC_VULKAN_SYMBOL void vkCmdBeginQuery(
    VkCommandBuffer                             commandBuffer,
    VkQueryPool                                 queryPool,
    uint32_t                                    query,
    VkQueryControlFlags                         flags) {
	
	MVKTraceVulkanCallStart();
    MVKAddCmd(BeginQuery, commandBuffer, queryPool, query, flags);
	MVKTraceVulkanCallEnd();
}

MVK_PUBLIC_VULKAN_SYMBOL void vkCmdEndQuery(
    VkCommandBuffer                             commandBuffer,
    VkQueryPool                                 queryPool,
    uint32_t                                    query) {
	
	MVKTraceVulkanCallStart();
    MVKAddCmd(EndQuery, commandBuffer, queryPool, query);
	MVKTraceVulkanCallEnd();
}

MVK_PUBLIC_VULKAN_SYMBOL void vkCmdResetQueryPool(
    VkCommandBuffer                             commandBuffer,
    VkQueryPool                                 queryPool,
    uint32_t                                    firstQuery,
    uint32_t                                    queryCount) {
	
	MVKTraceVulkanCallStart();
    MVKAddCmd(ResetQueryPool, commandBuffer, queryPool, firstQuery, queryCount);
	MVKTraceVulkanCallEnd();
}

MVK_PUBLIC_VULKAN_SYMBOL void vkCmdWriteTimestamp(
	VkCommandBuffer                             commandBuffer,
	VkPipelineStageFlagBits                     pipelineStage,
	VkQueryPool                                 queryPool,
	uint32_t                                    query) {

	MVKTraceVulkanCallStart();
	MVKAddCmd(WriteTimestamp, commandBuffer, pipelineStage, queryPool, query);
	MVKTraceVulkanCallEnd();
}

MVK_PUBLIC_VULKAN_SYMBOL void vkCmdCopyQueryPoolResults(
    VkCommandBuffer                             commandBuffer,
    VkQueryPool                                 queryPool,
    uint32_t                                    firstQuery,
    uint32_t                                    queryCount,
    VkBuffer                                    destBuffer,
    VkDeviceSize                                destOffset,
    VkDeviceSize                                destStride,
    VkQueryResultFlags                          flags) {
	
	MVKTraceVulkanCallStart();
	MVKAddCmd(CopyQueryPoolResults, commandBuffer, queryPool, firstQuery,
			  queryCount, destBuffer, destOffset, destStride, flags);
	MVKTraceVulkanCallEnd();
}

MVK_PUBLIC_VULKAN_SYMBOL void vkCmdPushConstants(
    VkCommandBuffer                             commandBuffer,
    VkPipelineLayout                            layout,
    VkShaderStageFlags                          stageFlags,
    uint32_t                                    offset,
    uint32_t                                    size,
    const void*                                 pValues) {
	
	MVKTraceVulkanCallStart();
	MVKAddCmdFrom2Thresholds(PushConstants, size, 64, 128, commandBuffer, layout, stageFlags, offset, size, pValues);
	MVKTraceVulkanCallEnd();
}

// Consolidation function
static void mvkCmdBeginRenderPass(
	VkCommandBuffer								commandBuffer,
	const VkRenderPassBeginInfo*				pRenderPassBegin,
	const VkSubpassBeginInfo*					pSubpassBeginInfo) {

	VkRenderPassAttachmentBeginInfo* pAttachmentBegin = nullptr;
	for (const auto* next = (VkBaseInStructure*)pRenderPassBegin->pNext; next; next = next->pNext) {
		switch(next->sType) {
			case VK_STRUCTURE_TYPE_RENDER_PASS_ATTACHMENT_BEGIN_INFO: {
				pAttachmentBegin = (VkRenderPassAttachmentBeginInfo*)next;
				break;
			}
			default:
				break;
		}
	}
	auto attachments = (pAttachmentBegin
						? MVKArrayRef<MVKImageView*>((MVKImageView**)pAttachmentBegin->pAttachments,
													 pAttachmentBegin->attachmentCount)
						: ((MVKFramebuffer*)pRenderPassBegin->framebuffer)->getAttachments());
	
	MVKAddCmdFrom5Thresholds(BeginRenderPass,
							 pRenderPassBegin->clearValueCount, 1, 2,
							 attachments.size(), 0, 1, 2,
							 commandBuffer,
							 pRenderPassBegin,
							 pSubpassBeginInfo,
							 attachments);
}

MVK_PUBLIC_VULKAN_SYMBOL void vkCmdBeginRenderPass(
    VkCommandBuffer                             commandBuffer,
    const VkRenderPassBeginInfo*                pRenderPassBegin,
    VkSubpassContents							contents) {

	MVKTraceVulkanCallStart();

	VkSubpassBeginInfo spBeginInfo;
	spBeginInfo.sType = VK_STRUCTURE_TYPE_SUBPASS_BEGIN_INFO;
	spBeginInfo.pNext = nullptr;
	spBeginInfo.contents = contents;

	mvkCmdBeginRenderPass(commandBuffer, pRenderPassBegin, &spBeginInfo);
	MVKTraceVulkanCallEnd();
}

MVK_PUBLIC_VULKAN_SYMBOL void vkCmdNextSubpass(
    VkCommandBuffer                             commandBuffer,
    VkSubpassContents							contents) {
	
	MVKTraceVulkanCallStart();
	MVKAddCmd(NextSubpass, commandBuffer, contents);
	MVKTraceVulkanCallEnd();
}

MVK_PUBLIC_VULKAN_SYMBOL void vkCmdEndRenderPass(
    VkCommandBuffer                             commandBuffer) {
	
	MVKTraceVulkanCallStart();
	MVKAddCmd(EndRenderPass, commandBuffer);
	MVKTraceVulkanCallEnd();
}

MVK_PUBLIC_VULKAN_SYMBOL void vkCmdExecuteCommands(
    VkCommandBuffer                             commandBuffer,
    uint32_t                                    cmdBuffersCount,
    const VkCommandBuffer*						pCommandBuffers) {
	
	MVKTraceVulkanCallStart();
	MVKAddCmdFromThreshold(ExecuteCommands, cmdBuffersCount, 1, commandBuffer, cmdBuffersCount, pCommandBuffers);
	MVKTraceVulkanCallEnd();
}


#pragma mark -
#pragma mark Vulkan 1.1 calls

MVK_PUBLIC_VULKAN_SYMBOL VkResult vkEnumerateInstanceVersion(
    uint32_t*                                   pApiVersion) {

    MVKTraceVulkanCallStart();
    *pApiVersion = getGlobalMVKConfig().apiVersionToAdvertise;
    MVKTraceVulkanCallEnd();
    return VK_SUCCESS;
}

MVK_PUBLIC_VULKAN_SYMBOL VkResult vkEnumeratePhysicalDeviceGroups(
    VkInstance                                  instance,
    uint32_t*                                   pPhysicalDeviceGroupCount,
    VkPhysicalDeviceGroupProperties*            pPhysicalDeviceGroupProperties) {
    MVKTraceVulkanCallStart();
    MVKInstance* mvkInst = MVKInstance::getMVKInstance(instance);
    VkResult rslt = mvkInst->getPhysicalDeviceGroups(pPhysicalDeviceGroupCount, pPhysicalDeviceGroupProperties);
    MVKTraceVulkanCallEnd();
    return rslt;
}

MVK_PUBLIC_VULKAN_SYMBOL void vkGetPhysicalDeviceFeatures2(
    VkPhysicalDevice                            physicalDevice,
    VkPhysicalDeviceFeatures2*                  pFeatures) {
    
	MVKTraceVulkanCallStart();
    MVKPhysicalDevice* mvkPD = MVKPhysicalDevice::getMVKPhysicalDevice(physicalDevice);
    mvkPD->getFeatures(pFeatures);
	MVKTraceVulkanCallEnd();
}

MVK_PUBLIC_VULKAN_SYMBOL void vkGetPhysicalDeviceProperties2(
    VkPhysicalDevice                            physicalDevice,
    VkPhysicalDeviceProperties2*                pProperties) {

	MVKTraceVulkanCallStart();
    MVKPhysicalDevice* mvkPD = MVKPhysicalDevice::getMVKPhysicalDevice(physicalDevice);
    mvkPD->getProperties(pProperties);
	MVKTraceVulkanCallEnd();
}

MVK_PUBLIC_VULKAN_SYMBOL void vkGetPhysicalDeviceFormatProperties2(
    VkPhysicalDevice                            physicalDevice,
    VkFormat                                    format,
    VkFormatProperties2*                        pFormatProperties) {
    
	MVKTraceVulkanCallStart();
    MVKPhysicalDevice* mvkPD = MVKPhysicalDevice::getMVKPhysicalDevice(physicalDevice);
    mvkPD->getFormatProperties(format, pFormatProperties);
	MVKTraceVulkanCallEnd();
}

MVK_PUBLIC_VULKAN_SYMBOL VkResult vkGetPhysicalDeviceImageFormatProperties2(
    VkPhysicalDevice                            physicalDevice,
    const VkPhysicalDeviceImageFormatInfo2*     pImageFormatInfo,
    VkImageFormatProperties2*                   pImageFormatProperties) {
    
	MVKTraceVulkanCallStart();
    MVKPhysicalDevice* mvkPD = MVKPhysicalDevice::getMVKPhysicalDevice(physicalDevice);
    VkResult rslt = mvkPD->getImageFormatProperties(pImageFormatInfo, pImageFormatProperties);
	MVKTraceVulkanCallEnd();
	return rslt;
}

MVK_PUBLIC_VULKAN_SYMBOL void vkGetPhysicalDeviceQueueFamilyProperties2(
    VkPhysicalDevice                            physicalDevice,
    uint32_t*                                   pQueueFamilyPropertyCount,
    VkQueueFamilyProperties2*                   pQueueFamilyProperties) {
    
	MVKTraceVulkanCallStart();
    MVKPhysicalDevice* mvkPD = MVKPhysicalDevice::getMVKPhysicalDevice(physicalDevice);
    mvkPD->getQueueFamilyProperties(pQueueFamilyPropertyCount, pQueueFamilyProperties);
	MVKTraceVulkanCallEnd();
}

MVK_PUBLIC_VULKAN_SYMBOL void vkGetPhysicalDeviceMemoryProperties2(
    VkPhysicalDevice                            physicalDevice,
    VkPhysicalDeviceMemoryProperties2*          pMemoryProperties) {

	MVKTraceVulkanCallStart();
    MVKPhysicalDevice* mvkPD = MVKPhysicalDevice::getMVKPhysicalDevice(physicalDevice);
    mvkPD->getMemoryProperties(pMemoryProperties);
	MVKTraceVulkanCallEnd();
}

MVK_PUBLIC_VULKAN_SYMBOL void vkGetPhysicalDeviceSparseImageFormatProperties2(
    VkPhysicalDevice                              physicalDevice,
    const VkPhysicalDeviceSparseImageFormatInfo2* pFormatInfo,
    uint32_t*                                     pPropertyCount,
    VkSparseImageFormatProperties2*               pProperties) {

	MVKTraceVulkanCallStart();

	// Metal does not support sparse images.
	// Vulkan spec: "If VK_IMAGE_CREATE_SPARSE_RESIDENCY_BIT is not supported for the given arguments,
	// pPropertyCount will be set to zero upon return, and no data will be written to pProperties.".

    *pPropertyCount = 0;
	MVKTraceVulkanCallEnd();
}

MVK_PUBLIC_VULKAN_SYMBOL void vkGetPhysicalDeviceExternalFenceProperties(
	VkPhysicalDevice                            physicalDevice,
	const VkPhysicalDeviceExternalFenceInfo*    pExternalFenceInfo,
	VkExternalFenceProperties*                  pExternalFenceProperties) {

	MVKTraceVulkanCallStart();
	MVKPhysicalDevice* mvkPD = MVKPhysicalDevice::getMVKPhysicalDevice(physicalDevice);
	mvkPD->getExternalFenceProperties(pExternalFenceInfo, pExternalFenceProperties);
	MVKTraceVulkanCallEnd();
}

MVK_PUBLIC_VULKAN_SYMBOL void vkGetPhysicalDeviceExternalBufferProperties(
	VkPhysicalDevice                            physicalDevice,
	const VkPhysicalDeviceExternalBufferInfo*   pExternalBufferInfo,
	VkExternalBufferProperties*                 pExternalBufferProperties) {

	MVKTraceVulkanCallStart();
	MVKPhysicalDevice* mvkPD = MVKPhysicalDevice::getMVKPhysicalDevice(physicalDevice);
	mvkPD->getExternalBufferProperties(pExternalBufferInfo, pExternalBufferProperties);
	MVKTraceVulkanCallEnd();
}

MVK_PUBLIC_VULKAN_SYMBOL void vkGetPhysicalDeviceExternalSemaphoreProperties(
	VkPhysicalDevice                             physicalDevice,
	const VkPhysicalDeviceExternalSemaphoreInfo* pExternalSemaphoreInfo,
	VkExternalSemaphoreProperties*               pExternalSemaphoreProperties) {

	MVKTraceVulkanCallStart();
	MVKPhysicalDevice* mvkPD = MVKPhysicalDevice::getMVKPhysicalDevice(physicalDevice);
	mvkPD->getExternalSemaphoreProperties(pExternalSemaphoreInfo, pExternalSemaphoreProperties);
	MVKTraceVulkanCallEnd();
}

MVK_PUBLIC_VULKAN_SYMBOL void vkGetDeviceQueue2(
    VkDevice                                    device,
    const VkDeviceQueueInfo2*                   pQueueInfo,
    VkQueue*                                    pQueue) {

	MVKTraceVulkanCallStart();
	MVKDevice* mvkDev = MVKDevice::getMVKDevice(device);
	*pQueue = mvkDev->getQueue(pQueueInfo)->getVkQueue();
	MVKTraceVulkanCallEnd();
}

MVK_PUBLIC_VULKAN_SYMBOL VkResult vkBindBufferMemory2(
	VkDevice									device,
	uint32_t									bindInfoCount,
	const VkBindBufferMemoryInfo*				pBindInfos) {

	MVKTraceVulkanCallStart();
	VkResult rslt = VK_SUCCESS;
	for (uint32_t i = 0; i < bindInfoCount; ++i) {
		MVKBuffer* mvkBuff = (MVKBuffer*)pBindInfos[i].buffer;
		VkResult r = mvkBuff->bindDeviceMemory2(&pBindInfos[i]);
		if (rslt == VK_SUCCESS) { rslt = r; }
	}
	MVKTraceVulkanCallEnd();
	return rslt;
}

MVK_PUBLIC_VULKAN_SYMBOL VkResult vkBindImageMemory2(
	VkDevice									device,
	uint32_t									bindInfoCount,
	const VkBindImageMemoryInfo*				pBindInfos) {

	MVKTraceVulkanCallStart();
	VkResult rslt = VK_SUCCESS;
	for (uint32_t i = 0; i < bindInfoCount; ++i) {
		MVKImage* mvkImg = (MVKImage*)pBindInfos[i].image;
		VkResult r = mvkImg->bindDeviceMemory2(&pBindInfos[i]);
		if (rslt == VK_SUCCESS) { rslt = r; }
	}
	MVKTraceVulkanCallEnd();
	return rslt;
}

MVK_PUBLIC_VULKAN_SYMBOL void vkGetBufferMemoryRequirements2(
    VkDevice                                    device,
    const VkBufferMemoryRequirementsInfo2*      pInfo,
    VkMemoryRequirements2*                      pMemoryRequirements) {

	MVKTraceVulkanCallStart();
    MVKBuffer* mvkBuff = (MVKBuffer*)pInfo->buffer;
    mvkBuff->getMemoryRequirements(pInfo, pMemoryRequirements);
	MVKTraceVulkanCallEnd();
}

MVK_PUBLIC_VULKAN_SYMBOL void vkGetImageMemoryRequirements2(
    VkDevice                                    device,
    const VkImageMemoryRequirementsInfo2*       pInfo,
    VkMemoryRequirements2*                      pMemoryRequirements) {

	MVKTraceVulkanCallStart();
    auto* mvkImg = (MVKImage*)pInfo->image;
    mvkImg->getMemoryRequirements(pInfo, pMemoryRequirements);
	MVKTraceVulkanCallEnd();
}

MVK_PUBLIC_VULKAN_SYMBOL void vkGetImageSparseMemoryRequirements2(
    VkDevice                                        device,
    const VkImageSparseMemoryRequirementsInfo2*     pInfo,
    uint32_t*                                       pSparseMemoryRequirementCount,
    VkSparseImageMemoryRequirements2*               pSparseMemoryRequirements) {

	MVKTraceVulkanCallStart();

	// Metal does not support sparse images.
	// Vulkan spec: "If the image was not created with VK_IMAGE_CREATE_SPARSE_RESIDENCY_BIT then
	// pSparseMemoryRequirementCount will be set to zero and pSparseMemoryRequirements will not be written to.".

    *pSparseMemoryRequirementCount = 0;
	MVKTraceVulkanCallEnd();
}

MVK_PUBLIC_VULKAN_SYMBOL void vkGetDeviceGroupPeerMemoryFeatures(
    VkDevice                                    device,
    uint32_t                                    heapIndex,
    uint32_t                                    localDeviceIndex,
    uint32_t                                    remoteDeviceIndex,
    VkPeerMemoryFeatureFlags*                   pPeerMemoryFeatures) {

    MVKTraceVulkanCallStart();
    MVKDevice* mvkDev = MVKDevice::getMVKDevice(device);
    mvkDev->getPeerMemoryFeatures(heapIndex, localDeviceIndex, remoteDeviceIndex, pPeerMemoryFeatures);
    MVKTraceVulkanCallEnd();
}

MVK_PUBLIC_VULKAN_SYMBOL VkResult vkCreateDescriptorUpdateTemplate(
    VkDevice                                       device,
    const VkDescriptorUpdateTemplateCreateInfo*    pCreateInfo,
    const VkAllocationCallbacks*                   pAllocator,
    VkDescriptorUpdateTemplate*                    pDescriptorUpdateTemplate) {

	MVKTraceVulkanCallStart();
    MVKDevice* mvkDev = MVKDevice::getMVKDevice(device);
    auto *mvkDUT = mvkDev->createDescriptorUpdateTemplate(pCreateInfo,
                                                          pAllocator);
    *pDescriptorUpdateTemplate = (VkDescriptorUpdateTemplate)mvkDUT;
    VkResult rslt = mvkDUT->getConfigurationResult();
    if (rslt < 0) {
        *pDescriptorUpdateTemplate = VK_NULL_HANDLE;
        mvkDev->destroyDescriptorUpdateTemplate(mvkDUT, pAllocator);
    }
	MVKTraceVulkanCallEnd();
	return rslt;
}

MVK_PUBLIC_VULKAN_SYMBOL void vkDestroyDescriptorUpdateTemplate(
    VkDevice                                    device,
    VkDescriptorUpdateTemplate                  descriptorUpdateTemplate,
    const VkAllocationCallbacks*                pAllocator) {

	MVKTraceVulkanCallStart();
    MVKDevice* mvkDev = MVKDevice::getMVKDevice(device);
    mvkDev->destroyDescriptorUpdateTemplate((MVKDescriptorUpdateTemplate*)descriptorUpdateTemplate, pAllocator);
	MVKTraceVulkanCallEnd();
}

MVK_PUBLIC_VULKAN_SYMBOL void vkUpdateDescriptorSetWithTemplate(
    VkDevice                                    device,
    VkDescriptorSet                             descriptorSet,
    VkDescriptorUpdateTemplate                  descriptorUpdateTemplate,
    const void*                                 pData) {

	MVKTraceVulkanCallStart();
    mvkUpdateDescriptorSetWithTemplate(descriptorSet, descriptorUpdateTemplate, pData);
	MVKTraceVulkanCallEnd();
}

MVK_PUBLIC_VULKAN_SYMBOL void vkGetDescriptorSetLayoutSupport(
    VkDevice                                    device,
    const VkDescriptorSetLayoutCreateInfo*      pCreateInfo,
    VkDescriptorSetLayoutSupport*               pSupport) {

	MVKTraceVulkanCallStart();
	MVKDevice* mvkDevice = MVKDevice::getMVKDevice(device);
    mvkDevice->getDescriptorSetLayoutSupport(pCreateInfo, pSupport);
	MVKTraceVulkanCallEnd();
}

MVK_PUBLIC_VULKAN_SYMBOL VkResult vkCreateSamplerYcbcrConversion(
    VkDevice                                    device,
    const VkSamplerYcbcrConversionCreateInfo*   pCreateInfo,
    const VkAllocationCallbacks*                pAllocator,
    VkSamplerYcbcrConversion*                   pYcbcrConversion) {

    MVKTraceVulkanCallStart();
	MVKDevice* mvkDev = MVKDevice::getMVKDevice(device);
	MVKSamplerYcbcrConversion* mvkSampConv = mvkDev->createSamplerYcbcrConversion(pCreateInfo, pAllocator);
	*pYcbcrConversion = (VkSamplerYcbcrConversion)mvkSampConv;
	VkResult rslt = mvkSampConv->getConfigurationResult();
    if (rslt < 0) {
        *pYcbcrConversion = VK_NULL_HANDLE;
        mvkDev->destroySamplerYcbcrConversion(mvkSampConv, pAllocator);
    }
	MVKTraceVulkanCallEnd();
	return rslt;
}

MVK_PUBLIC_VULKAN_SYMBOL void vkDestroySamplerYcbcrConversion(
    VkDevice                                    device,
    VkSamplerYcbcrConversion                    ycbcrConversion,
    const VkAllocationCallbacks*                pAllocator) {

    MVKTraceVulkanCallStart();
	if ( !ycbcrConversion ) { return; }
	MVKDevice* mvkDev = MVKDevice::getMVKDevice(device);
	mvkDev->destroySamplerYcbcrConversion((MVKSamplerYcbcrConversion*)ycbcrConversion, pAllocator);
	MVKTraceVulkanCallEnd();
}

MVK_PUBLIC_VULKAN_SYMBOL void vkTrimCommandPool(
    VkDevice                                    device,
    VkCommandPool                               commandPool,
    VkCommandPoolTrimFlags                      flags) {

	MVKTraceVulkanCallStart();
	MVKCommandPool* mvkCmdPool = (MVKCommandPool*)commandPool;
    mvkCmdPool->trim();
	MVKTraceVulkanCallEnd();
}

MVK_PUBLIC_VULKAN_SYMBOL void vkCmdSetDeviceMask(
    VkCommandBuffer                             commandBuffer,
    uint32_t                                    deviceMask) {

    MVKTraceVulkanCallStart();
	// No-op for now...
//    MVKAddCmd(SetDeviceMask, commandBuffer, deviceMask);
    MVKTraceVulkanCallEnd();
}

MVK_PUBLIC_VULKAN_SYMBOL void vkCmdDispatchBase(
    VkCommandBuffer                             commandBuffer,
    uint32_t                                    baseGroupX,
    uint32_t                                    baseGroupY,
    uint32_t                                    baseGroupZ,
    uint32_t                                    groupCountX,
    uint32_t                                    groupCountY,
    uint32_t                                    groupCountZ) {
	
	MVKTraceVulkanCallStart();
	MVKAddCmd(Dispatch, commandBuffer, baseGroupX, baseGroupY, baseGroupZ, groupCountX, groupCountY, groupCountZ);
	MVKTraceVulkanCallEnd();
}

#pragma mark -
#pragma mark Vulkan 1.2 calls

MVK_PUBLIC_VULKAN_SYMBOL void vkCmdBeginRenderPass2(
	VkCommandBuffer								commandBuffer,
	const VkRenderPassBeginInfo*				pRenderPassBegin,
	const VkSubpassBeginInfo*					pSubpassBeginInfo) {

	MVKTraceVulkanCallStart();
	mvkCmdBeginRenderPass(commandBuffer, pRenderPassBegin, pSubpassBeginInfo);
	MVKTraceVulkanCallEnd();
}

MVK_PUBLIC_VULKAN_SYMBOL void vkCmdDrawIndexedIndirectCount(
	VkCommandBuffer                             commandBuffer,
    VkBuffer                                    buffer,
    VkDeviceSize                                offset,
    VkBuffer                                    countBuffer,
    VkDeviceSize                                countBufferOffset,
    uint32_t                                    maxDrawCount,
    uint32_t                                    stride) {

	MVKTraceVulkanCallStart();
	MVKTraceVulkanCallEnd();
}

MVK_PUBLIC_VULKAN_SYMBOL void vkCmdDrawIndirectCount(
    VkCommandBuffer                             commandBuffer,
    VkBuffer                                    buffer,
    VkDeviceSize                                offset,
    VkBuffer                                    countBuffer,
    VkDeviceSize                                countBufferOffset,
    uint32_t                                    maxDrawCount,
    uint32_t                                    stride) {

	MVKTraceVulkanCallStart();
	MVKTraceVulkanCallEnd();
}

MVK_PUBLIC_VULKAN_SYMBOL void vkCmdEndRenderPass2(
	VkCommandBuffer								commandBuffer,
	const VkSubpassEndInfo*						pSubpassEndInfo) {

	MVKTraceVulkanCallStart();
	MVKAddCmd(EndRenderPass, commandBuffer, pSubpassEndInfo);
	MVKTraceVulkanCallEnd();
}

MVK_PUBLIC_VULKAN_SYMBOL void vkCmdNextSubpass2(
	VkCommandBuffer								commandBuffer,
	const VkSubpassBeginInfo*					pSubpassBeginInfo,
	const VkSubpassEndInfo*						pSubpassEndInfo) {

	MVKTraceVulkanCallStart();
	MVKAddCmd(NextSubpass, commandBuffer, pSubpassBeginInfo, pSubpassEndInfo);
	MVKTraceVulkanCallEnd();
}

MVK_PUBLIC_VULKAN_SYMBOL VkResult vkCreateRenderPass2(
	VkDevice									device,
	const VkRenderPassCreateInfo2*				pCreateInfo,
	const VkAllocationCallbacks*				pAllocator,
	VkRenderPass*								pRenderPass) {

	MVKTraceVulkanCallStart();
	MVKDevice* mvkDev = MVKDevice::getMVKDevice(device);
	MVKRenderPass* mvkRendPass = mvkDev->createRenderPass(pCreateInfo, pAllocator);
	*pRenderPass = (VkRenderPass)mvkRendPass;
	VkResult rslt = mvkRendPass->getConfigurationResult();
    if (rslt < 0) { *pRenderPass = VK_NULL_HANDLE; mvkDev->destroyRenderPass(mvkRendPass, pAllocator); }
	MVKTraceVulkanCallEnd();
	return rslt;
}

MVK_PUBLIC_VULKAN_SYMBOL VkDeviceAddress vkGetBufferDeviceAddress(
	VkDevice                                    device,
	const VkBufferDeviceAddressInfo*            pInfo) {
	
	MVKTraceVulkanCallStart();
	uint64_t result = ((MVKBuffer*)pInfo->buffer)->getMTLBufferGPUAddress();
	MVKTraceVulkanCallEnd();
	return (VkDeviceAddress)result;
}

MVK_PUBLIC_VULKAN_SYMBOL uint64_t vkGetBufferOpaqueCaptureAddress(
	VkDevice                                    device,
	const VkBufferDeviceAddressInfo*            pInfo) {
	
	return 0;
}

MVK_PUBLIC_VULKAN_SYMBOL uint64_t vkGetDeviceMemoryOpaqueCaptureAddress(
	VkDevice                                    device,
	const VkDeviceMemoryOpaqueCaptureAddressInfo*            pInfo) {
	
	return 0;
}


MVK_PUBLIC_VULKAN_SYMBOL VkResult vkGetSemaphoreCounterValue(
	VkDevice									device,
	VkSemaphore									semaphore,
	uint64_t*									pValue) {

	MVKTraceVulkanCallStart();
	VkResult rslt = MVKDevice::getMVKDevice(device)->getConfigurationResult();
	if (rslt == VK_SUCCESS) {
		auto* mvkSem4 = (MVKTimelineSemaphore*)semaphore;
		*pValue = mvkSem4->getCounterValue();
	}
	MVKTraceVulkanCallEnd();
	return rslt;
}

MVK_PUBLIC_VULKAN_SYMBOL void vkResetQueryPool(
    VkDevice                                    device,
    VkQueryPool                                 queryPool,
    uint32_t                                    firstQuery,
    uint32_t                                    queryCount) {

	MVKTraceVulkanCallStart();
    auto* mvkQueryPool = (MVKQueryPool*)queryPool;
    mvkQueryPool->resetResults(firstQuery, queryCount, nullptr);
	MVKTraceVulkanCallEnd();
}

MVK_PUBLIC_VULKAN_SYMBOL VkResult vkSignalSemaphore(
	VkDevice									device,
	const VkSemaphoreSignalInfo*				pSignalInfo) {

	MVKTraceVulkanCallStart();
	auto* mvkSem4 = (MVKTimelineSemaphore*)pSignalInfo->semaphore;
	mvkSem4->signal(pSignalInfo);
	MVKTraceVulkanCallEnd();
	return VK_SUCCESS;
}

MVK_PUBLIC_VULKAN_SYMBOL VkResult vkWaitSemaphores(
	VkDevice									device,
	const VkSemaphoreWaitInfo*				    pWaitInfo,
	uint64_t									timeout) {

	MVKTraceVulkanCallStart();
	MVKDevice* mvkDev = MVKDevice::getMVKDevice(device);
	VkResult rslt = mvkWaitSemaphores(mvkDev, pWaitInfo, timeout);
	MVKTraceVulkanCallEnd();
	return rslt;
}

#pragma mark -
#pragma mark Vulkan 1.3 calls

MVK_PUBLIC_VULKAN_SYMBOL void vkCmdBeginRendering(
    VkCommandBuffer                             commandBuffer,
    const VkRenderingInfo*                      pRenderingInfo) {

    MVKTraceVulkanCallStart();
    MVKAddCmdFrom3Thresholds(BeginRendering, pRenderingInfo->colorAttachmentCount,
                             1, 2, 4, commandBuffer, pRenderingInfo);
    MVKTraceVulkanCallEnd();
}

MVK_PUBLIC_VULKAN_SYMBOL void vkCmdBindVertexBuffers2(
    VkCommandBuffer                             commandBuffer,
    uint32_t                                    firstBinding,
    uint32_t                                    bindingCount,
    const VkBuffer*                             pBuffers,
    const VkDeviceSize*                         pOffsets,
    const VkDeviceSize*                         pSizes,
    const VkDeviceSize*                         pStrides) {

    MVKTraceVulkanCallStart();
	MVKAddCmdFrom2Thresholds(BindVertexBuffers, bindingCount, 1, 2, commandBuffer,
							 firstBinding, bindingCount, pBuffers, pOffsets, pSizes, pStrides);
    MVKTraceVulkanCallEnd();
}

MVK_PUBLIC_VULKAN_SYMBOL void vkCmdBlitImage2(
    VkCommandBuffer                             commandBuffer,
    const VkBlitImageInfo2*                     pBlitImageInfo) {

	MVKTraceVulkanCallStart();
    MVKAddCmdFromThreshold(BlitImage, pBlitImageInfo->regionCount, 1, commandBuffer,
                           pBlitImageInfo);
    MVKTraceVulkanCallEnd();
}

MVK_PUBLIC_VULKAN_SYMBOL void vkCmdCopyBuffer2(
    VkCommandBuffer commandBuffer,
    const VkCopyBufferInfo2* pCopyBufferInfo) {
    
	MVKTraceVulkanCallStart();
    MVKAddCmdFromThreshold(CopyBuffer, pCopyBufferInfo->regionCount, 1, commandBuffer, pCopyBufferInfo);
    MVKTraceVulkanCallEnd();
}

MVK_PUBLIC_VULKAN_SYMBOL void vkCmdCopyBufferToImage2(
    VkCommandBuffer                             commandBuffer,
    const VkCopyBufferToImageInfo2*             pCopyBufferToImageInfo) {

	MVKTraceVulkanCallStart();
    MVKAddCmdFrom3Thresholds(BufferImageCopy, pCopyBufferToImageInfo->regionCount, 1, 4, 8, commandBuffer,
                             pCopyBufferToImageInfo);
    MVKTraceVulkanCallEnd();
}

MVK_PUBLIC_VULKAN_SYMBOL void vkCmdCopyImage2(
    VkCommandBuffer                             commandBuffer,
    const VkCopyImageInfo2*                     pCopyImageInfo) {

	MVKTraceVulkanCallStart();
    MVKAddCmdFromThreshold(CopyImage, pCopyImageInfo->regionCount, 1, commandBuffer,
                           pCopyImageInfo);
    MVKTraceVulkanCallEnd();
}

MVK_PUBLIC_VULKAN_SYMBOL void vkCmdCopyImageToBuffer2(
    VkCommandBuffer                             commandBuffer,
    const VkCopyImageToBufferInfo2*             pCopyImageInfo) {

	MVKTraceVulkanCallStart();
    MVKAddCmdFrom3Thresholds(BufferImageCopy, pCopyImageInfo->regionCount, 1, 4, 8, commandBuffer,
                             pCopyImageInfo);
    MVKTraceVulkanCallEnd();
}

MVK_PUBLIC_VULKAN_SYMBOL void vkCmdEndRendering(
    VkCommandBuffer                             commandBuffer) {

    MVKTraceVulkanCallStart();
    MVKAddCmd(EndRendering, commandBuffer);
    MVKTraceVulkanCallEnd();
}

MVK_PUBLIC_VULKAN_SYMBOL void vkCmdPipelineBarrier2(
    VkCommandBuffer                             commandBuffer,
    const VkDependencyInfo*                     pDependencyInfo) {

	MVKTraceVulkanCallStart();
	uint32_t barrierCount = pDependencyInfo->memoryBarrierCount + pDependencyInfo->bufferMemoryBarrierCount + pDependencyInfo->imageMemoryBarrierCount;
	MVKAddCmdFrom2Thresholds(PipelineBarrier, barrierCount, 1, 4, commandBuffer, pDependencyInfo);
	MVKTraceVulkanCallEnd();
}

MVK_PUBLIC_VULKAN_SYMBOL void vkCmdResetEvent2(
    VkCommandBuffer                             commandBuffer,
    VkEvent                                     event,
    VkPipelineStageFlags2                       stageMask) {

	MVKTraceVulkanCallStart();
	MVKAddCmd(ResetEvent, commandBuffer, event, stageMask);
	MVKTraceVulkanCallEnd();
}

MVK_PUBLIC_VULKAN_SYMBOL void vkCmdResolveImage2(
    VkCommandBuffer commandBuffer,
    const VkResolveImageInfo2* pResolveImageInfo) {

	MVKTraceVulkanCallStart();
    MVKAddCmdFromThreshold(ResolveImage, pResolveImageInfo->regionCount, 1, commandBuffer,
                           pResolveImageInfo);
    MVKTraceVulkanCallEnd();
}

MVK_PUBLIC_VULKAN_SYMBOL void vkCmdSetCullMode(
    VkCommandBuffer                             commandBuffer,
    VkCullModeFlags                             cullMode) {

    MVKTraceVulkanCallStart();
    MVKAddCmd(SetCullMode, commandBuffer, cullMode);
    MVKTraceVulkanCallEnd();
}

MVK_PUBLIC_VULKAN_SYMBOL void vkCmdSetDepthBiasEnable(
    VkCommandBuffer                             commandBuffer,
    VkBool32                                    depthBiasEnable) {

    MVKTraceVulkanCallStart();
	MVKAddCmd(SetDepthBiasEnable, commandBuffer, depthBiasEnable);
    MVKTraceVulkanCallEnd();
}

MVK_PUBLIC_VULKAN_SYMBOL void vkCmdSetDepthBoundsTestEnable(
    VkCommandBuffer                             commandBuffer,
    VkBool32                                    depthBoundsTestEnable) {
    
    MVKTraceVulkanCallStart();
	MVKAddCmd(SetDepthBoundsTestEnable, commandBuffer, depthBoundsTestEnable);
    MVKTraceVulkanCallEnd();
}

MVK_PUBLIC_VULKAN_SYMBOL void vkCmdSetDepthCompareOp(
    VkCommandBuffer                             commandBuffer,
    VkCompareOp                                 depthCompareOp) {
    
    MVKTraceVulkanCallStart();
	MVKAddCmd(SetDepthCompareOp, commandBuffer, depthCompareOp);
    MVKTraceVulkanCallEnd();
}

MVK_PUBLIC_VULKAN_SYMBOL void vkCmdSetDepthTestEnable(
    VkCommandBuffer                             commandBuffer,
    VkBool32                                    depthTestEnable) {
    
    MVKTraceVulkanCallStart();
	MVKAddCmd(SetDepthTestEnable, commandBuffer, depthTestEnable);
    MVKTraceVulkanCallEnd();
}

MVK_PUBLIC_VULKAN_SYMBOL void vkCmdSetDepthWriteEnable(
    VkCommandBuffer                             commandBuffer,
    VkBool32                                    depthWriteEnable) {
    
    MVKTraceVulkanCallStart();
	MVKAddCmd(SetDepthWriteEnable, commandBuffer, depthWriteEnable);
    MVKTraceVulkanCallEnd();
}

MVK_PUBLIC_VULKAN_SYMBOL void vkCmdSetEvent2(
    VkCommandBuffer                             commandBuffer,
    VkEvent                                     event,
    const VkDependencyInfo*                     pDependencyInfo) {

	MVKTraceVulkanCallStart();
	MVKAddCmd(SetEvent, commandBuffer, event, pDependencyInfo);
	MVKTraceVulkanCallEnd();
}

MVK_PUBLIC_VULKAN_SYMBOL void vkCmdSetFrontFace(
    VkCommandBuffer                             commandBuffer,
    VkFrontFace                                 frontFace) {
    
    MVKTraceVulkanCallStart();
    MVKAddCmd(SetFrontFace, commandBuffer, frontFace);
    MVKTraceVulkanCallEnd();
}

MVK_PUBLIC_VULKAN_SYMBOL void vkCmdSetPrimitiveRestartEnable(
    VkCommandBuffer                             commandBuffer,
	VkBool32                                    primitiveRestartEnable) {

	MVKTraceVulkanCallStart();
	MVKAddCmd(SetPrimitiveRestartEnable, commandBuffer, primitiveRestartEnable);
	MVKTraceVulkanCallEnd();
}

MVK_PUBLIC_VULKAN_SYMBOL void vkCmdSetPrimitiveTopology(
    VkCommandBuffer                             commandBuffer,
    VkPrimitiveTopology                         primitiveTopology) {
    
    MVKTraceVulkanCallStart();
	MVKAddCmd(SetPrimitiveTopology, commandBuffer, primitiveTopology);
    MVKTraceVulkanCallEnd();
}

MVK_PUBLIC_VULKAN_SYMBOL void vkCmdSetRasterizerDiscardEnable(
    VkCommandBuffer                             commandBuffer,
	VkBool32                                    rasterizerDiscardEnable) {

	MVKTraceVulkanCallStart();
	MVKAddCmd(SetRasterizerDiscardEnable, commandBuffer, rasterizerDiscardEnable);
	MVKTraceVulkanCallEnd();
}

MVK_PUBLIC_VULKAN_SYMBOL void vkCmdSetScissorWithCount(
    VkCommandBuffer                             commandBuffer,
    uint32_t                                    scissorCount,
    const VkRect2D*                             pScissors) {
    
    MVKTraceVulkanCallStart();
    MVKAddCmdFromThreshold(SetScissor, scissorCount, 1, commandBuffer, 0, scissorCount, pScissors);
    MVKTraceVulkanCallEnd();
}

MVK_PUBLIC_VULKAN_SYMBOL void vkCmdSetStencilOp(
    VkCommandBuffer                             commandBuffer,
    VkStencilFaceFlags                          faceMask,
    VkStencilOp                                 failOp,
    VkStencilOp                                 passOp,
    VkStencilOp                                 depthFailOp,
    VkCompareOp                                 compareOp) {
    
	MVKTraceVulkanCallStart();
	MVKAddCmd(SetStencilOp, commandBuffer, faceMask, failOp, passOp, depthFailOp, compareOp);
	MVKTraceVulkanCallEnd();
}

MVK_PUBLIC_VULKAN_SYMBOL void vkCmdSetStencilTestEnable(
    VkCommandBuffer                             commandBuffer,
    VkBool32                                    stencilTestEnable) {
    
	MVKTraceVulkanCallStart();
	MVKAddCmd(SetStencilTestEnable, commandBuffer, stencilTestEnable);
	MVKTraceVulkanCallEnd();
}

MVK_PUBLIC_VULKAN_SYMBOL void vkCmdSetViewportWithCount(
    VkCommandBuffer                             commandBuffer,
    uint32_t                                    viewportCount,
    const VkViewport*                           pViewports) {
    
    MVKTraceVulkanCallStart();
    MVKAddCmdFromThreshold(SetViewport, viewportCount, 1, commandBuffer, 0, viewportCount, pViewports);
    MVKTraceVulkanCallEnd();
}

MVK_PUBLIC_VULKAN_SYMBOL void vkCmdWaitEvents2(
    VkCommandBuffer                             commandBuffer,
    uint32_t                                    eventCount,
    const VkEvent*                              pEvents,
    const VkDependencyInfo*                     pDependencyInfos) {

	MVKTraceVulkanCallStart();
	MVKAddCmdFromThreshold(WaitEvents, eventCount, 1, commandBuffer, eventCount, pEvents, pDependencyInfos);
	MVKTraceVulkanCallEnd();
}

MVK_PUBLIC_VULKAN_SYMBOL void vkCmdWriteTimestamp2(
    VkCommandBuffer                             commandBuffer,
    VkPipelineStageFlags2                       stage,
    VkQueryPool                                 queryPool,
    uint32_t                                    query) {

	MVKTraceVulkanCallStart();
	MVKAddCmd(WriteTimestamp, commandBuffer, stage, queryPool, query);
	MVKTraceVulkanCallEnd();
}

MVK_PUBLIC_VULKAN_SYMBOL VkResult vkCreatePrivateDataSlot(
	VkDevice                                    device,
	const VkPrivateDataSlotCreateInfoEXT*       pCreateInfo,
	const VkAllocationCallbacks*                pAllocator,
	VkPrivateDataSlotEXT*                       pPrivateDataSlot) {

	MVKTraceVulkanCallStart();
	MVKDevice* mvkDev = MVKDevice::getMVKDevice(device);
	VkResult rslt = mvkDev->createPrivateDataSlot(pCreateInfo, pAllocator, pPrivateDataSlot);
	MVKTraceVulkanCallEnd();
	return rslt;
}

MVK_PUBLIC_VULKAN_SYMBOL void vkDestroyPrivateDataSlot(
	VkDevice                                    device,
	VkPrivateDataSlotEXT                        privateDataSlot,
	const VkAllocationCallbacks*                pAllocator) {

	MVKTraceVulkanCallStart();
	MVKDevice* mvkDev = MVKDevice::getMVKDevice(device);
	mvkDev->destroyPrivateDataSlot(privateDataSlot, pAllocator);
	MVKTraceVulkanCallEnd();
}

<<<<<<< HEAD
MVK_PUBLIC_VULKAN_SYMBOL void vkGetDeviceBufferMemoryRequirements(
	VkDevice                                    device,
	const VkDeviceBufferMemoryRequirements*     pInfo,
	VkMemoryRequirements2*                      pMemoryRequirements) {
	
	MVKTraceVulkanCallStart();
	auto* mvkDev = MVKDevice::getMVKDevice(device);
	auto* buffer = new MVKBuffer(mvkDev, pInfo->pCreateInfo);
	buffer->getMemoryRequirements(nullptr, pMemoryRequirements);
	buffer->destroy();
	MVKTraceVulkanCallEnd();
}

MVK_PUBLIC_VULKAN_SYMBOL void vkGetDeviceImageMemoryRequirements(
	VkDevice                                    device,
	const VkDeviceImageMemoryRequirements*      pInfo,
	VkMemoryRequirements2*                      pMemoryRequirements) {
	
	MVKTraceVulkanCallStart();
	auto* mvkDev = MVKDevice::getMVKDevice(device);
	auto* image = new MVKImage(mvkDev, pInfo->pCreateInfo);
	image->getMemoryRequirements(pMemoryRequirements, MVKImage::getPlaneFromVkImageAspectFlags(pInfo->planeAspect));
	image->destroy();
	MVKTraceVulkanCallEnd();
}

MVK_PUBLIC_VULKAN_SYMBOL void vkGetDeviceImageSparseMemoryRequirements(
	VkDevice                                    device,
	const VkDeviceImageMemoryRequirements*      pInfo,
	uint32_t*                                   pSparseMemoryRequirementCount,
	VkSparseImageMemoryRequirements2*           pSparseMemoryRequirements) {
	
	MVKTraceVulkanCallStart();
	// Metal does not support sparse images
	*pSparseMemoryRequirementCount = 0;
	MVKTraceVulkanCallEnd();
}

MVK_PUBLIC_VULKAN_STUB_VKRESULT(vkGetPhysicalDeviceToolProperties, VkPhysicalDevice, uint32_t*, VkPhysicalDeviceToolProperties*)
=======
MVK_PUBLIC_VULKAN_STUB(vkGetDeviceBufferMemoryRequirements, void, VkDevice, const VkDeviceBufferMemoryRequirements*, VkMemoryRequirements2*)
MVK_PUBLIC_VULKAN_STUB(vkGetDeviceImageMemoryRequirements, void, VkDevice, const VkDeviceImageMemoryRequirements*, VkMemoryRequirements2*)
MVK_PUBLIC_VULKAN_STUB(vkGetDeviceImageSparseMemoryRequirements, void, VkDevice, const VkDeviceImageMemoryRequirements*, uint32_t*, VkSparseImageMemoryRequirements2*)

MVK_PUBLIC_VULKAN_SYMBOL VkResult vkGetPhysicalDeviceToolProperties(
    VkPhysicalDevice                            physicalDevice,
    uint32_t*                                   pToolCount,
    VkPhysicalDeviceToolProperties*             pToolProperties) {

	MVKTraceVulkanCallStart();
	MVKPhysicalDevice* mvkPD = MVKPhysicalDevice::getMVKPhysicalDevice(physicalDevice);
	VkResult rslt = mvkPD->getToolProperties(pToolCount, pToolProperties);
	MVKTraceVulkanCallEnd();
	return rslt;
}
>>>>>>> 2048427e

MVK_PUBLIC_VULKAN_SYMBOL void vkGetPrivateData(
											   VkDevice                                    device,
											   VkObjectType                                objectType,
											   uint64_t                                    objectHandle,
											   VkPrivateDataSlotEXT                        privateDataSlot,
											   uint64_t*                                   pData) {

	MVKTraceVulkanCallStart();
	MVKPrivateDataSlot* mvkPDS = (MVKPrivateDataSlot*)privateDataSlot;
	*pData = mvkPDS->getData(objectType, objectHandle);
	MVKTraceVulkanCallEnd();
}

MVK_PUBLIC_VULKAN_SYMBOL VkResult vkQueueSubmit2(
    VkQueue                                     queue,
    uint32_t                                    submitCount,
    const VkSubmitInfo2*                        pSubmits,
    VkFence                                     fence) {

	MVKTraceVulkanCallStart();
	MVKQueue* mvkQ = MVKQueue::getMVKQueue(queue);
	VkResult rslt = mvkQ->submit(submitCount, pSubmits, fence, kMVKCommandUseQueueSubmit);
	MVKTraceVulkanCallEnd();
	return rslt;
}

MVK_PUBLIC_VULKAN_SYMBOL VkResult vkSetPrivateData(
	VkDevice                                    device,
	VkObjectType                                objectType,
	uint64_t                                    objectHandle,
	VkPrivateDataSlotEXT                        privateDataSlot,
	uint64_t                                    data) {

	MVKTraceVulkanCallStart();
	MVKPrivateDataSlot* mvkPDS = (MVKPrivateDataSlot*)privateDataSlot;
	mvkPDS->setData(objectType, objectHandle, data);
	MVKTraceVulkanCallEnd();
	return VK_SUCCESS;
}


#pragma mark -
#pragma mark VK_KHR_bind_memory2 extension

MVK_PUBLIC_VULKAN_CORE_ALIAS(vkBindBufferMemory2, KHR);
MVK_PUBLIC_VULKAN_CORE_ALIAS(vkBindImageMemory2, KHR);


#pragma mark -
#pragma mark VK_KHR_buffer_device_address

MVK_PUBLIC_VULKAN_CORE_ALIAS(vkGetBufferDeviceAddress, KHR);
MVK_PUBLIC_VULKAN_CORE_ALIAS(vkGetBufferOpaqueCaptureAddress, KHR);
MVK_PUBLIC_VULKAN_CORE_ALIAS(vkGetDeviceMemoryOpaqueCaptureAddress, KHR);


#pragma mark -
#pragma mark VK_KHR_calibrated_timestamps

MVK_PUBLIC_VULKAN_SYMBOL VkResult vkGetPhysicalDeviceCalibrateableTimeDomainsKHR(
	VkPhysicalDevice							physicalDevice,
	uint32_t*									pTimeDomainCount,
	VkTimeDomainEXT*							pTimeDomains) {
	MVKTraceVulkanCallStart();
	MVKPhysicalDevice* mvkPD = MVKPhysicalDevice::getMVKPhysicalDevice(physicalDevice);
	mvkPD->getCalibrateableTimeDomains(pTimeDomainCount, pTimeDomains);
	MVKTraceVulkanCallEnd();
	return VK_SUCCESS;
}

MVK_PUBLIC_VULKAN_SYMBOL VkResult vkGetCalibratedTimestampsKHR(
	VkDevice									device,
	uint32_t									timestampCount,
	const VkCalibratedTimestampInfoEXT*			pTimestampInfos,
	uint64_t*									pTimestamps,
	uint64_t*									pMaxDeviation) {
	MVKTraceVulkanCallStart();
	MVKDevice* mvkDev = MVKDevice::getMVKDevice(device);
	mvkDev->getCalibratedTimestamps(timestampCount, pTimestampInfos, pTimestamps, pMaxDeviation);
	MVKTraceVulkanCallEnd();
	return VK_SUCCESS;
}

#pragma mark -
#pragma mark VK_KHR_copy_commands2 extension

MVK_PUBLIC_VULKAN_CORE_ALIAS(vkCmdBlitImage2, KHR);
MVK_PUBLIC_VULKAN_CORE_ALIAS(vkCmdCopyBuffer2, KHR);
MVK_PUBLIC_VULKAN_CORE_ALIAS(vkCmdCopyBufferToImage2, KHR);
MVK_PUBLIC_VULKAN_CORE_ALIAS(vkCmdCopyImage2, KHR);
MVK_PUBLIC_VULKAN_CORE_ALIAS(vkCmdCopyImageToBuffer2, KHR);
MVK_PUBLIC_VULKAN_CORE_ALIAS(vkCmdResolveImage2, KHR);


#pragma mark -
#pragma mark VK_KHR_create_renderpass2 extension

MVK_PUBLIC_VULKAN_CORE_ALIAS(vkCreateRenderPass2, KHR);
MVK_PUBLIC_VULKAN_CORE_ALIAS(vkCmdBeginRenderPass2, KHR);
MVK_PUBLIC_VULKAN_CORE_ALIAS(vkCmdNextSubpass2, KHR);
MVK_PUBLIC_VULKAN_CORE_ALIAS(vkCmdEndRenderPass2, KHR);

#pragma mark -
#pragma mark VK_KHR_deferred_host_operations extension

MVK_PUBLIC_VULKAN_SYMBOL VkResult vkCreateDeferredOperationKHR(
    VkDevice device,
    const VkAllocationCallbacks* pAllocator,
    VkDeferredOperationKHR* pDeferredOperation) {
    
    MVKTraceVulkanCallStart();
    MVKDevice* mvkDev = MVKDevice::getMVKDevice(device);
    MVKDeferredOperation* mvkDeferredOperation = mvkDev->createDeferredOperation(pAllocator);
    *pDeferredOperation = (VkDeferredOperationKHR)mvkDeferredOperation;
    VkResult rslt = mvkDeferredOperation->getConfigurationResult();
    MVKTraceVulkanCallEnd();
    return rslt;
}

MVK_PUBLIC_VULKAN_SYMBOL VkResult vkGetDeferredOperationResultKHR(
    VkDevice device,
    VkDeferredOperationKHR operation) {
    
    MVKTraceVulkanCallStart();
    MVKDeferredOperation* mvkDeferredOperation = (MVKDeferredOperation*)operation;
    VkResult rslt = mvkDeferredOperation->getOperationResult();
    MVKTraceVulkanCallEnd();
    return rslt;
}

MVK_PUBLIC_VULKAN_SYMBOL VkResult vkDeferredOperationJoinKHR(
    VkDevice device,
    VkDeferredOperationKHR operation) {
    
    MVKTraceVulkanCallStart();
    MVKDeferredOperation* mvkDeferredOperation = (MVKDeferredOperation*)operation;
    VkResult rslt = mvkDeferredOperation->join();
    MVKTraceVulkanCallEnd();
    return rslt;
}

MVK_PUBLIC_VULKAN_SYMBOL uint32_t vkGetDeferredOperationMaxConcurrencyKHR(
    VkDevice device,
    VkDeferredOperationKHR operation) {
    
    MVKTraceVulkanCallStart();
    MVKDeferredOperation* mvkDeferredOperation = (MVKDeferredOperation*)operation;
    uint32_t getMaxConcurrencyKHR = mvkDeferredOperation->getMaxConcurrency();
    MVKTraceVulkanCallEnd();
    return getMaxConcurrencyKHR;
}

MVK_PUBLIC_VULKAN_SYMBOL void vkDestroyDeferredOperationKHR(
    VkDevice device,
    VkDeferredOperationKHR operation,
    const VkAllocationCallbacks* pAllocator) {
    
    MVKTraceVulkanCallStart();
    MVKDevice* mvkDev = MVKDevice::getMVKDevice(device);
    MVKDeferredOperation* mvkDeferredOperation = (MVKDeferredOperation*)operation;
    mvkDev->destroyDeferredOperation(mvkDeferredOperation, pAllocator);
    MVKTraceVulkanCallEnd();
}

#pragma mark -
#pragma mark VK_KHR_descriptor_update_template extension

MVK_PUBLIC_VULKAN_CORE_ALIAS(vkCreateDescriptorUpdateTemplate, KHR);
MVK_PUBLIC_VULKAN_CORE_ALIAS(vkDestroyDescriptorUpdateTemplate, KHR);
MVK_PUBLIC_VULKAN_CORE_ALIAS(vkUpdateDescriptorSetWithTemplate, KHR);


#pragma mark -
#pragma mark VK_KHR_device_group extension

MVK_PUBLIC_VULKAN_CORE_ALIAS(vkGetDeviceGroupPeerMemoryFeatures, KHR);
MVK_PUBLIC_VULKAN_CORE_ALIAS(vkCmdSetDeviceMask, KHR);
MVK_PUBLIC_VULKAN_CORE_ALIAS(vkCmdDispatchBase, KHR);


#pragma mark -
#pragma mark VK_KHR_device_group_creation extension

MVK_PUBLIC_VULKAN_CORE_ALIAS(vkEnumeratePhysicalDeviceGroups, KHR);


#pragma mark -
#pragma mark VK_KHR_draw_indirect_count

MVK_PUBLIC_VULKAN_CORE_ALIAS(vkCmdDrawIndexedIndirectCount, KHR);
MVK_PUBLIC_VULKAN_CORE_ALIAS(vkCmdDrawIndirectCount, KHR);

#pragma mark -
#pragma mark VK_KHR_dynamic_rendering extension

MVK_PUBLIC_VULKAN_CORE_ALIAS(vkCmdBeginRendering, KHR);
MVK_PUBLIC_VULKAN_CORE_ALIAS(vkCmdEndRendering, KHR);

#pragma mark -
#pragma mark VK_KHR_external_fence_capabilities extension

MVK_PUBLIC_VULKAN_CORE_ALIAS(vkGetPhysicalDeviceExternalFenceProperties, KHR);


#pragma mark -
#pragma mark VK_KHR_external_memory_capabilities extension

MVK_PUBLIC_VULKAN_CORE_ALIAS(vkGetPhysicalDeviceExternalBufferProperties, KHR);


#pragma mark -
#pragma mark VK_KHR_external_semaphore_capabilities extension

MVK_PUBLIC_VULKAN_CORE_ALIAS(vkGetPhysicalDeviceExternalSemaphoreProperties, KHR);


#pragma mark -
#pragma mark VK_KHR_get_memory_requirements2 extension

MVK_PUBLIC_VULKAN_CORE_ALIAS(vkGetBufferMemoryRequirements2, KHR);
MVK_PUBLIC_VULKAN_CORE_ALIAS(vkGetImageMemoryRequirements2, KHR);
MVK_PUBLIC_VULKAN_CORE_ALIAS(vkGetImageSparseMemoryRequirements2, KHR);


#pragma mark -
#pragma mark VK_KHR_get_physical_device_properties2 extension

MVK_PUBLIC_VULKAN_CORE_ALIAS(vkGetPhysicalDeviceFeatures2, KHR);
MVK_PUBLIC_VULKAN_CORE_ALIAS(vkGetPhysicalDeviceProperties2, KHR);
MVK_PUBLIC_VULKAN_CORE_ALIAS(vkGetPhysicalDeviceFormatProperties2, KHR);
MVK_PUBLIC_VULKAN_CORE_ALIAS(vkGetPhysicalDeviceImageFormatProperties2, KHR);
MVK_PUBLIC_VULKAN_CORE_ALIAS(vkGetPhysicalDeviceQueueFamilyProperties2, KHR);
MVK_PUBLIC_VULKAN_CORE_ALIAS(vkGetPhysicalDeviceMemoryProperties2, KHR);
MVK_PUBLIC_VULKAN_CORE_ALIAS(vkGetPhysicalDeviceSparseImageFormatProperties2, KHR);


#pragma mark -
#pragma mark VK_KHR_maintenance1 extension

MVK_PUBLIC_VULKAN_CORE_ALIAS(vkTrimCommandPool, KHR);


#pragma mark -
#pragma mark VK_KHR_maintenance3 extension

MVK_PUBLIC_VULKAN_CORE_ALIAS(vkGetDescriptorSetLayoutSupport, KHR);


#pragma mark -
#pragma mark VK_KHR_maintenance4 extension

MVK_PUBLIC_VULKAN_CORE_ALIAS(vkGetDeviceBufferMemoryRequirements, KHR);
MVK_PUBLIC_VULKAN_CORE_ALIAS(vkGetDeviceImageMemoryRequirements, KHR);
MVK_PUBLIC_VULKAN_CORE_ALIAS(vkGetDeviceImageSparseMemoryRequirements, KHR);


#pragma mark -
#pragma mark VK_KHR_map_memory2 extension

MVK_PUBLIC_VULKAN_SYMBOL VkResult vkMapMemory2KHR(
    VkDevice device,
    const VkMemoryMapInfoKHR* pMemoryMapInfo,
    void** ppData) {
	
    MVKTraceVulkanCallStart();
    MVKDeviceMemory* mvkMem = (MVKDeviceMemory*)pMemoryMapInfo->memory;
    VkResult rslt = mvkMem->map(pMemoryMapInfo, ppData);
    MVKTraceVulkanCallEnd();
    return rslt;
}

MVK_PUBLIC_VULKAN_SYMBOL VkResult vkUnmapMemory2KHR(
    VkDevice device,
    const VkMemoryUnmapInfoKHR* pMemoryUnmapInfo) {

    MVKTraceVulkanCallStart();
    MVKDeviceMemory* mvkMem = (MVKDeviceMemory*)pMemoryUnmapInfo->memory;
    VkResult rslt = mvkMem->unmap(pMemoryUnmapInfo);
    MVKTraceVulkanCallEnd();
    return rslt;
}


#pragma mark -
#pragma mark VK_KHR_push_descriptor extension

MVK_PUBLIC_VULKAN_SYMBOL void vkCmdPushDescriptorSetKHR(
    VkCommandBuffer                             commandBuffer,
    VkPipelineBindPoint                         pipelineBindPoint,
    VkPipelineLayout                            layout,
    uint32_t                                    set,
    uint32_t                                    descriptorWriteCount,
    const VkWriteDescriptorSet*                 pDescriptorWrites) {

	MVKTraceVulkanCallStart();
    MVKAddCmd(PushDescriptorSet, commandBuffer, pipelineBindPoint, layout, set, descriptorWriteCount, pDescriptorWrites);
	MVKTraceVulkanCallEnd();
}

MVK_PUBLIC_VULKAN_SYMBOL void vkCmdPushDescriptorSetWithTemplateKHR(
    VkCommandBuffer                            commandBuffer,
    VkDescriptorUpdateTemplate                 descriptorUpdateTemplate,
    VkPipelineLayout                           layout,
    uint32_t                                   set,
    const void*                                pData) {

	MVKTraceVulkanCallStart();
    MVKAddCmd(PushDescriptorSetWithTemplate, commandBuffer, descriptorUpdateTemplate, layout, set, pData);
	MVKTraceVulkanCallEnd();
}


#pragma mark -
#pragma mark VK_KHR_sampler_ycbcr_conversion extension

MVK_PUBLIC_VULKAN_CORE_ALIAS(vkCreateSamplerYcbcrConversion, KHR);
MVK_PUBLIC_VULKAN_CORE_ALIAS(vkDestroySamplerYcbcrConversion, KHR);


#pragma mark -
#pragma mark VK_KHR_swapchain extension

MVK_PUBLIC_VULKAN_SYMBOL VkResult vkCreateSwapchainKHR(
    VkDevice                                 device,
    const VkSwapchainCreateInfoKHR*          pCreateInfo,
    const VkAllocationCallbacks*             pAllocator,
    VkSwapchainKHR*                          pSwapchain) {

	MVKTraceVulkanCallStart();
    MVKDevice* mvkDev = MVKDevice::getMVKDevice(device);
    VkResult rslt = mvkDev->getConfigurationResult();
    if (rslt == VK_SUCCESS) {
        MVKSwapchain* mvkSwpChn = mvkDev->createSwapchain(pCreateInfo, pAllocator);
        *pSwapchain = (VkSwapchainKHR)(mvkSwpChn);
        rslt = mvkSwpChn->getConfigurationResult();
        if (rslt < 0) { *pSwapchain = VK_NULL_HANDLE; mvkDev->destroySwapchain(mvkSwpChn, pAllocator); }
    }
	MVKTraceVulkanCallEnd();
	return rslt;
}

MVK_PUBLIC_VULKAN_SYMBOL void vkDestroySwapchainKHR(
    VkDevice                                 device,
    VkSwapchainKHR                           swapchain,
    const VkAllocationCallbacks*             pAllocator) {

	MVKTraceVulkanCallStart();
    MVKDevice* mvkDev = MVKDevice::getMVKDevice(device);
    mvkDev->destroySwapchain((MVKSwapchain*)swapchain, pAllocator);
	MVKTraceVulkanCallEnd();
}

MVK_PUBLIC_VULKAN_SYMBOL VkResult vkGetSwapchainImagesKHR(
    VkDevice                                 device,
    VkSwapchainKHR                           swapchain,
    uint32_t*                                pCount,
    VkImage*                                 pSwapchainImages) {

	MVKTraceVulkanCallStart();
    MVKSwapchain* mvkSwapchain = (MVKSwapchain*)swapchain;
    VkResult rslt = mvkSwapchain->getImages(pCount, pSwapchainImages);
	MVKTraceVulkanCallEnd();
	return rslt;
}

MVK_PUBLIC_VULKAN_SYMBOL VkResult vkAcquireNextImageKHR(
    VkDevice                                     device,
    VkSwapchainKHR                               swapchain,
    uint64_t                                     timeout,
    VkSemaphore                                  semaphore,
    VkFence                                      fence,
    uint32_t*                                    pImageIndex) {

	MVKTraceVulkanCallStart();
    MVKSwapchain* mvkSwapchain = (MVKSwapchain*)swapchain;
    VkResult rslt = mvkSwapchain->acquireNextImage(timeout, semaphore, fence, ~0u, pImageIndex);
	MVKTraceVulkanCallEnd();
	return rslt;
}

MVK_PUBLIC_VULKAN_SYMBOL VkResult vkQueuePresentKHR(
    VkQueue                                      queue,
    const VkPresentInfoKHR*                      pPresentInfo) {

	MVKTraceVulkanCallStart();
    MVKQueue* mvkQ = MVKQueue::getMVKQueue(queue);
    VkResult rslt = mvkQ->submit(pPresentInfo);
	MVKTraceVulkanCallEnd();
	return rslt;
}

MVK_PUBLIC_VULKAN_SYMBOL VkResult vkGetDeviceGroupPresentCapabilitiesKHR(
	VkDevice                                    device,
	VkDeviceGroupPresentCapabilitiesKHR*        pDeviceGroupPresentCapabilities) {

	MVKTraceVulkanCallStart();
	MVKDevice* mvkDevice = MVKDevice::getMVKDevice(device);
	VkResult rslt = mvkDevice->getDeviceGroupPresentCapabilities(pDeviceGroupPresentCapabilities);
	MVKTraceVulkanCallEnd();
	return rslt;
}

MVK_PUBLIC_VULKAN_SYMBOL VkResult vkGetDeviceGroupSurfacePresentModesKHR(
	VkDevice                                    device,
	VkSurfaceKHR                                surface,
	VkDeviceGroupPresentModeFlagsKHR*           pModes) {

	MVKTraceVulkanCallStart();
	MVKDevice* mvkDevice = MVKDevice::getMVKDevice(device);
	MVKSurface* mvkSrfc = (MVKSurface*)surface;
	VkResult rslt = mvkDevice->getDeviceGroupSurfacePresentModes(mvkSrfc, pModes);
	MVKTraceVulkanCallEnd();
	return rslt;
}

MVK_PUBLIC_VULKAN_SYMBOL VkResult vkGetPhysicalDevicePresentRectanglesKHR(
	VkPhysicalDevice                            physicalDevice,
	VkSurfaceKHR                                surface,
	uint32_t*                                   pRectCount,
	VkRect2D*                                   pRects) {

	MVKTraceVulkanCallStart();
	MVKPhysicalDevice* mvkPD = MVKPhysicalDevice::getMVKPhysicalDevice(physicalDevice);
	MVKSurface* mvkSrfc = (MVKSurface*)surface;
	VkResult rslt = mvkPD->getPresentRectangles(mvkSrfc, pRectCount, pRects);
	MVKTraceVulkanCallEnd();
	return rslt;
}

MVK_PUBLIC_VULKAN_SYMBOL VkResult vkAcquireNextImage2KHR(
	VkDevice                                    device,
	const VkAcquireNextImageInfoKHR*            pAcquireInfo,
	uint32_t*                                   pImageIndex) {

	MVKTraceVulkanCallStart();
	MVKSwapchain* mvkSwapchain = (MVKSwapchain*)pAcquireInfo->swapchain;
	VkResult rslt = mvkSwapchain->acquireNextImage(pAcquireInfo->timeout,
												   pAcquireInfo->semaphore,
												   pAcquireInfo->fence,
												   pAcquireInfo->deviceMask,
												   pImageIndex);
	MVKTraceVulkanCallEnd();
	return rslt;
}

#pragma mark -
#pragma mark VK_EXT_swapchain_maintenance1 extension

MVK_PUBLIC_VULKAN_SYMBOL VkResult vkReleaseSwapchainImagesEXT(
	VkDevice                                    device,
	const VkReleaseSwapchainImagesInfoEXT*      pReleaseInfo) {

	MVKTraceVulkanCallStart();
	MVKSwapchain* mvkSwapchain = (MVKSwapchain*)pReleaseInfo->swapchain;
	VkResult rslt = mvkSwapchain->releaseImages(pReleaseInfo);
	MVKTraceVulkanCallEnd();
	return rslt;
}


#pragma mark -
#pragma mark VK_KHR_surface extension

MVK_PUBLIC_VULKAN_SYMBOL void vkDestroySurfaceKHR(
    VkInstance                                   instance,
    VkSurfaceKHR                                 surface,
    const VkAllocationCallbacks*                 pAllocator) {

	MVKTraceVulkanCallStart();
    MVKInstance* mvkInst = MVKInstance::getMVKInstance(instance);
    mvkInst->destroySurface((MVKSurface*)surface, pAllocator);
	MVKTraceVulkanCallEnd();
}

MVK_PUBLIC_VULKAN_SYMBOL VkResult vkGetPhysicalDeviceSurfaceSupportKHR(
    VkPhysicalDevice                            physicalDevice,
    uint32_t                                    queueFamilyIndex,
    VkSurfaceKHR                                surface,
    VkBool32*                                   pSupported) {

	MVKTraceVulkanCallStart();
    MVKPhysicalDevice* mvkPD = MVKPhysicalDevice::getMVKPhysicalDevice(physicalDevice);
    MVKSurface* mvkSrfc = (MVKSurface*)surface;
    VkResult rslt = mvkPD->getSurfaceSupport(queueFamilyIndex, mvkSrfc, pSupported);
	MVKTraceVulkanCallEnd();
	return rslt;
}

MVK_PUBLIC_VULKAN_SYMBOL VkResult vkGetPhysicalDeviceSurfaceCapabilitiesKHR(
    VkPhysicalDevice                            physicalDevice,
    VkSurfaceKHR                                surface,
    VkSurfaceCapabilitiesKHR*                   pSurfaceCapabilities) {

	MVKTraceVulkanCallStart();
    MVKPhysicalDevice* mvkPD = MVKPhysicalDevice::getMVKPhysicalDevice(physicalDevice);
    VkResult rslt = mvkPD->getSurfaceCapabilities(surface, pSurfaceCapabilities);
	MVKTraceVulkanCallEnd();
	return rslt;
}

MVK_PUBLIC_VULKAN_SYMBOL VkResult vkGetPhysicalDeviceSurfaceFormatsKHR(
    VkPhysicalDevice                            physicalDevice,
    VkSurfaceKHR                                surface,
    uint32_t*                                   pSurfaceFormatCount,
    VkSurfaceFormatKHR*                         pSurfaceFormats) {

	MVKTraceVulkanCallStart();
    MVKPhysicalDevice* mvkPD = MVKPhysicalDevice::getMVKPhysicalDevice(physicalDevice);
    MVKSurface* mvkSrfc = (MVKSurface*)surface;
    VkResult rslt = mvkPD->getSurfaceFormats(mvkSrfc, pSurfaceFormatCount, pSurfaceFormats);
	MVKTraceVulkanCallEnd();
	return rslt;
}

MVK_PUBLIC_VULKAN_SYMBOL VkResult vkGetPhysicalDeviceSurfacePresentModesKHR(
    VkPhysicalDevice                            physicalDevice,
    VkSurfaceKHR                                surface,
    uint32_t*                                   pPresentModeCount,
    VkPresentModeKHR*                           pPresentModes) {

	MVKTraceVulkanCallStart();
    MVKPhysicalDevice* mvkPD = MVKPhysicalDevice::getMVKPhysicalDevice(physicalDevice);
    MVKSurface* mvkSrfc = (MVKSurface*)surface;
    VkResult rslt = mvkPD->getSurfacePresentModes(mvkSrfc, pPresentModeCount, pPresentModes);
	MVKTraceVulkanCallEnd();
	return rslt;
}


#pragma mark -
#pragma mark VK_KHR_get_surface_capabilities2 extension

MVK_PUBLIC_VULKAN_SYMBOL VkResult vkGetPhysicalDeviceSurfaceCapabilities2KHR(
	VkPhysicalDevice                            physicalDevice,
	const VkPhysicalDeviceSurfaceInfo2KHR*      pSurfaceInfo,
	VkSurfaceCapabilities2KHR*                  pSurfaceCapabilities) {

	MVKTraceVulkanCallStart();
	MVKPhysicalDevice* mvkPD = MVKPhysicalDevice::getMVKPhysicalDevice(physicalDevice);
	VkResult rslt = mvkPD->getSurfaceCapabilities(pSurfaceInfo, pSurfaceCapabilities);
	MVKTraceVulkanCallEnd();
	return rslt;
}

MVK_PUBLIC_VULKAN_SYMBOL VkResult vkGetPhysicalDeviceSurfaceFormats2KHR(
	VkPhysicalDevice                            physicalDevice,
	const VkPhysicalDeviceSurfaceInfo2KHR*      pSurfaceInfo,
	uint32_t*                                   pSurfaceFormatCount,
	VkSurfaceFormat2KHR*                        pSurfaceFormats) {

	MVKTraceVulkanCallStart();
	MVKPhysicalDevice* mvkPD = MVKPhysicalDevice::getMVKPhysicalDevice(physicalDevice);
	MVKSurface* mvkSrfc = (MVKSurface*)pSurfaceInfo->surface;
	VkResult rslt = mvkPD->getSurfaceFormats(mvkSrfc, pSurfaceFormatCount, pSurfaceFormats);
	MVKTraceVulkanCallEnd();
	return rslt;
}


#pragma mark -
#pragma mark VK_KHR_synchronization2

MVK_PUBLIC_VULKAN_CORE_ALIAS(vkCmdPipelineBarrier2, KHR);
MVK_PUBLIC_VULKAN_CORE_ALIAS(vkCmdResetEvent2, KHR);
MVK_PUBLIC_VULKAN_CORE_ALIAS(vkCmdSetEvent2, KHR);
MVK_PUBLIC_VULKAN_CORE_ALIAS(vkCmdWaitEvents2, KHR);
MVK_PUBLIC_VULKAN_CORE_ALIAS(vkCmdWriteTimestamp2, KHR);
MVK_PUBLIC_VULKAN_CORE_ALIAS(vkQueueSubmit2, KHR);


#pragma mark -
#pragma mark VK_KHR_timeline_semaphore

MVK_PUBLIC_VULKAN_CORE_ALIAS(vkGetSemaphoreCounterValue, KHR);
MVK_PUBLIC_VULKAN_CORE_ALIAS(vkSignalSemaphore, KHR);
MVK_PUBLIC_VULKAN_CORE_ALIAS(vkWaitSemaphores, KHR);


#pragma mark -
#pragma mark VK_EXT_buffer_device_address extension

MVK_PUBLIC_VULKAN_CORE_ALIAS(vkGetBufferDeviceAddress, EXT);


#pragma mark -
#pragma mark VK_EXT_calibrated_timestamps extension


MVK_PUBLIC_VULKAN_ALIAS(vkGetCalibratedTimestampsEXT, vkGetCalibratedTimestampsKHR);
MVK_PUBLIC_VULKAN_ALIAS(vkGetPhysicalDeviceCalibrateableTimeDomainsEXT, vkGetPhysicalDeviceCalibrateableTimeDomainsKHR);


#pragma mark -
#pragma mark VK_EXT_debug_report extension

MVK_PUBLIC_VULKAN_SYMBOL VkResult vkCreateDebugReportCallbackEXT(
	VkInstance                                  instance,
	const VkDebugReportCallbackCreateInfoEXT*   pCreateInfo,
	const VkAllocationCallbacks*                pAllocator,
	VkDebugReportCallbackEXT*                   pCallback) {

	MVKTraceVulkanCallStart();
	MVKInstance* mvkInst = MVKInstance::getMVKInstance(instance);
	MVKDebugReportCallback* mvkDRCB = mvkInst->createDebugReportCallback(pCreateInfo, pAllocator);
	*pCallback = (VkDebugReportCallbackEXT)mvkDRCB;
	VkResult rslt = mvkDRCB->getConfigurationResult();
    if (rslt < 0) { *pCallback = VK_NULL_HANDLE; mvkInst->destroyDebugReportCallback(mvkDRCB, pAllocator); }
	MVKTraceVulkanCallEnd();
	return rslt;
}

MVK_PUBLIC_VULKAN_SYMBOL void vkDestroyDebugReportCallbackEXT(
	VkInstance                                  instance,
	VkDebugReportCallbackEXT                    callback,
	const VkAllocationCallbacks*                pAllocator) {

	MVKTraceVulkanCallStart();
	MVKInstance* mvkInst = MVKInstance::getMVKInstance(instance);
	mvkInst->destroyDebugReportCallback((MVKDebugReportCallback*)callback, pAllocator);
	MVKTraceVulkanCallEnd();
}

MVK_PUBLIC_VULKAN_SYMBOL void vkDebugReportMessageEXT(
	VkInstance                                  instance,
	VkDebugReportFlagsEXT                       flags,
	VkDebugReportObjectTypeEXT                  objectType,
	uint64_t                                    object,
	size_t                                      location,
	int32_t                                     messageCode,
	const char*                                 pLayerPrefix,
	const char*                                 pMessage) {

	MVKTraceVulkanCallStart();
	MVKInstance* mvkInst = MVKInstance::getMVKInstance(instance);
	mvkInst->debugReportMessage(flags, objectType, object, location, messageCode, pLayerPrefix, pMessage);
	MVKTraceVulkanCallEnd();
}


#pragma mark -
#pragma mark VK_EXT_debug_marker extension

MVK_PUBLIC_VULKAN_SYMBOL VkResult vkDebugMarkerSetObjectTagEXT(
	VkDevice                                    device,
	const VkDebugMarkerObjectTagInfoEXT*        pTagInfo) {

	MVKTraceVulkanCallStart();
	VkResult rslt = VK_SUCCESS;
	MVKTraceVulkanCallEnd();
	return rslt;
}

static VkResult setDebugName(MVKVulkanAPIObject* mvkObj, const char* pObjectName) {
	@autoreleasepool { return mvkObj ? mvkObj->setDebugName(pObjectName) : VK_SUCCESS; }
}

MVK_PUBLIC_VULKAN_SYMBOL VkResult vkDebugMarkerSetObjectNameEXT(
	VkDevice                                    device,
	const VkDebugMarkerObjectNameInfoEXT*       pNameInfo) {

	MVKTraceVulkanCallStart();
	MVKVulkanAPIObject* mvkObj = MVKVulkanAPIObject::getMVKVulkanAPIObject(pNameInfo->objectType, pNameInfo->object);
	VkResult rslt = setDebugName(mvkObj, pNameInfo->pObjectName);
	MVKTraceVulkanCallEnd();
	return rslt;
}

MVK_PUBLIC_VULKAN_SYMBOL void vkCmdDebugMarkerBeginEXT(
	VkCommandBuffer                             commandBuffer,
	const VkDebugMarkerMarkerInfoEXT*           pMarkerInfo) {

	MVKTraceVulkanCallStart();
	MVKAddCmd(DebugMarkerBegin, commandBuffer, pMarkerInfo->pMarkerName, pMarkerInfo->color);
	MVKTraceVulkanCallEnd();
}

MVK_PUBLIC_VULKAN_SYMBOL void vkCmdDebugMarkerEndEXT(
	VkCommandBuffer                             commandBuffer) {

	MVKTraceVulkanCallStart();
	MVKAddCmd(DebugMarkerEnd, commandBuffer);
	MVKTraceVulkanCallEnd();
}

MVK_PUBLIC_VULKAN_SYMBOL void vkCmdDebugMarkerInsertEXT(
	VkCommandBuffer                             commandBuffer,
	const VkDebugMarkerMarkerInfoEXT*           pMarkerInfo) {

	MVKTraceVulkanCallStart();
	MVKAddCmd(DebugMarkerInsert, commandBuffer, pMarkerInfo->pMarkerName, pMarkerInfo->color);
	MVKTraceVulkanCallEnd();
}


#pragma mark -
#pragma mark VK_EXT_debug_utils extension

MVK_PUBLIC_VULKAN_SYMBOL VkResult vkSetDebugUtilsObjectNameEXT(
	VkDevice                                    device,
	const VkDebugUtilsObjectNameInfoEXT*        pNameInfo) {

	MVKTraceVulkanCallStart();
	MVKVulkanAPIObject* mvkObj = MVKVulkanAPIObject::getMVKVulkanAPIObject(pNameInfo->objectType, pNameInfo->objectHandle);
	VkResult rslt = setDebugName(mvkObj, pNameInfo->pObjectName);
	MVKTraceVulkanCallEnd();
	return rslt;
}

MVK_PUBLIC_VULKAN_SYMBOL VkResult vkSetDebugUtilsObjectTagEXT(
	VkDevice                                    device,
	const VkDebugUtilsObjectTagInfoEXT*         pTagInfo) {

	MVKTraceVulkanCallStart();
	VkResult rslt = VK_SUCCESS;
	MVKTraceVulkanCallEnd();
	return rslt;
}

MVK_PUBLIC_VULKAN_SYMBOL void vkQueueBeginDebugUtilsLabelEXT(
	VkQueue                                     queue,
	const VkDebugUtilsLabelEXT*                 pLabelInfo) {

	MVKTraceVulkanCallStart();
	MVKTraceVulkanCallEnd();
}

MVK_PUBLIC_VULKAN_SYMBOL void vkQueueEndDebugUtilsLabelEXT(
	VkQueue                                     queue) {

	MVKTraceVulkanCallStart();
	MVKTraceVulkanCallEnd();
}

MVK_PUBLIC_VULKAN_SYMBOL void vkQueueInsertDebugUtilsLabelEXT(
	VkQueue                                     queue,
	const VkDebugUtilsLabelEXT*                 pLabelInfo) {

	MVKTraceVulkanCallStart();
	MVKTraceVulkanCallEnd();
}

MVK_PUBLIC_VULKAN_SYMBOL void vkCmdBeginDebugUtilsLabelEXT(
	VkCommandBuffer                             commandBuffer,
	const VkDebugUtilsLabelEXT*                 pLabelInfo) {

	MVKTraceVulkanCallStart();
	MVKAddCmd(DebugMarkerBegin, commandBuffer, pLabelInfo->pLabelName, pLabelInfo->color);
	MVKTraceVulkanCallEnd();
}

MVK_PUBLIC_VULKAN_SYMBOL void vkCmdEndDebugUtilsLabelEXT(
	VkCommandBuffer                             commandBuffer) {

	MVKTraceVulkanCallStart();
	MVKAddCmd(DebugMarkerEnd, commandBuffer);
	MVKTraceVulkanCallEnd();
}

MVK_PUBLIC_VULKAN_SYMBOL void vkCmdInsertDebugUtilsLabelEXT(
	VkCommandBuffer                             commandBuffer,
	const VkDebugUtilsLabelEXT*                 pLabelInfo) {

	MVKTraceVulkanCallStart();
	MVKAddCmd(DebugMarkerInsert, commandBuffer, pLabelInfo->pLabelName, pLabelInfo->color);
	MVKTraceVulkanCallEnd();
}

MVK_PUBLIC_VULKAN_SYMBOL VkResult vkCreateDebugUtilsMessengerEXT(
	VkInstance                                  instance,
	const VkDebugUtilsMessengerCreateInfoEXT*   pCreateInfo,
	const VkAllocationCallbacks*                pAllocator,
	VkDebugUtilsMessengerEXT*                   pMessenger) {

	MVKTraceVulkanCallStart();
	MVKInstance* mvkInst = MVKInstance::getMVKInstance(instance);
	MVKDebugUtilsMessenger* mvkDUM = mvkInst->createDebugUtilsMessenger(pCreateInfo, pAllocator);
	*pMessenger = (VkDebugUtilsMessengerEXT)mvkDUM;
	VkResult rslt = mvkDUM->getConfigurationResult();
    if (rslt < 0) { *pMessenger = VK_NULL_HANDLE; mvkInst->destroyDebugUtilsMessenger(mvkDUM, pAllocator); }
	MVKTraceVulkanCallEnd();
	return rslt;
}

MVK_PUBLIC_VULKAN_SYMBOL void vkDestroyDebugUtilsMessengerEXT(
	VkInstance                                  instance,
	VkDebugUtilsMessengerEXT                    messenger,
	const VkAllocationCallbacks*                pAllocator) {

	MVKTraceVulkanCallStart();
	MVKInstance* mvkInst = MVKInstance::getMVKInstance(instance);
	mvkInst->destroyDebugUtilsMessenger((MVKDebugUtilsMessenger*)messenger, pAllocator);
	MVKTraceVulkanCallEnd();
}

MVK_PUBLIC_VULKAN_SYMBOL void vkSubmitDebugUtilsMessageEXT(
	VkInstance                                  instance,
	VkDebugUtilsMessageSeverityFlagBitsEXT      messageSeverity,
	VkDebugUtilsMessageTypeFlagsEXT             messageTypes,
	const VkDebugUtilsMessengerCallbackDataEXT* pCallbackData) {

	MVKTraceVulkanCallStart();
	MVKInstance* mvkInst = MVKInstance::getMVKInstance(instance);
	mvkInst->debugUtilsMessage(messageSeverity, messageTypes, pCallbackData);
	MVKTraceVulkanCallEnd();
}


#pragma mark -
#pragma mark VK_EXT_extended_dynamic_state

MVK_PUBLIC_VULKAN_CORE_ALIAS(vkCmdBindVertexBuffers2, EXT);
MVK_PUBLIC_VULKAN_CORE_ALIAS(vkCmdSetCullMode, EXT);
MVK_PUBLIC_VULKAN_CORE_ALIAS(vkCmdSetDepthBoundsTestEnable, EXT);
MVK_PUBLIC_VULKAN_CORE_ALIAS(vkCmdSetDepthCompareOp, EXT);
MVK_PUBLIC_VULKAN_CORE_ALIAS(vkCmdSetDepthTestEnable, EXT);
MVK_PUBLIC_VULKAN_CORE_ALIAS(vkCmdSetDepthWriteEnable, EXT);
MVK_PUBLIC_VULKAN_CORE_ALIAS(vkCmdSetFrontFace, EXT);
MVK_PUBLIC_VULKAN_CORE_ALIAS(vkCmdSetPrimitiveTopology, EXT);
MVK_PUBLIC_VULKAN_CORE_ALIAS(vkCmdSetScissorWithCount, EXT);
MVK_PUBLIC_VULKAN_CORE_ALIAS(vkCmdSetStencilOp, EXT);
MVK_PUBLIC_VULKAN_CORE_ALIAS(vkCmdSetStencilTestEnable, EXT);
MVK_PUBLIC_VULKAN_CORE_ALIAS(vkCmdSetViewportWithCount, EXT);


#pragma mark -
#pragma mark VK_EXT_extended_dynamic_state2
MVK_PUBLIC_VULKAN_CORE_ALIAS(vkCmdSetDepthBiasEnable, EXT);

MVK_PUBLIC_VULKAN_SYMBOL void vkCmdSetLogicOpEXT(
    VkCommandBuffer                             commandBuffer,
    VkLogicOp                                   logicOp) {

    MVKTraceVulkanCallStart();
    MVKTraceVulkanCallEnd();
}

MVK_PUBLIC_VULKAN_SYMBOL void vkCmdSetPatchControlPointsEXT(
    VkCommandBuffer                             commandBuffer,
    uint32_t                                    patchControlPoints) {

    MVKTraceVulkanCallStart();
	MVKAddCmd(SetPatchControlPoints, commandBuffer, patchControlPoints);
    MVKTraceVulkanCallEnd();
}

MVK_PUBLIC_VULKAN_CORE_ALIAS(vkCmdSetPrimitiveRestartEnable, EXT);
MVK_PUBLIC_VULKAN_CORE_ALIAS(vkCmdSetRasterizerDiscardEnable, EXT);


#pragma mark -
#pragma mark VK_EXT_extended_dynamic_state3

MVK_PUBLIC_VULKAN_SYMBOL void vkCmdSetAlphaToCoverageEnableEXT(
    VkCommandBuffer                             commandBuffer,
    VkBool32                                    alphaToCoverageEnable) {

    MVKTraceVulkanCallStart();
    MVKTraceVulkanCallEnd();
}

MVK_PUBLIC_VULKAN_SYMBOL void vkCmdSetAlphaToOneEnableEXT(
    VkCommandBuffer                             commandBuffer,
    VkBool32                                    alphaToOneEnable) {

    MVKTraceVulkanCallStart();
    MVKTraceVulkanCallEnd();
}

MVK_PUBLIC_VULKAN_SYMBOL void vkCmdSetColorBlendAdvancedEXT(
    VkCommandBuffer                             commandBuffer,
    uint32_t                                    firstAttachment,
    uint32_t                                    attachmentCount,
    const VkColorBlendAdvancedEXT*              pColorBlendAdvanced) {

    MVKTraceVulkanCallStart();
    MVKTraceVulkanCallEnd();
}

MVK_PUBLIC_VULKAN_SYMBOL void vkCmdSetColorBlendEnableEXT(
    VkCommandBuffer                             commandBuffer,
    uint32_t                                    firstAttachment,
    uint32_t                                    attachmentCount,
    const VkBool32*                             pColorBlendEnables) {

    MVKTraceVulkanCallStart();
    MVKTraceVulkanCallEnd();
}

MVK_PUBLIC_VULKAN_SYMBOL void vkCmdSetColorBlendEquationEXT(
    VkCommandBuffer                             commandBuffer,
    uint32_t                                    firstAttachment,
    uint32_t                                    attachmentCount,
    const VkColorBlendEquationEXT*              pColorBlendEquations) {

    MVKTraceVulkanCallStart();
    MVKTraceVulkanCallEnd();
}

MVK_PUBLIC_VULKAN_SYMBOL void vkCmdSetColorWriteMaskEXT(
    VkCommandBuffer                             commandBuffer,
    uint32_t                                    firstAttachment,
    uint32_t                                    attachmentCount,
    const VkColorComponentFlags*                pColorWriteMasks) {

    MVKTraceVulkanCallStart();
    MVKTraceVulkanCallEnd();
}

MVK_PUBLIC_VULKAN_SYMBOL void vkCmdSetConservativeRasterizationModeEXT(
    VkCommandBuffer                             commandBuffer,
    VkConservativeRasterizationModeEXT          conservativeRasterizationMode) {

    MVKTraceVulkanCallStart();
    MVKTraceVulkanCallEnd();
}

MVK_PUBLIC_VULKAN_SYMBOL void vkCmdSetDepthClampEnableEXT(
    VkCommandBuffer                             commandBuffer,
	VkBool32                                    depthClampEnable) {

    MVKTraceVulkanCallStart();
	MVKAddCmd(SetDepthClipEnable, commandBuffer, !depthClampEnable);
    MVKTraceVulkanCallEnd();
}

MVK_PUBLIC_VULKAN_SYMBOL void vkCmdSetDepthClipEnableEXT(
    VkCommandBuffer                             commandBuffer,
	VkBool32                                    depthClipEnable) {

    MVKTraceVulkanCallStart();
	MVKAddCmd(SetDepthClipEnable, commandBuffer, depthClipEnable);
    MVKTraceVulkanCallEnd();
}

MVK_PUBLIC_VULKAN_SYMBOL void vkCmdSetDepthClipNegativeOneToOneEXT(
    VkCommandBuffer                             commandBuffer,
    VkBool32                                    negativeOneToOne) {

    MVKTraceVulkanCallStart();
    MVKTraceVulkanCallEnd();
}

MVK_PUBLIC_VULKAN_SYMBOL void vkCmdSetExtraPrimitiveOverestimationSizeEXT(
    VkCommandBuffer                             commandBuffer,
    float                                       extraPrimitiveOverestimationSize) {

    MVKTraceVulkanCallStart();
    MVKTraceVulkanCallEnd();
}

MVK_PUBLIC_VULKAN_SYMBOL void vkCmdSetLineRasterizationModeEXT(
    VkCommandBuffer                             commandBuffer,
    VkLineRasterizationModeEXT                  lineRasterizationMode) {

    MVKTraceVulkanCallStart();
    MVKTraceVulkanCallEnd();
}

MVK_PUBLIC_VULKAN_SYMBOL void vkCmdSetLineStippleEnableEXT(
    VkCommandBuffer                             commandBuffer,
    VkBool32                                    stippledLineEnable) {

    MVKTraceVulkanCallStart();
    MVKTraceVulkanCallEnd();
}

MVK_PUBLIC_VULKAN_SYMBOL void vkCmdSetLogicOpEnableEXT(
    VkCommandBuffer                             commandBuffer,
    VkBool32                                    logicOpEnable) {

    MVKTraceVulkanCallStart();
    MVKTraceVulkanCallEnd();
}

MVK_PUBLIC_VULKAN_SYMBOL void vkCmdSetPolygonModeEXT(
    VkCommandBuffer                             commandBuffer,
    VkPolygonMode                               polygonMode) {

    MVKTraceVulkanCallStart();
	MVKAddCmd(SetPolygonMode, commandBuffer, polygonMode);
    MVKTraceVulkanCallEnd();
}

MVK_PUBLIC_VULKAN_SYMBOL void vkCmdSetProvokingVertexModeEXT(
    VkCommandBuffer                             commandBuffer,
    VkProvokingVertexModeEXT                    provokingVertexMode) {

    MVKTraceVulkanCallStart();
    MVKTraceVulkanCallEnd();
}

MVK_PUBLIC_VULKAN_SYMBOL void vkCmdSetRasterizationSamplesEXT(
    VkCommandBuffer                             commandBuffer,
    VkSampleCountFlagBits                       rasterizationSamples) {

    MVKTraceVulkanCallStart();
    MVKTraceVulkanCallEnd();
}

MVK_PUBLIC_VULKAN_SYMBOL void vkCmdSetRasterizationStreamEXT(
    VkCommandBuffer                             commandBuffer,
    uint32_t                                    rasterizationStream) {

    MVKTraceVulkanCallStart();
    MVKTraceVulkanCallEnd();
}

MVK_PUBLIC_VULKAN_SYMBOL void vkCmdSetSampleLocationsEnableEXT(
    VkCommandBuffer                             commandBuffer,
	VkBool32                                    sampleLocationsEnable) {

    MVKTraceVulkanCallStart();
	MVKAddCmd(SetSampleLocationsEnable, commandBuffer, sampleLocationsEnable);
    MVKTraceVulkanCallEnd();
}

MVK_PUBLIC_VULKAN_SYMBOL void vkCmdSetSampleMaskEXT(
    VkCommandBuffer                             commandBuffer,
    VkSampleCountFlagBits                       samples,
    const VkSampleMask*                         pSampleMask) {

    MVKTraceVulkanCallStart();
    MVKTraceVulkanCallEnd();
}

MVK_PUBLIC_VULKAN_SYMBOL void vkCmdSetTessellationDomainOriginEXT(
    VkCommandBuffer                             commandBuffer,
    VkTessellationDomainOrigin                  domainOrigin) {

    MVKTraceVulkanCallStart();
    MVKTraceVulkanCallEnd();
}


#pragma mark -
#pragma mark VK_EXT_external_memory_host extension

MVK_PUBLIC_VULKAN_SYMBOL VkResult vkGetMemoryHostPointerPropertiesEXT(
	VkDevice                                    device,
	VkExternalMemoryHandleTypeFlagBits          handleType,
	const void*                                 pHostPointer,
	VkMemoryHostPointerPropertiesEXT*           pMemoryHostPointerProperties) {

	MVKTraceVulkanCallStart();
	MVKDevice* mvkDvc = MVKDevice::getMVKDevice(device);
	VkResult rslt = mvkDvc->getMemoryHostPointerProperties(handleType, pHostPointer, pMemoryHostPointerProperties);
	MVKTraceVulkanCallEnd();
	return rslt;
}


#pragma mark -
#pragma mark VK_EXT_hdr_metadata extension

MVK_PUBLIC_VULKAN_SYMBOL void vkSetHdrMetadataEXT(
	VkDevice                                    device,
	uint32_t                                    swapchainCount,
	const VkSwapchainKHR*                       pSwapchains,
	const VkHdrMetadataEXT*                     pMetadata) {

	MVKTraceVulkanCallStart();
	for (uint32_t i = 0; i < swapchainCount; i++) {
		auto* mvkSwpChn = (MVKSwapchain*)pSwapchains[i];
		mvkSwpChn->setHDRMetadataEXT(pMetadata[i]);
	}
	MVKTraceVulkanCallEnd();
}


#pragma mark -
#pragma mark VK_EXT_headless_surface extension

MVK_PUBLIC_VULKAN_SYMBOL VkResult vkCreateHeadlessSurfaceEXT(
    VkInstance                                  instance,
    const VkHeadlessSurfaceCreateInfoEXT*       pCreateInfo,
    const VkAllocationCallbacks*                pAllocator,
    VkSurfaceKHR*                               pSurface) {

	MVKTraceVulkanCallStart();
	MVKInstance* mvkInst = MVKInstance::getMVKInstance(instance);
	MVKSurface* mvkSrfc = mvkInst->createSurface(pCreateInfo, pAllocator);
	*pSurface = (VkSurfaceKHR)mvkSrfc;
	VkResult rslt = mvkSrfc->getConfigurationResult();
	if (rslt < 0) { *pSurface = VK_NULL_HANDLE; mvkInst->destroySurface(mvkSrfc, pAllocator); }
	MVKTraceVulkanCallEnd();
	return rslt;
}


#pragma mark -
#pragma mark VK_EXT_host_image_copy extension

MVK_PUBLIC_VULKAN_SYMBOL VkResult vkCopyImageToImageEXT(
    VkDevice                                    device,
    const VkCopyImageToImageInfoEXT*            pCopyImageToImageInfo) {

	MVKTraceVulkanCallStart();
	VkResult rslt = MVKImage::copyImageToImage(pCopyImageToImageInfo);
	MVKTraceVulkanCallEnd();
	return rslt;
}

MVK_PUBLIC_VULKAN_SYMBOL VkResult vkCopyImageToMemoryEXT(
    VkDevice                                    device,
    const VkCopyImageToMemoryInfoEXT*           pCopyImageToMemoryInfo) {

	MVKTraceVulkanCallStart();
	MVKImage* srcImg = (MVKImage*)pCopyImageToMemoryInfo->srcImage;
	VkResult rslt = srcImg->copyImageToMemory(pCopyImageToMemoryInfo);
	MVKTraceVulkanCallEnd();
	return rslt;
}

MVK_PUBLIC_VULKAN_SYMBOL VkResult vkCopyMemoryToImageEXT(
    VkDevice                                    device,
	const VkCopyMemoryToImageInfoEXT*           pCopyMemoryToImageInfo) {

	MVKTraceVulkanCallStart();
	MVKImage* dstImg = (MVKImage*)pCopyMemoryToImageInfo->dstImage;
	VkResult rslt = dstImg->copyMemoryToImage(pCopyMemoryToImageInfo);
	MVKTraceVulkanCallEnd();
	return rslt;
}

MVK_PUBLIC_VULKAN_SYMBOL void  vkGetImageSubresourceLayout2EXT(
    VkDevice                                    device,
    VkImage                                     image,
    const VkImageSubresource2KHR*               pSubresource,
    VkSubresourceLayout2KHR*                    pLayout) {

	MVKTraceVulkanCallStart();
	MVKImage* mvkImg = (MVKImage*)image;
	mvkImg->getSubresourceLayout(pSubresource, pLayout);
	MVKTraceVulkanCallEnd();
}

MVK_PUBLIC_VULKAN_SYMBOL VkResult vkTransitionImageLayoutEXT(
    VkDevice                                    device,
    uint32_t                                    transitionCount,
    const VkHostImageLayoutTransitionInfoEXT*   pTransitions) {

	MVKTraceVulkanCallStart();
	// Metal lacks the concept of image layouts, so nothing to do.
	MVKTraceVulkanCallEnd();
	return VK_SUCCESS;
}


#pragma mark -
#pragma mark VK_EXT_host_query_reset extension

MVK_PUBLIC_VULKAN_CORE_ALIAS(vkResetQueryPool, EXT);


#pragma mark -
#pragma mark VK_EXT_metal_surface extension

MVK_PUBLIC_VULKAN_SYMBOL VkResult vkCreateMetalSurfaceEXT(
	VkInstance                                  instance,
	const VkMetalSurfaceCreateInfoEXT*          pCreateInfo,
	const VkAllocationCallbacks*                pAllocator,
	VkSurfaceKHR*                               pSurface) {

	MVKTraceVulkanCallStart();
	MVKInstance* mvkInst = MVKInstance::getMVKInstance(instance);
	MVKSurface* mvkSrfc = mvkInst->createSurface(pCreateInfo, pAllocator);
	*pSurface = (VkSurfaceKHR)mvkSrfc;
	VkResult rslt = mvkSrfc->getConfigurationResult();
    if (rslt < 0) { *pSurface = VK_NULL_HANDLE; mvkInst->destroySurface(mvkSrfc, pAllocator); }
	MVKTraceVulkanCallEnd();
	return rslt;
}


#pragma mark -
#pragma mark VK_EXT_metal_objects extension

MVK_PUBLIC_VULKAN_SYMBOL void vkExportMetalObjectsEXT(
	VkDevice                                    device,
	VkExportMetalObjectsInfoEXT*                pMetalObjectsInfo) {

	MVKTraceVulkanCallStart();
	MVKDevice* mvkDvc = MVKDevice::getMVKDevice(device);
	mvkDvc->getMetalObjects(pMetalObjectsInfo);
	MVKTraceVulkanCallEnd();
}


#pragma mark -
#pragma mark VK_EXT_private_data extension

MVK_PUBLIC_VULKAN_CORE_ALIAS(vkCreatePrivateDataSlot, EXT);
MVK_PUBLIC_VULKAN_CORE_ALIAS(vkDestroyPrivateDataSlot, EXT);
MVK_PUBLIC_VULKAN_CORE_ALIAS(vkGetPrivateData, EXT);
MVK_PUBLIC_VULKAN_CORE_ALIAS(vkSetPrivateData, EXT);



#pragma mark -
#pragma mark VK_EXT_sample_locations extension

void vkGetPhysicalDeviceMultisamplePropertiesEXT(
	VkPhysicalDevice                            physicalDevice,
	VkSampleCountFlagBits                       samples,
	VkMultisamplePropertiesEXT*                 pMultisampleProperties) {

	MVKTraceVulkanCallStart();
	MVKPhysicalDevice* mvkPD = MVKPhysicalDevice::getMVKPhysicalDevice(physicalDevice);
	mvkPD->getMultisampleProperties(samples, pMultisampleProperties);
	MVKTraceVulkanCallEnd();
}

void vkCmdSetSampleLocationsEXT(
	VkCommandBuffer                             commandBuffer,
	const VkSampleLocationsInfoEXT*             pSampleLocationsInfo) {

	MVKTraceVulkanCallStart();
	MVKAddCmd(SetSampleLocations, commandBuffer, pSampleLocationsInfo);
	MVKTraceVulkanCallEnd();
}


#pragma mark -
#pragma mark VK_EXT_tooling_info extension

MVK_PUBLIC_VULKAN_CORE_ALIAS(vkGetPhysicalDeviceToolProperties, EXT);


#pragma mark -
#pragma mark VK_GOOGLE_display_timing extension

MVK_PUBLIC_VULKAN_SYMBOL VkResult vkGetRefreshCycleDurationGOOGLE(
	VkDevice                                    device,
	VkSwapchainKHR                              swapchain,
	VkRefreshCycleDurationGOOGLE*               pDisplayTimingProperties) {

	MVKTraceVulkanCallStart();
	MVKSwapchain* mvkSwapchain = (MVKSwapchain*)swapchain;
	VkResult rslt = mvkSwapchain->getRefreshCycleDuration(pDisplayTimingProperties);
	MVKTraceVulkanCallEnd();
	return rslt;
}

MVK_PUBLIC_VULKAN_SYMBOL VkResult vkGetPastPresentationTimingGOOGLE(
	VkDevice                                    device,
	VkSwapchainKHR                              swapchain,
	uint32_t*                                   pPresentationTimingCount,
	VkPastPresentationTimingGOOGLE*             pPresentationTimings) {

	MVKTraceVulkanCallStart();
	MVKSwapchain* mvkSwapchain = (MVKSwapchain*)swapchain;
	VkResult rslt = mvkSwapchain->getPastPresentationTiming(pPresentationTimingCount, pPresentationTimings);
	MVKTraceVulkanCallEnd();
	return rslt;
}


#pragma mark -
#pragma mark VK_AMD_draw_indirect_count

MVK_PUBLIC_VULKAN_CORE_ALIAS(vkCmdDrawIndexedIndirectCount, AMD);
MVK_PUBLIC_VULKAN_CORE_ALIAS(vkCmdDrawIndirectCount, AMD);


#pragma mark -
#pragma mark iOS & macOS surface extensions

MVK_PUBLIC_VULKAN_SYMBOL VkResult vkCreate_PLATFORM_SurfaceMVK(
    VkInstance                                  instance,
    const Vk_PLATFORM_SurfaceCreateInfoMVK*		pCreateInfo,
    const VkAllocationCallbacks*                pAllocator,
    VkSurfaceKHR*                               pSurface) {

	MVKTraceVulkanCallStart();
    MVKInstance* mvkInst = MVKInstance::getMVKInstance(instance);
    MVKSurface* mvkSrfc = mvkInst->createSurface(pCreateInfo, pAllocator);
    *pSurface = (VkSurfaceKHR)mvkSrfc;
    VkResult rslt = mvkSrfc->getConfigurationResult();
    if (rslt < 0) { *pSurface = VK_NULL_HANDLE; mvkInst->destroySurface(mvkSrfc, pAllocator); }
	MVKTraceVulkanCallEnd();
	return rslt;
}


#pragma mark -
#pragma mark Loader and Layer ICD interface extension

#ifdef __cplusplus
extern "C" {
#endif    //  __cplusplus

	VKAPI_ATTR VkResult VKAPI_CALL vk_icdNegotiateLoaderICDInterfaceVersion(uint32_t* pSupportedVersion);
	VKAPI_ATTR PFN_vkVoidFunction VKAPI_CALL vk_icdGetInstanceProcAddr(VkInstance instance, const char* name);
	VKAPI_ATTR PFN_vkVoidFunction VKAPI_CALL vk_icdGetPhysicalDeviceProcAddr(VkInstance instance, const char* name);

#ifdef __cplusplus
}
#endif    //  __cplusplus


MVK_PUBLIC_SYMBOL VkResult vk_icdNegotiateLoaderICDInterfaceVersion(
	uint32_t*                                   pSupportedVersion) {

	MVKTraceVulkanCallStart();

	// This ICD expects to be loaded by a loader of at least version 5.
	VkResult rslt = VK_SUCCESS;
	if (pSupportedVersion && *pSupportedVersion >= 5) {
		*pSupportedVersion = 5;
	} else {
		rslt = VK_ERROR_INCOMPATIBLE_DRIVER;
	}
	MVKTraceVulkanCallEnd();
	return rslt;
}

MVK_PUBLIC_SYMBOL PFN_vkVoidFunction vk_icdGetInstanceProcAddr(
	VkInstance                                  instance,
	const char*                                 pName) {

	MVKTraceVulkanCallStart();

	PFN_vkVoidFunction func = nullptr;
	if (mvkStringsAreEqual(pName, "vk_icdNegotiateLoaderICDInterfaceVersion")) {
		func = (PFN_vkVoidFunction)vk_icdNegotiateLoaderICDInterfaceVersion;
	} else if (mvkStringsAreEqual(pName, "vk_icdGetPhysicalDeviceProcAddr")) {
		func = (PFN_vkVoidFunction)vk_icdGetPhysicalDeviceProcAddr;
	} else {
		func = vkGetInstanceProcAddr(instance, pName);
	}
	MVKTraceVulkanCallEnd();
	return func;
}

MVK_PUBLIC_SYMBOL PFN_vkVoidFunction vk_icdGetPhysicalDeviceProcAddr(
	VkInstance                                  instance,
	const char*                                 pName) {

	MVKTraceVulkanCallStart();
	PFN_vkVoidFunction func = vk_icdGetInstanceProcAddr(instance, pName);
	MVKTraceVulkanCallEnd();
	return func;
}
<|MERGE_RESOLUTION|>--- conflicted
+++ resolved
@@ -2823,7 +2823,6 @@
 	MVKTraceVulkanCallEnd();
 }
 
-<<<<<<< HEAD
 MVK_PUBLIC_VULKAN_SYMBOL void vkGetDeviceBufferMemoryRequirements(
 	VkDevice                                    device,
 	const VkDeviceBufferMemoryRequirements*     pInfo,
@@ -2862,12 +2861,6 @@
 	MVKTraceVulkanCallEnd();
 }
 
-MVK_PUBLIC_VULKAN_STUB_VKRESULT(vkGetPhysicalDeviceToolProperties, VkPhysicalDevice, uint32_t*, VkPhysicalDeviceToolProperties*)
-=======
-MVK_PUBLIC_VULKAN_STUB(vkGetDeviceBufferMemoryRequirements, void, VkDevice, const VkDeviceBufferMemoryRequirements*, VkMemoryRequirements2*)
-MVK_PUBLIC_VULKAN_STUB(vkGetDeviceImageMemoryRequirements, void, VkDevice, const VkDeviceImageMemoryRequirements*, VkMemoryRequirements2*)
-MVK_PUBLIC_VULKAN_STUB(vkGetDeviceImageSparseMemoryRequirements, void, VkDevice, const VkDeviceImageMemoryRequirements*, uint32_t*, VkSparseImageMemoryRequirements2*)
-
 MVK_PUBLIC_VULKAN_SYMBOL VkResult vkGetPhysicalDeviceToolProperties(
     VkPhysicalDevice                            physicalDevice,
     uint32_t*                                   pToolCount,
@@ -2879,7 +2872,6 @@
 	MVKTraceVulkanCallEnd();
 	return rslt;
 }
->>>>>>> 2048427e
 
 MVK_PUBLIC_VULKAN_SYMBOL void vkGetPrivateData(
 											   VkDevice                                    device,
