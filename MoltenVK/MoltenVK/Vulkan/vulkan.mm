--- conflicted
+++ resolved
@@ -2526,15 +2526,19 @@
     MVKTraceVulkanCallEnd();
 }
 
-MVK_PUBLIC_VULKAN_SYMBOL void vkCmdEndRendering(
-    VkCommandBuffer                             commandBuffer) {
+MVK_PUBLIC_VULKAN_SYMBOL void vkCmdBindVertexBuffers2(
+    VkCommandBuffer                             commandBuffer,
+    uint32_t                                    firstBinding,
+    uint32_t                                    bindingCount,
+    const VkBuffer*                             pBuffers,
+    const VkDeviceSize*                         pOffsets,
+    const VkDeviceSize*                         pSizes,
+    const VkDeviceSize*                         pStrides) {
 
     MVKTraceVulkanCallStart();
-    MVKAddCmd(EndRendering, commandBuffer);
+
     MVKTraceVulkanCallEnd();
 }
-
-MVK_PUBLIC_VULKAN_STUB(vkCmdBindVertexBuffers2, void, VkCommandBuffer, uint32_t, uint32_t, const VkBuffer*, const VkDeviceSize*, const VkDeviceSize*, const VkDeviceSize*)
 
 MVK_PUBLIC_VULKAN_SYMBOL void vkCmdBlitImage2(
     VkCommandBuffer                             commandBuffer,
@@ -2585,6 +2589,14 @@
     MVKTraceVulkanCallEnd();
 }
 
+MVK_PUBLIC_VULKAN_SYMBOL void vkCmdEndRendering(
+    VkCommandBuffer                             commandBuffer) {
+
+    MVKTraceVulkanCallStart();
+    MVKAddCmd(EndRendering, commandBuffer);
+    MVKTraceVulkanCallEnd();
+}
+
 MVK_PUBLIC_VULKAN_SYMBOL void vkCmdPipelineBarrier2(
     VkCommandBuffer                             commandBuffer,
     const VkDependencyInfo*                     pDependencyInfo) {
@@ -2615,12 +2627,51 @@
     MVKTraceVulkanCallEnd();
 }
 
-MVK_PUBLIC_VULKAN_STUB(vkCmdSetCullMode, void, VkCommandBuffer, VkCullModeFlags)
+MVK_PUBLIC_VULKAN_SYMBOL void vkCmdSetCullMode(
+    VkCommandBuffer                             commandBuffer,
+    VkCullModeFlags                             cullMode) {
+
+    MVKTraceVulkanCallStart();
+    MVKAddCmd(SetCullMode, commandBuffer, cullMode);
+    MVKTraceVulkanCallEnd();
+}
+
 MVK_PUBLIC_VULKAN_STUB(vkCmdSetDepthBiasEnable, void, VkCommandBuffer, VkBool32)
-MVK_PUBLIC_VULKAN_STUB(vkCmdSetDepthBoundsTestEnable, void, VkCommandBuffer, VkBool32)
-MVK_PUBLIC_VULKAN_STUB(vkCmdSetDepthCompareOp, void, VkCommandBuffer, VkCompareOp)
-MVK_PUBLIC_VULKAN_STUB(vkCmdSetDepthTestEnable, void, VkCommandBuffer, VkBool32)
-MVK_PUBLIC_VULKAN_STUB(vkCmdSetDepthWriteEnable, void, VkCommandBuffer, VkBool32)
+
+MVK_PUBLIC_VULKAN_SYMBOL void vkCmdSetDepthBoundsTestEnable(
+    VkCommandBuffer                             commandBuffer,
+    VkBool32                                    depthBoundsTestEnable) {
+    
+    MVKTraceVulkanCallStart();
+
+    MVKTraceVulkanCallEnd();
+}
+
+MVK_PUBLIC_VULKAN_SYMBOL void vkCmdSetDepthCompareOp(
+    VkCommandBuffer                             commandBuffer,
+    VkCompareOp                                 depthCompareOp) {
+    
+    MVKTraceVulkanCallStart();
+
+    MVKTraceVulkanCallEnd();
+}
+
+MVK_PUBLIC_VULKAN_SYMBOL void vkCmdSetDepthTestEnable(
+    VkCommandBuffer                             commandBuffer,
+    VkBool32                                    depthTestEnable) {
+    
+    MVKTraceVulkanCallStart();
+
+    MVKTraceVulkanCallEnd();
+}
+
+MVK_PUBLIC_VULKAN_SYMBOL void vkCmdSetDepthWriteEnable(
+    VkCommandBuffer                             commandBuffer,
+    VkBool32                                    depthWriteEnable) {
+    
+    MVKTraceVulkanCallStart();
+    MVKTraceVulkanCallEnd();
+}
 
 MVK_PUBLIC_VULKAN_SYMBOL void vkCmdSetEvent2(
     VkCommandBuffer                             commandBuffer,
@@ -2632,14 +2683,66 @@
 	MVKTraceVulkanCallEnd();
 }
 
-MVK_PUBLIC_VULKAN_STUB(vkCmdSetFrontFace, void, VkCommandBuffer, VkFrontFace)
+MVK_PUBLIC_VULKAN_SYMBOL void vkCmdSetFrontFace(
+    VkCommandBuffer                             commandBuffer,
+    VkFrontFace                                 frontFace) {
+    
+    MVKTraceVulkanCallStart();
+    MVKAddCmd(SetFrontFace, commandBuffer, frontFace);
+    MVKTraceVulkanCallEnd();
+}
+
 MVK_PUBLIC_VULKAN_STUB(vkCmdSetPrimitiveRestartEnable, void, VkCommandBuffer, VkBool32)
-MVK_PUBLIC_VULKAN_STUB(vkCmdSetPrimitiveTopology, void, VkCommandBuffer, VkPrimitiveTopology)
+
+MVK_PUBLIC_VULKAN_SYMBOL void vkCmdSetPrimitiveTopology(
+    VkCommandBuffer                             commandBuffer,
+    VkPrimitiveTopology                         primitiveTopology) {
+    
+    MVKTraceVulkanCallStart();
+    MVKTraceVulkanCallEnd();
+}
+
 MVK_PUBLIC_VULKAN_STUB(vkCmdSetRasterizerDiscardEnable, void, VkCommandBuffer, VkBool32)
-MVK_PUBLIC_VULKAN_STUB(vkCmdSetScissorWithCount, void, VkCommandBuffer, uint32_t, const VkRect2D*)
-MVK_PUBLIC_VULKAN_STUB(vkCmdSetStencilOp, void, VkCommandBuffer, VkStencilFaceFlags, VkStencilOp, VkStencilOp, VkStencilOp, VkCompareOp)
-MVK_PUBLIC_VULKAN_STUB(vkCmdSetStencilTestEnable, void, VkCommandBuffer, VkBool32)
-MVK_PUBLIC_VULKAN_STUB(vkCmdSetViewportWithCount, void, VkCommandBuffer, uint32_t, const VkViewport*)
+
+MVK_PUBLIC_VULKAN_SYMBOL void vkCmdSetScissorWithCount(
+    VkCommandBuffer                             commandBuffer,
+    uint32_t                                    scissorCount,
+    const VkRect2D*                             pScissors) {
+    
+    MVKTraceVulkanCallStart();
+    MVKAddCmdFromThreshold(SetScissor, scissorCount, 1, commandBuffer, 0, scissorCount, pScissors);
+    MVKTraceVulkanCallEnd();
+}
+
+MVK_PUBLIC_VULKAN_SYMBOL void vkCmdSetStencilOp(
+    VkCommandBuffer                             commandBuffer,
+    VkStencilFaceFlags                          faceMask,
+    VkStencilOp                                 failOp,
+    VkStencilOp                                 passOp,
+    VkStencilOp                                 depthFailOp,
+    VkCompareOp                                 compareOp) {
+    
+	MVKTraceVulkanCallStart();
+	MVKTraceVulkanCallEnd();
+}
+
+MVK_PUBLIC_VULKAN_SYMBOL void vkCmdSetStencilTestEnable(
+    VkCommandBuffer                             commandBuffer,
+    VkBool32                                    stencilTestEnable) {
+    
+	MVKTraceVulkanCallStart();
+	MVKTraceVulkanCallEnd();
+}
+
+MVK_PUBLIC_VULKAN_SYMBOL void vkCmdSetViewportWithCount(
+    VkCommandBuffer                             commandBuffer,
+    uint32_t                                    viewportCount,
+    const VkViewport*                           pViewports) {
+    
+    MVKTraceVulkanCallStart();
+    MVKAddCmdFromThreshold(SetViewport, viewportCount, 1, commandBuffer, 0, viewportCount, pViewports);
+    MVKTraceVulkanCallEnd();
+}
 
 MVK_PUBLIC_VULKAN_SYMBOL void vkCmdWaitEvents2(
     VkCommandBuffer                             commandBuffer,
@@ -3434,7 +3537,23 @@
 
 
 #pragma mark -
-<<<<<<< HEAD
+#pragma mark VK_EXT_extended_dynamic_state
+
+MVK_PUBLIC_VULKAN_CORE_ALIAS(vkCmdBindVertexBuffers2, EXT);
+MVK_PUBLIC_VULKAN_CORE_ALIAS(vkCmdSetCullMode, EXT);
+MVK_PUBLIC_VULKAN_CORE_ALIAS(vkCmdSetDepthBoundsTestEnable, EXT);
+MVK_PUBLIC_VULKAN_CORE_ALIAS(vkCmdSetDepthCompareOp, EXT);
+MVK_PUBLIC_VULKAN_CORE_ALIAS(vkCmdSetDepthTestEnable, EXT);
+MVK_PUBLIC_VULKAN_CORE_ALIAS(vkCmdSetDepthWriteEnable, EXT);
+MVK_PUBLIC_VULKAN_CORE_ALIAS(vkCmdSetFrontFace, EXT);
+MVK_PUBLIC_VULKAN_CORE_ALIAS(vkCmdSetPrimitiveTopology, EXT);
+MVK_PUBLIC_VULKAN_CORE_ALIAS(vkCmdSetScissorWithCount, EXT);
+MVK_PUBLIC_VULKAN_CORE_ALIAS(vkCmdSetStencilOp, EXT);
+MVK_PUBLIC_VULKAN_CORE_ALIAS(vkCmdSetStencilTestEnable, EXT);
+MVK_PUBLIC_VULKAN_CORE_ALIAS(vkCmdSetViewportWithCount, EXT);
+
+
+#pragma mark -
 #pragma mark VK_EXT_external_memory_host extension
 
 MVK_PUBLIC_VULKAN_SYMBOL VkResult vkGetMemoryHostPointerPropertiesEXT(
@@ -3448,121 +3567,6 @@
 	VkResult rslt = mvkDvc->getMemoryHostPointerProperties(handleType, pHostPointer, pMemoryHostPointerProperties);
 	MVKTraceVulkanCallEnd();
 	return rslt;
-=======
-#pragma mark VK_EXT_extended_dynamic_state
-
-MVK_PUBLIC_VULKAN_SYMBOL void vkCmdBindVertexBuffers2EXT(
-    VkCommandBuffer                             commandBuffer,
-    uint32_t                                    firstBinding,
-    uint32_t                                    bindingCount,
-    const VkBuffer*                             pBuffers,
-    const VkDeviceSize*                         pOffsets,
-    const VkDeviceSize*                         pSizes,
-    const VkDeviceSize*                         pStrides) {
-
-    MVKTraceVulkanCallStart();
-
-    MVKTraceVulkanCallEnd();
-}
-
-MVK_PUBLIC_VULKAN_SYMBOL void vkCmdSetCullModeEXT(
-    VkCommandBuffer                             commandBuffer,
-    VkCullModeFlags                             cullMode) {
-
-    MVKTraceVulkanCallStart();
-    MVKAddCmd(SetCullMode, commandBuffer, cullMode);
-    MVKTraceVulkanCallEnd();
-}
-
-MVK_PUBLIC_VULKAN_SYMBOL void vkCmdSetDepthBoundsTestEnableEXT(
-    VkCommandBuffer                             commandBuffer,
-    VkBool32                                    depthBoundsTestEnable) {
-    
-    MVKTraceVulkanCallStart();
-
-    MVKTraceVulkanCallEnd();
-}
-
-MVK_PUBLIC_VULKAN_SYMBOL void vkCmdSetDepthCompareOpEXT(
-    VkCommandBuffer                             commandBuffer,
-    VkCompareOp                                 depthCompareOp) {
-    
-    MVKTraceVulkanCallStart();
-
-    MVKTraceVulkanCallEnd();
-}
-
-MVK_PUBLIC_VULKAN_SYMBOL void vkCmdSetDepthTestEnableEXT(
-    VkCommandBuffer                             commandBuffer,
-    VkBool32                                    depthTestEnable) {
-    
-    MVKTraceVulkanCallStart();
-
-    MVKTraceVulkanCallEnd();
-}
-
-MVK_PUBLIC_VULKAN_SYMBOL void vkCmdSetDepthWriteEnableEXT(
-    VkCommandBuffer                             commandBuffer,
-    VkBool32                                    depthWriteEnable) {
-    
-    MVKTraceVulkanCallStart();
-
-    MVKTraceVulkanCallEnd();
-}
-
-MVK_PUBLIC_VULKAN_SYMBOL void vkCmdSetFrontFaceEXT(
-    VkCommandBuffer                             commandBuffer,
-    VkFrontFace                                 frontFace) {
-    
-    MVKTraceVulkanCallStart();
-    MVKAddCmd(SetFrontFace, commandBuffer, frontFace);
-    MVKTraceVulkanCallEnd();
-}
-
-MVK_PUBLIC_VULKAN_SYMBOL void vkCmdSetPrimitiveTopologyEXT(
-    VkCommandBuffer                             commandBuffer,
-    VkPrimitiveTopology                         primitiveTopology) {
-    
-    MVKTraceVulkanCallStart();
-
-    MVKTraceVulkanCallEnd();
-}
-
-MVK_PUBLIC_VULKAN_SYMBOL void vkCmdSetScissorWithCountEXT(
-    VkCommandBuffer                             commandBuffer,
-    uint32_t                                    scissorCount,
-    const VkRect2D*                             pScissors) {
-    
-    MVKTraceVulkanCallStart();
-    MVKAddCmdFromThreshold(SetScissor, scissorCount, 1, commandBuffer, 0, scissorCount, pScissors);
-    MVKTraceVulkanCallEnd();
-}
-
-MVK_PUBLIC_VULKAN_SYMBOL void vkCmdSetStencilOpEXT(
-    VkCommandBuffer                             commandBuffer,
-    VkStencilFaceFlags                          faceMask,
-    VkStencilOp                                 failOp,
-    VkStencilOp                                 passOp,
-    VkStencilOp                                 depthFailOp,
-    VkCompareOp                                 compareOp) {
-    
-}
-
-MVK_PUBLIC_VULKAN_SYMBOL void vkCmdSetStencilTestEnableEXT(
-    VkCommandBuffer                             commandBuffer,
-    VkBool32                                    stencilTestEnable) {
-    
-}
-
-MVK_PUBLIC_VULKAN_SYMBOL void vkCmdSetViewportWithCountEXT(
-    VkCommandBuffer                             commandBuffer,
-    uint32_t                                    viewportCount,
-    const VkViewport*                           pViewports) {
-    
-    MVKTraceVulkanCallStart();
-    MVKAddCmdFromThreshold(SetViewport, viewportCount, 1, commandBuffer, 0, viewportCount, pViewports);
-    MVKTraceVulkanCallEnd();
->>>>>>> 259039ed
 }
 
 
@@ -3678,6 +3682,7 @@
 	MVKTraceVulkanCallEnd();
 }
 
+
 #pragma mark -
 #pragma mark VK_EXT_sample_locations extension
 
@@ -3700,6 +3705,7 @@
 	MVKAddCmd(SetSampleLocations, commandBuffer, pSampleLocationsInfo);
 	MVKTraceVulkanCallEnd();
 }
+
 
 #pragma mark -
 #pragma mark VK_GOOGLE_display_timing extension
@@ -3729,11 +3735,13 @@
 	return rslt;
 }
 
+
 #pragma mark -
 #pragma mark VK_AMD_draw_indirect_count
 
 MVK_PUBLIC_VULKAN_CORE_ALIAS(vkCmdDrawIndexedIndirectCount, AMD);
 MVK_PUBLIC_VULKAN_CORE_ALIAS(vkCmdDrawIndirectCount, AMD);
+
 
 #pragma mark -
 #pragma mark iOS & macOS surface extensions
