/*
 * MVKDevice.h
 *
 * Copyright (c) 2015-2023 The Brenwill Workshop Ltd. (http://www.brenwill.com)
 *
 * Licensed under the Apache License, Version 2.0 (the "License");
 * you may not use this file except in compliance with the License.
 * You may obtain a copy of the License at
 * 
 *     http://www.apache.org/licenses/LICENSE-2.0
 * 
 * Unless required by applicable law or agreed to in writing, software
 * distributed under the License is distributed on an "AS IS" BASIS,
 * WITHOUT WARRANTIES OR CONDITIONS OF ANY KIND, either express or implied.
 * See the License for the specific language governing permissions and
 * limitations under the License.
 */

#pragma once

#include "MVKFoundation.h"
#include "MVKVulkanAPIObject.h"
#include "MVKMTLResourceBindings.h"
#include "MVKLayers.h"
#include "MVKObjectPool.h"
#include "MVKSmallVector.h"
#include "MVKPixelFormats.h"
#include "MVKOSExtensions.h"
#include "mvk_private_api.h"
#include "mvk_datatypes.hpp"
#include <string>
#include <mutex>

#import <Metal/Metal.h>
#import <QuartzCore/CAMetalLayer.h>

class MVKInstance;
class MVKDevice;
class MVKQueue;
class MVKQueueFamily;
class MVKSurface;
class MVKSemaphoreImpl;
class MVKResource;
class MVKBuffer;
class MVKBufferView;
class MVKImage;
class MVKPresentableSwapchainImage;
class MVKImageView;
class MVKSwapchain;
class MVKDeviceMemory;
class MVKFence;
class MVKSemaphore;
class MVKTimelineSemaphore;
class MVKDeferredOperation;
class MVKEvent;
class MVKQueryPool;
class MVKShaderModule;
class MVKPipelineCache;
class MVKPipelineLayout;
class MVKPipeline;
class MVKSampler;
class MVKSamplerYcbcrConversion;
class MVKDescriptorSetLayout;
class MVKDescriptorPool;
class MVKDescriptorUpdateTemplate;
class MVKResourcesCommandEncoderState;
class MVKFramebuffer;
class MVKRenderPass;
class MVKCommandPool;
class MVKCommandEncoder;
class MVKCommandResourceFactory;
class MVKPrivateDataSlot;


/** The buffer index to use for vertex content. */
static constexpr uint32_t kMVKVertexContentBufferIndex = 0;

// Parameters to define the sizing of inline collections
<<<<<<< HEAD
const static uint32_t kMVKQueueFamilyCount = 4;
const static uint32_t kMVKQueueCountPerQueueFamily = 1;		// Must be 1. See comments in MVKPhysicalDevice::getQueueFamilies()
const static uint32_t kMVKMinSwapchainImageCount = 2;
const static uint32_t kMVKMaxSwapchainImageCount = 3;
const static uint32_t kMVKMaxColorAttachmentCount = 8;
const static uint32_t kMVKMaxViewportScissorCount = 16;
const static uint32_t kMVKMaxDescriptorSetCount = SPIRV_CROSS_NAMESPACE::kMaxArgumentBuffers;
static constexpr uint32_t kMVKMaxTransformFeedbackBufferCount = 1;	// TODO: Increase to 4.
=======
static constexpr uint32_t   kMVKQueueFamilyCount = 4;
static constexpr uint32_t   kMVKQueueCountPerQueueFamily = 1;		// Must be 1. See comments in MVKPhysicalDevice::getQueueFamilies()
static constexpr uint32_t   kMVKMinSwapchainImageCount = 2;
static constexpr uint32_t   kMVKMaxSwapchainImageCount = 3;
static constexpr uint32_t   kMVKMaxColorAttachmentCount = 8;
static constexpr uint32_t   kMVKMaxViewportScissorCount = 16;
static constexpr uint32_t   kMVKMaxDescriptorSetCount = SPIRV_CROSS_NAMESPACE::kMaxArgumentBuffers;
static constexpr uint32_t   kMVKMaxSampleCount = 8;
static constexpr uint32_t   kMVKSampleLocationCoordinateGridSize = 16;
static constexpr float      kMVKMinSampleLocationCoordinate = 0.0;
static constexpr float      kMVKMaxSampleLocationCoordinate = (float)(kMVKSampleLocationCoordinateGridSize - 1) / (float)kMVKSampleLocationCoordinateGridSize;
static constexpr VkExtent2D kMVKSampleLocationPixelGridSize = { 1, 1 };
static constexpr VkExtent2D kMVKSampleLocationPixelGridSizeNotSupported = { 0, 0 };
>>>>>>> a7dc8daf

#if !MVK_XCODE_12
typedef NSUInteger MTLTimestamp;
#endif

#pragma mark -
#pragma mark MVKPhysicalDevice

typedef enum {
	MVKSemaphoreStyleUseMTLEvent,
	MVKSemaphoreStyleUseEmulation,
	MVKSemaphoreStyleSingleQueue,
} MVKSemaphoreStyle;

/** VkPhysicalDeviceVulkan12Features entries that did not originate in a prior extension. */
typedef struct MVKPhysicalDeviceVulkan12FeaturesNoExt {
	VkBool32 samplerMirrorClampToEdge;
	VkBool32 drawIndirectCount;
	VkBool32 descriptorIndexing;
	VkBool32 samplerFilterMinmax;
	VkBool32 shaderOutputViewportIndex;
	VkBool32 shaderOutputLayer;
	VkBool32 subgroupBroadcastDynamicId;
} MVKPhysicalDeviceVulkan12FeaturesNoExt;

/** Represents a Vulkan physical GPU device. */
class MVKPhysicalDevice : public MVKDispatchableVulkanAPIObject {

public:

	/** Returns the Vulkan type of this object. */
	VkObjectType getVkObjectType() override { return VK_OBJECT_TYPE_PHYSICAL_DEVICE; }

	/** Returns the debug report object type of this object. */
	VkDebugReportObjectTypeEXT getVkDebugReportObjectType() override { return VK_DEBUG_REPORT_OBJECT_TYPE_PHYSICAL_DEVICE_EXT; }

	/** Returns a pointer to the Vulkan instance. */
	MVKInstance* getInstance() override { return _mvkInstance; }

	/** Populates the specified array with the supported extensions of this device. */
	VkResult getExtensionProperties(const char* pLayerName, uint32_t* pCount, VkExtensionProperties* pProperties);

	/** Populates the specified structure with the features of this device. */
	void getFeatures(VkPhysicalDeviceFeatures* features);

	/** Populates the specified structure with the features of this device. */
	void getFeatures(VkPhysicalDeviceFeatures2* features);

	/** Populates the specified structure with the properties of this device. */
	void getProperties(VkPhysicalDeviceProperties* properties);

	/** Populates the specified structure with the properties of this device. */
	void getProperties(VkPhysicalDeviceProperties2* properties);

	/** Returns the name of this device. */
	const char* getName() { return _properties.deviceName; }

	/** Populates the specified structure with the format properties of this device. */
	void getFormatProperties(VkFormat format, VkFormatProperties* pFormatProperties);

	/** Populates the specified structure with the format properties of this device. */
	void getFormatProperties(VkFormat format, VkFormatProperties2* pFormatProperties);

	/** Populates the specified structure with the multisample properties of this device. */
	void getMultisampleProperties(VkSampleCountFlagBits samples,
								  VkMultisamplePropertiesEXT* pMultisampleProperties);

	/** Populates the image format properties supported on this device. */
    VkResult getImageFormatProperties(VkFormat format,
                                      VkImageType type,
                                      VkImageTiling tiling,
                                      VkImageUsageFlags usage,
                                      VkImageCreateFlags flags,
                                      VkImageFormatProperties* pImageFormatProperties);

    /** Populates the image format properties supported on this device. */
    VkResult getImageFormatProperties(const VkPhysicalDeviceImageFormatInfo2* pImageFormatInfo,
                                      VkImageFormatProperties2* pImageFormatProperties);

	/** Populates the external buffer properties supported on this device. */
	void getExternalBufferProperties(const VkPhysicalDeviceExternalBufferInfo* pExternalBufferInfo,
									 VkExternalBufferProperties* pExternalBufferProperties);

	/** Populates the external fence properties supported on this device. */
	void getExternalFenceProperties(const VkPhysicalDeviceExternalFenceInfo* pExternalFenceInfo,
									VkExternalFenceProperties* pExternalFenceProperties);

	/** Populates the external semaphore properties supported on this device. */
	void getExternalSemaphoreProperties(const VkPhysicalDeviceExternalSemaphoreInfo* pExternalSemaphoreInfo,
										VkExternalSemaphoreProperties* pExternalSemaphoreProperties);

	/** Returns the supported time domains for calibration on this device. */
	VkResult getCalibrateableTimeDomains(uint32_t* pTimeDomainCount, VkTimeDomainEXT* pTimeDomains);

#pragma mark Surfaces

	/**
	 * Queries whether this device supports presentation to the specified surface,
	 * using a queue of the specified queue family.
	 */
	VkResult getSurfaceSupport(uint32_t queueFamilyIndex, MVKSurface* surface, VkBool32* pSupported);

	/** Returns the capabilities of the surface. */
	VkResult getSurfaceCapabilities(VkSurfaceKHR surface, VkSurfaceCapabilitiesKHR* pSurfaceCapabilities);

	/** Returns the capabilities of the surface. */
	VkResult getSurfaceCapabilities(const VkPhysicalDeviceSurfaceInfo2KHR* pSurfaceInfo,
									VkSurfaceCapabilities2KHR* pSurfaceCapabilities);

	/**
	 * Returns the pixel formats supported by the surface.
	 *
	 * If pSurfaceFormats is null, the value of pCount is updated with the number of
	 * pixel formats supported by the surface.
	 *
	 * If pSurfaceFormats is not null, then pCount formats are copied into the array.
	 * If the number of available formats is less than pCount, the value of pCount is
	 * updated to indicate the number of formats actually returned in the array.
	 *
	 * Returns VK_SUCCESS if successful. Returns VK_INCOMPLETE if the number of supported
	 * formats is larger than pCount. Returns other values if an error occurs.
	 */
	VkResult getSurfaceFormats(MVKSurface* surface, uint32_t* pCount, VkSurfaceFormatKHR* pSurfaceFormats);

	/**
	 * Returns the pixel formats supported by the surface.
	 *
	 * If pSurfaceFormats is null, the value of pCount is updated with the number of
	 * pixel formats supported by the surface.
	 *
	 * If pSurfaceFormats is not null, then pCount formats are copied into the array.
	 * If the number of available formats is less than pCount, the value of pCount is
	 * updated to indicate the number of formats actually returned in the array.
	 *
	 * Returns VK_SUCCESS if successful. Returns VK_INCOMPLETE if the number of supported
	 * formats is larger than pCount. Returns other values if an error occurs.
	 */
	VkResult getSurfaceFormats(MVKSurface* surface, uint32_t* pCount, VkSurfaceFormat2KHR* pSurfaceFormats);

	/**
	 * Returns the presentation modes supported by the surface.
	 *
	 * If pPresentModes is null, the value of pCount is updated with the number of
	 * presentation modes supported by the surface.
	 *
	 * If pPresentModes is not null, then pCount presentation modes are copied into the array.
	 * If the number of available modes is less than pCount, the value of pCount is updated
	 * to indicate the number of presentation modes actually returned in the array.
	 *
	 * Returns VK_SUCCESS if successful. Returns VK_INCOMPLETE if the number of supported
	 * presentation modes is larger than pCount. Returns other values if an error occurs.
	 */
	VkResult getSurfacePresentModes(MVKSurface* surface, uint32_t* pCount, VkPresentModeKHR* pPresentModes);

	/**
	 * Returns the rectangles that will be used on the surface by this physical device
	 * when the surface is presented.
	 *
	 * If pRects is null, the value of pRectCount is updated with the number of
	 * rectangles used the surface by this physical device.
	 *
	 * If pRects is not null, then pCount rectangles are copied into the array.
	 * If the number of rectangles is less than pCount, the value of pCount is updated
	 * to indicate the number of rectangles actually returned in the array.
	 *
	 * Returns VK_SUCCESS if successful. Returns VK_INCOMPLETE if the number of rectangles
	 * is larger than pCount. Returns other values if an error occurs.
	 */
	VkResult getPresentRectangles(MVKSurface* surface, uint32_t* pRectCount, VkRect2D* pRects);


#pragma mark Queues

	/**
	 * If pQueueFamilyProperties is null, the value of pCount is updated with the number of
	 * queue families supported by this instance.
	 *
	 * If pQueueFamilyProperties is not null, then pCount queue family properties are copied into
	 * the array. If the number of available queue families is less than pCount, the value of
	 * pCount is updated to indicate the number of queue families actually returned in the array.
	 *
	 * Returns VK_SUCCESS if successful. Returns VK_INCOMPLETE if the number of queue families
	 * available in this instance is larger than the specified pCount. Returns other values if
	 * an error occurs.
	 */
	VkResult getQueueFamilyProperties(uint32_t* pCount, VkQueueFamilyProperties* pQueueFamilyProperties);

	/**
	 * If pQueueFamilyProperties is null, the value of pCount is updated with the number of
	 * queue families supported by this instance.
	 *
	 * If pQueueFamilyProperties is not null, then pCount queue family properties are copied into
	 * the array. If the number of available queue families is less than pCount, the value of 
	 * pCount is updated to indicate the number of queue families actually returned in the array.
	 *
	 * Returns VK_SUCCESS if successful. Returns VK_INCOMPLETE if the number of queue families
	 * available in this instance is larger than the specified pCount. Returns other values if
	 * an error occurs.
	 */
	VkResult getQueueFamilyProperties(uint32_t* pCount, VkQueueFamilyProperties2KHR* pQueueFamilyProperties);


#pragma mark Memory models

	/** Returns a pointer to the memory characteristics of this device. */
    const VkPhysicalDeviceMemoryProperties* getMemoryProperties() { return &_memoryProperties; }

	/** Populates the specified memory properties with the memory characteristics of this device. */
	VkResult getMemoryProperties(VkPhysicalDeviceMemoryProperties* pMemoryProperties);

	/** Populates the specified memory properties with the memory characteristics of this device. */
	VkResult getMemoryProperties(VkPhysicalDeviceMemoryProperties2* pMemoryProperties);

	/**
	 * Returns a bit mask of all memory type indices. 
	 * Each bit [0..31] in the returned bit mask indicates a distinct memory type.
	 */
	uint32_t getAllMemoryTypes() { return _allMemoryTypes; }

	/**
	 * Returns a bit mask of all memory type indices that allow host visibility to the memory. 
	 * Each bit [0..31] in the returned bit mask indicates a distinct memory type.
	 */
	uint32_t getHostVisibleMemoryTypes() { return _hostVisibleMemoryTypes; }

	/**
	 * Returns a bit mask of all memory type indices that are coherent between host and device.
	 * Each bit [0..31] in the returned bit mask indicates a distinct memory type.
	 */
	uint32_t getHostCoherentMemoryTypes() { return _hostCoherentMemoryTypes; }

	/**
	 * Returns a bit mask of all memory type indices that do NOT allow host visibility to the memory.
	 * Each bit [0..31] in the returned bit mask indicates a distinct memory type.
	 */
	uint32_t getPrivateMemoryTypes() { return _privateMemoryTypes; }

	/**
	 * Returns a bit mask of all memory type indices that are lazily allocated.
	 * Each bit [0..31] in the returned bit mask indicates a distinct memory type.
	 */
	uint32_t getLazilyAllocatedMemoryTypes() { return _lazilyAllocatedMemoryTypes; }

	/** Returns whether this is a unified memory device. */
	bool getHasUnifiedMemory();

	/** Returns the external memory properties supported for buffers for the handle type. */
	VkExternalMemoryProperties& getExternalBufferProperties(VkExternalMemoryHandleTypeFlagBits handleType);

	/** Returns the external memory properties supported for images for the handle type. */
	VkExternalMemoryProperties& getExternalImageProperties(VkExternalMemoryHandleTypeFlagBits handleType);

	
#pragma mark Metal

	/** Populates the specified structure with the Metal-specific features of this device. */
	const MVKPhysicalDeviceMetalFeatures* getMetalFeatures() { return &_metalFeatures; }

	/** Returns whether or not vertex instancing can be used to implement multiview. */
	bool canUseInstancingForMultiview() { return _metalFeatures.layeredRendering && _metalFeatures.deferredStoreActions; }

	/** Returns the underlying Metal device. */
	id<MTLDevice> getMTLDevice() { return _mtlDevice; }

	/** Returns whether the MSL version is supported on this device. */
	bool mslVersionIsAtLeast(MTLLanguageVersion minVer) { return _metalFeatures.mslVersionEnum >= minVer; }

	/** Returns whether this physical device supports Metal argument buffers. */
	bool supportsMetalArgumentBuffers() const  {
		return _metalFeatures.argumentBuffers && mvkConfig().useMetalArgumentBuffers != MVK_CONFIG_USE_METAL_ARGUMENT_BUFFERS_NEVER;
	};


#pragma mark Construction

	/** Constructs an instance wrapping the specified Vulkan instance and Metal device. */
	MVKPhysicalDevice(MVKInstance* mvkInstance, id<MTLDevice> mtlDevice);

	/** Default destructor. */
	~MVKPhysicalDevice() override;

    /**
     * Returns a reference to this object suitable for use as a Vulkan API handle.
     * This is the compliment of the getMVKPhysicalDevice() method.
     */
    VkPhysicalDevice getVkPhysicalDevice() { return (VkPhysicalDevice)getVkHandle(); }

    /**
     * Retrieves the MVKPhysicalDevice instance referenced by the VkPhysicalDevice handle.
     * This is the compliment of the getVkPhysicalDevice() method.
     */
    static inline MVKPhysicalDevice* getMVKPhysicalDevice(VkPhysicalDevice vkPhysicalDevice) {
        return (MVKPhysicalDevice*)getDispatchableObject(vkPhysicalDevice);
    }

protected:
	friend class MVKDevice;

	void propagateDebugName() override {}
	MTLFeatureSet getMaximalMTLFeatureSet();
    void initMetalFeatures();
	void initFeatures();
	void initMTLDevice();
	void initProperties();
	void initLimits();
	void initGPUInfoProperties();
	void initMemoryProperties();
	void initVkSemaphoreStyle();
	void setMemoryHeap(uint32_t heapIndex, VkDeviceSize heapSize, VkMemoryHeapFlags heapFlags);
	void setMemoryType(uint32_t typeIndex, uint32_t heapIndex, VkMemoryPropertyFlags propertyFlags);
	uint64_t getVRAMSize();
	uint64_t getRecommendedMaxWorkingSetSize();
	uint64_t getCurrentAllocatedSize();
	uint32_t getMaxSamplerCount();
	void initExternalMemoryProperties();
	void initExtensions();
	void initCounterSets();
	bool needsCounterSetRetained();
	void updateTimestampPeriod();
	MVKArrayRef<MVKQueueFamily*> getQueueFamilies();
	void initPipelineCacheUUID();
	uint32_t getHighestGPUCapability();
	uint32_t getMoltenVKGitRevision();
	void populateDeviceIDProperties(VkPhysicalDeviceVulkan11Properties* pVk11Props);
	void populateSubgroupProperties(VkPhysicalDeviceVulkan11Properties* pVk11Props);
	void logGPUInfo();

	id<MTLDevice> _mtlDevice;
	MVKInstance* _mvkInstance;
	const MVKExtensionList _supportedExtensions;
	VkPhysicalDeviceFeatures _features;
	MVKPhysicalDeviceVulkan12FeaturesNoExt _vulkan12FeaturesNoExt;
	MVKPhysicalDeviceMetalFeatures _metalFeatures;
	VkPhysicalDeviceProperties _properties;
	VkPhysicalDeviceTexelBufferAlignmentPropertiesEXT _texelBuffAlignProperties;
	VkPhysicalDeviceMemoryProperties _memoryProperties;
	MVKSmallVector<MVKQueueFamily*, kMVKQueueFamilyCount> _queueFamilies;
	MVKPixelFormats _pixelFormats;
	VkExternalMemoryProperties _hostPointerExternalMemoryProperties;
	VkExternalMemoryProperties _mtlBufferExternalMemoryProperties;
	VkExternalMemoryProperties _mtlTextureExternalMemoryProperties;
	id<MTLCounterSet> _timestampMTLCounterSet;
	MVKSemaphoreStyle _vkSemaphoreStyle;
	MTLTimestamp _prevCPUTimestamp = 0;
	MTLTimestamp _prevGPUTimestamp = 0;
	uint32_t _allMemoryTypes;
	uint32_t _hostVisibleMemoryTypes;
	uint32_t _hostCoherentMemoryTypes;
	uint32_t _privateMemoryTypes;
	uint32_t _lazilyAllocatedMemoryTypes;
};


#pragma mark -
#pragma mark MVKDevice

typedef enum {
	MVKActivityPerformanceValueTypeDuration,
	MVKActivityPerformanceValueTypeByteCount,
} MVKActivityPerformanceValueType;

typedef struct MVKMTLBlitEncoder {
	id<MTLBlitCommandEncoder> mtlBlitEncoder = nil;
	id<MTLCommandBuffer> mtlCmdBuffer = nil;
} MVKMTLBlitEncoder;

/** Represents a Vulkan logical GPU device, associated with a physical device. */
class MVKDevice : public MVKDispatchableVulkanAPIObject {

public:

	/** Returns the Vulkan type of this object. */
	VkObjectType getVkObjectType() override { return VK_OBJECT_TYPE_DEVICE; }

	/** Returns the debug report object type of this object. */
	VkDebugReportObjectTypeEXT getVkDebugReportObjectType() override { return VK_DEBUG_REPORT_OBJECT_TYPE_DEVICE_EXT; }

	/** Returns a pointer to the Vulkan instance. */
	MVKInstance* getInstance() override { return _physicalDevice->getInstance(); }

	/** Returns the physical device underlying this logical device. */
	MVKPhysicalDevice* getPhysicalDevice() { return _physicalDevice; }

	/** Returns info about the pixel format supported by the physical device. */
	MVKPixelFormats* getPixelFormats() { return &_physicalDevice->_pixelFormats; }

	/** Returns the name of this device. */
	const char* getName() { return _pProperties->deviceName; }

    /** Returns the common resource factory for creating command resources. */
    MVKCommandResourceFactory* getCommandResourceFactory() { return _commandResourceFactory; }

	/** Returns the function pointer corresponding to the specified named entry point. */
	PFN_vkVoidFunction getProcAddr(const char* pName);

	/** Returns the queue at the specified index within the specified family. */
	MVKQueue* getQueue(uint32_t queueFamilyIndex, uint32_t queueIndex);

	/** Returns the queue described by the specified structure. */
	MVKQueue* getQueue(const VkDeviceQueueInfo2* queueInfo);

	/** Retrieves the queue at the lowest queue and queue family indices used by the app. */
	MVKQueue* getAnyQueue();

	/** Block the current thread until all queues in this device are idle. */
	VkResult waitIdle();
	
	/** Mark this device (and optionally the physical device) as lost. Releases all waits for this device. */
	VkResult markLost(bool alsoMarkPhysicalDevice = false);

	/** Returns whether or not the given descriptor set layout is supported. */
	void getDescriptorSetLayoutSupport(const VkDescriptorSetLayoutCreateInfo* pCreateInfo,
									   VkDescriptorSetLayoutSupport* pSupport);

	/** Populates the device group presentation capabilities. */
	VkResult getDeviceGroupPresentCapabilities(VkDeviceGroupPresentCapabilitiesKHR* pDeviceGroupPresentCapabilities);

	/** Populates the device group surface presentation modes. */
	VkResult getDeviceGroupSurfacePresentModes(MVKSurface* surface, VkDeviceGroupPresentModeFlagsKHR* pModes);

	/** Populates the device group peer memory features. */
	void getPeerMemoryFeatures(uint32_t heapIndex, uint32_t localDevice, uint32_t remoteDevice, VkPeerMemoryFeatureFlags* pPeerMemoryFeatures);

	/** Returns the properties of the host memory pointer. */
	VkResult getMemoryHostPointerProperties(VkExternalMemoryHandleTypeFlagBits handleType,
											const void* pHostPointer,
											VkMemoryHostPointerPropertiesEXT* pMemHostPtrProps);

	/** Samples timestamps from the specified domains and returns the sampled values. */
	void getCalibratedTimestamps(uint32_t timestampCount,
								 const VkCalibratedTimestampInfoEXT* pTimestampInfos,
								 uint64_t* pTimestamps,
								 uint64_t* pMaxDeviation);

#pragma mark Object lifecycle

	MVKBuffer* createBuffer(const VkBufferCreateInfo* pCreateInfo,
							const VkAllocationCallbacks* pAllocator);
	void destroyBuffer(MVKBuffer* mvkBuff,
					   const VkAllocationCallbacks* pAllocator);

    MVKBufferView* createBufferView(const VkBufferViewCreateInfo* pCreateInfo,
                                    const VkAllocationCallbacks* pAllocator);
    void destroyBufferView(MVKBufferView* mvkBuffView,
                       const VkAllocationCallbacks* pAllocator);

	MVKImage* createImage(const VkImageCreateInfo* pCreateInfo,
						  const VkAllocationCallbacks* pAllocator);
	void destroyImage(MVKImage* mvkImg,
					  const VkAllocationCallbacks* pAllocator);

	MVKImageView* createImageView(const VkImageViewCreateInfo* pCreateInfo,
								  const VkAllocationCallbacks* pAllocator);
	void destroyImageView(MVKImageView* mvkImgView, const VkAllocationCallbacks* pAllocator);

	MVKSwapchain* createSwapchain(const VkSwapchainCreateInfoKHR* pCreateInfo,
								  const VkAllocationCallbacks* pAllocator);
	void destroySwapchain(MVKSwapchain* mvkSwpChn,
						  const VkAllocationCallbacks* pAllocator);

	MVKPresentableSwapchainImage* createPresentableSwapchainImage(const VkImageCreateInfo* pCreateInfo,
																  MVKSwapchain* swapchain,
																  uint32_t swapchainIndex,
																  const VkAllocationCallbacks* pAllocator);
	void destroyPresentableSwapchainImage(MVKPresentableSwapchainImage* mvkImg,
										  const VkAllocationCallbacks* pAllocator);

	MVKFence* createFence(const VkFenceCreateInfo* pCreateInfo,
						  const VkAllocationCallbacks* pAllocator);
	void destroyFence(MVKFence* mvkFence,
					  const VkAllocationCallbacks* pAllocator);

	MVKSemaphore* createSemaphore(const VkSemaphoreCreateInfo* pCreateInfo,
								  const VkAllocationCallbacks* pAllocator);
	void destroySemaphore(MVKSemaphore* mvkSem4,
						  const VkAllocationCallbacks* pAllocator);
    
    MVKDeferredOperation* createDeferredOperation(const VkAllocationCallbacks* pAllocator);
    void destroyDeferredOperation(MVKDeferredOperation* mvkDeferredOperation,
                                  const VkAllocationCallbacks* pAllocator);

	MVKEvent* createEvent(const VkEventCreateInfo* pCreateInfo,
						  const VkAllocationCallbacks* pAllocator);
	void destroyEvent(MVKEvent* mvkEvent,
					  const VkAllocationCallbacks* pAllocator);

	MVKQueryPool* createQueryPool(const VkQueryPoolCreateInfo* pCreateInfo,
								  const VkAllocationCallbacks* pAllocator);
	void destroyQueryPool(MVKQueryPool* mvkQP,
						  const VkAllocationCallbacks* pAllocator);

	MVKShaderModule* createShaderModule(const VkShaderModuleCreateInfo* pCreateInfo,
										const VkAllocationCallbacks* pAllocator);
	void destroyShaderModule(MVKShaderModule* mvkShdrMod,
							 const VkAllocationCallbacks* pAllocator);

	MVKPipelineCache* createPipelineCache(const VkPipelineCacheCreateInfo* pCreateInfo,
										  const VkAllocationCallbacks* pAllocator);
	void destroyPipelineCache(MVKPipelineCache* mvkPLC,
							  const VkAllocationCallbacks* pAllocator);

	MVKPipelineLayout* createPipelineLayout(const VkPipelineLayoutCreateInfo* pCreateInfo,
											const VkAllocationCallbacks* pAllocator);
	void destroyPipelineLayout(MVKPipelineLayout* mvkPLL,
							   const VkAllocationCallbacks* pAllocator);

    /**
     * Template function that creates count number of pipelines of type PipelineType,
     * using a collection of configuration information of type PipelineInfoType,
     * and adds the new pipelines to the specified pipeline cache.
     */
    template<typename PipelineType, typename PipelineInfoType>
    VkResult createPipelines(VkPipelineCache pipelineCache,
                             uint32_t count,
                             const PipelineInfoType* pCreateInfos,
                             const VkAllocationCallbacks* pAllocator,
                             VkPipeline* pPipelines);
    void destroyPipeline(MVKPipeline* mvkPPL,
                         const VkAllocationCallbacks* pAllocator);

	MVKSampler* createSampler(const VkSamplerCreateInfo* pCreateInfo,
							  const VkAllocationCallbacks* pAllocator);
	void destroySampler(MVKSampler* mvkSamp,
						const VkAllocationCallbacks* pAllocator);

	MVKSamplerYcbcrConversion* createSamplerYcbcrConversion(const VkSamplerYcbcrConversionCreateInfo* pCreateInfo,
										                    const VkAllocationCallbacks* pAllocator);
	void destroySamplerYcbcrConversion(MVKSamplerYcbcrConversion* mvkSampConv,
								       const VkAllocationCallbacks* pAllocator);

	MVKDescriptorSetLayout* createDescriptorSetLayout(const VkDescriptorSetLayoutCreateInfo* pCreateInfo,
													  const VkAllocationCallbacks* pAllocator);
	void destroyDescriptorSetLayout(MVKDescriptorSetLayout* mvkDSL,
									const VkAllocationCallbacks* pAllocator);

	MVKDescriptorPool* createDescriptorPool(const VkDescriptorPoolCreateInfo* pCreateInfo,
											const VkAllocationCallbacks* pAllocator);
	void destroyDescriptorPool(MVKDescriptorPool* mvkDP,
							   const VkAllocationCallbacks* pAllocator);

	MVKDescriptorUpdateTemplate* createDescriptorUpdateTemplate(const VkDescriptorUpdateTemplateCreateInfo* pCreateInfo,
																const VkAllocationCallbacks* pAllocator);
	void destroyDescriptorUpdateTemplate(MVKDescriptorUpdateTemplate* mvkDUT,
										 const VkAllocationCallbacks* pAllocator);

	MVKFramebuffer* createFramebuffer(const VkFramebufferCreateInfo* pCreateInfo,
									  const VkAllocationCallbacks* pAllocator);
	MVKFramebuffer* createFramebuffer(const VkRenderingInfo* pRenderingInfo,
									  const VkAllocationCallbacks* pAllocator);
	void destroyFramebuffer(MVKFramebuffer* mvkFB,
							const VkAllocationCallbacks* pAllocator);

	MVKRenderPass* createRenderPass(const VkRenderPassCreateInfo* pCreateInfo,
									const VkAllocationCallbacks* pAllocator);
	MVKRenderPass* createRenderPass(const VkRenderPassCreateInfo2* pCreateInfo,
									const VkAllocationCallbacks* pAllocator);
	MVKRenderPass* createRenderPass(const VkRenderingInfo* pRenderingInfo,
									const VkAllocationCallbacks* pAllocator);
	void destroyRenderPass(MVKRenderPass* mvkRP,
						   const VkAllocationCallbacks* pAllocator);

	MVKCommandPool* createCommandPool(const VkCommandPoolCreateInfo* pCreateInfo,
									  const VkAllocationCallbacks* pAllocator);
	void destroyCommandPool(MVKCommandPool* mvkCmdPool,
							const VkAllocationCallbacks* pAllocator);

	MVKDeviceMemory* allocateMemory(const VkMemoryAllocateInfo* pAllocateInfo,
									const VkAllocationCallbacks* pAllocator);
	void freeMemory(MVKDeviceMemory* mvkDevMem,
					const VkAllocationCallbacks* pAllocator);

	VkResult createPrivateDataSlot(const VkPrivateDataSlotCreateInfoEXT* pCreateInfo,
								   const VkAllocationCallbacks* pAllocator,
								   VkPrivateDataSlotEXT* pPrivateDataSlot);

	void destroyPrivateDataSlot(VkPrivateDataSlotEXT privateDataSlot,
								const VkAllocationCallbacks* pAllocator);


#pragma mark Operations

	/** Tell the GPU to be ready to use any of the GPU-addressable buffers. */
	void encodeGPUAddressableBuffers(MVKResourcesCommandEncoderState* rezEncState,
										 MVKShaderStage stage);

	/** Adds the specified host semaphore to be woken upon device loss. */
	void addSemaphore(MVKSemaphoreImpl* sem4);

	/** Removes the specified host semaphore. */
	void removeSemaphore(MVKSemaphoreImpl* sem4);

	/** Adds the specified timeline semaphore to be woken at the specified value upon device loss. */
	void addTimelineSemaphore(MVKTimelineSemaphore* sem4, uint64_t value);

	/** Removes the specified timeline semaphore. */
	void removeTimelineSemaphore(MVKTimelineSemaphore* sem4, uint64_t value);

	/** Applies the specified global memory barrier to all resource issued by this device. */
	void applyMemoryBarrier(MVKPipelineBarrier& barrier,
							MVKCommandEncoder* cmdEncoder,
							MVKCommandUse cmdUse);

    /**
	 * If performance is being tracked, returns a monotonic timestamp value for use performance timestamping.
	 * The returned value corresponds to the number of CPU "ticks" since the app was initialized.
	 *
	 * Call this function twice, then use the functions mvkGetElapsedNanoseconds() or mvkGetElapsedMilliseconds()
	 * to determine the number of nanoseconds or milliseconds between the two calls.
     */
    uint64_t getPerformanceTimestamp() { return _isPerformanceTracking ? mvkGetTimestamp() : 0; }

    /**
     * If performance is being tracked, adds the performance for an activity with a duration interval
	 * between the start and end times, measured in milliseconds, to the given performance statistics.
     *
     * If endTime is zero or not supplied, the current time is used.
     */
	void addPerformanceInterval(MVKPerformanceTracker& perfTracker,
								uint64_t startTime, uint64_t endTime = 0) {
		if (_isPerformanceTracking) {
			updateActivityPerformance(perfTracker, mvkGetElapsedMilliseconds(startTime, endTime));
		}
	};

	/**
	 * If performance is being tracked, adds the performance for an activity
	 * with a kilobyte count, to the given performance statistics.
	 */
	void addPerformanceByteCount(MVKPerformanceTracker& perfTracker, uint64_t byteCount) {
		if (_isPerformanceTracking) {
			updateActivityPerformance(perfTracker, double(byteCount / KIBI));
		}
	};

	/** Updates the given performance statistic. */
	void updateActivityPerformance(MVKPerformanceTracker& activity, double currentValue);

    /** Populates the specified statistics structure from the current activity performance statistics. */
    void getPerformanceStatistics(MVKPerformanceStatistics* pPerf);

	/** Invalidates the memory regions. */
	VkResult invalidateMappedMemoryRanges(uint32_t memRangeCount, const VkMappedMemoryRange* pMemRanges);

	/** Returns the number of Metal render passes needed to render all views. */
	uint32_t getMultiviewMetalPassCount(uint32_t viewMask) const;

	/** Returns the first view to be rendered in the given multiview pass. */
	uint32_t getFirstViewIndexInMetalPass(uint32_t viewMask, uint32_t passIdx) const;

	/** Returns the number of views to be rendered in the given multiview pass. */
	uint32_t getViewCountInMetalPass(uint32_t viewMask, uint32_t passIdx) const;

	/** Log all performance statistics. */
	void logPerformanceSummary();


#pragma mark Metal

	/** Returns the underlying Metal device. */
	id<MTLDevice> getMTLDevice() { return _physicalDevice->getMTLDevice(); }

	/** Returns whether this device is using Metal argument buffers. */
	bool isUsingMetalArgumentBuffers() { return _isUsingMetalArgumentBuffers; };

	/**
	 * Returns an autoreleased options object to be used when compiling MSL shaders.
	 * The requestFastMath parameter is combined with the value of MVKConfiguration::fastMathEnabled
	 * to determine whether to enable fast math optimizations in the compiled shader.
	 * The preserveInvariance parameter indicates that the shader requires the position
	 * output invariance across invocations (typically for the position output).
	 */
	MTLCompileOptions* getMTLCompileOptions(bool requestFastMath = true, bool preserveInvariance = false);

	/** Returns the Metal vertex buffer index to use for the specified vertex attribute binding number.  */
	uint32_t getMetalBufferIndexForVertexAttributeBinding(uint32_t binding);

	/** Returns the Metal vertex buffer index to use for the specified transform feedback binding number.  */
	uint32_t getMetalBufferIndexForTransformFeedbackBinding(MVKShaderStage stage, uint32_t binding);

	/** Returns the Metal vertex buffer index to use for the specified transform feedback counter binding number.  */
	uint32_t getMetalBufferIndexForTransformFeedbackCounterBinding(MVKShaderStage stage, uint32_t binding);

	/** Returns the memory alignment required for the format when used in a texel buffer. */
	VkDeviceSize getVkFormatTexelBufferAlignment(VkFormat format, MVKBaseObject* mvkObj);

    /** 
     * Returns the MTLBuffer used to hold occlusion query results, 
     * when all query pools use the same MTLBuffer.
     */
    id<MTLBuffer> getGlobalVisibilityResultMTLBuffer();

    /**
     * Expands the visibility results buffer, used for occlusion queries, by replacing the
     * existing buffer with a new MTLBuffer that is large enough to accommodate all occlusion
     * queries created to date, including those defined in the specified query pool.
     * Returns the previous query count, before the new queries were added, which can
     * be used by the new query pool to locate its queries within the single large buffer.
     */
    uint32_t expandVisibilityResultMTLBuffer(uint32_t queryCount);

	/** Returns the GPU sample counter used for timestamps. */
	id<MTLCounterSet> getTimestampMTLCounterSet() { return _physicalDevice->_timestampMTLCounterSet; }

    /** Returns the memory type index corresponding to the specified Metal memory storage mode. */
    uint32_t getVulkanMemoryTypeIndex(MTLStorageMode mtlStorageMode);

	/** Returns a default MTLSamplerState to populate empty array element descriptors. */
	id<MTLSamplerState> getDefaultMTLSamplerState();

	/**
	 * Returns a MTLBuffer of length one that can be used as a dummy to
	 * create a no-op BLIT encoder based on filling this single-byte buffer.
	 */
	id<MTLBuffer> getDummyBlitMTLBuffer();

	/**
	 * Returns whether MTLCommandBuffers can be prefilled.
	 *
	 * This depends both on whether the app config has requested prefilling, and whether doing so will
	 * interfere with other requested features, such as updating resource descriptors after bindings.
	 */
	bool shouldPrefillMTLCommandBuffers();

	/**
	 * Checks if automatic GPU capture is supported, and is enabled for the specified auto
	 * capture scope, and if so, starts capturing from the specified Metal capture object.
	 * The capture will be made either to Xcode, or to a file if one has been configured.
	 *
	 * The mtlCaptureObject must be one of:
	 *   - MTLDevice for scope MVK_CONFIG_AUTO_GPU_CAPTURE_SCOPE_DEVICE
	 *   - MTLCommandQueue for scope MVK_CONFIG_AUTO_GPU_CAPTURE_SCOPE_FRAME.
	 */
	void startAutoGPUCapture(MVKConfigAutoGPUCaptureScope autoGPUCaptureScope, id mtlCaptureObject);

	/**
	 * Checks if automatic GPU capture is enabled for the specified
	 * auto capture scope, and if so, stops capturing.
	 */
	void stopAutoGPUCapture(MVKConfigAutoGPUCaptureScope autoGPUCaptureScope);

	/** Returns whether this instance is currently automatically capturing a GPU trace. */
	bool isCurrentlyAutoGPUCapturing() { return _isCurrentlyAutoGPUCapturing; }

	/** Returns the Metal objects underpinning the Vulkan objects indicated in the pNext chain of pMetalObjectsInfo. */
	void getMetalObjects(VkExportMetalObjectsInfoEXT* pMetalObjectsInfo);


#pragma mark Properties directly accessible

	/** The list of Vulkan extensions, indicating whether each has been enabled by the app for this device. */
	MVKExtensionList _enabledExtensions;

	/** Device features available and enabled. */
	VkPhysicalDeviceFeatures _enabledFeatures;

	// List of extended device feature enabling structures, as public member variables.
#define MVK_DEVICE_FEATURE(structName, enumName, flagCount) \
	VkPhysicalDevice##structName##Features _enabled##structName##Features;
#define MVK_DEVICE_FEATURE_EXTN(structName, enumName, extnSfx, flagCount) \
	VkPhysicalDevice##structName##Features##extnSfx _enabled##structName##Features;
#include "MVKDeviceFeatureStructs.def"

	/** VkPhysicalDeviceVulkan12Features entries that did not originate in a prior extension available and enabled. */
	MVKPhysicalDeviceVulkan12FeaturesNoExt _enabledVulkan12FeaturesNoExt;

	/** Pointer to the Metal-specific features of the underlying physical device. */
	const MVKPhysicalDeviceMetalFeatures* _pMetalFeatures;

	/** Pointer to the properties of the underlying physical device. */
	const VkPhysicalDeviceProperties* _pProperties;

	/** Pointer to the memory properties of the underlying physical device. */
	const VkPhysicalDeviceMemoryProperties* _pMemoryProperties;

    /** Performance statistics. */
    MVKPerformanceStatistics _performanceStatistics;


#pragma mark Construction

	/** Constructs an instance on the specified physical device. */
	MVKDevice(MVKPhysicalDevice* physicalDevice, const VkDeviceCreateInfo* pCreateInfo);

	~MVKDevice() override;

    /**
     * Returns a reference to this object suitable for use as a Vulkan API handle.
     * This is the compliment of the getMVKDevice() method.
     */
    VkDevice getVkDevice() { return (VkDevice)getVkHandle(); }

    /**
     * Retrieves the MVKDevice instance referenced by the VkDevice handle.
     * This is the compliment of the getVkDevice() method.
     */
    static inline MVKDevice* getMVKDevice(VkDevice vkDevice) {
        return (MVKDevice*)getDispatchableObject(vkDevice);
    }

protected:
	void propagateDebugName() override  {}
	MVKBuffer* addBuffer(MVKBuffer* mvkBuff);
	MVKBuffer* removeBuffer(MVKBuffer* mvkBuff);
	MVKImage* addImage(MVKImage* mvkImg);
	MVKImage* removeImage(MVKImage* mvkImg);
    void initPerformanceTracking();
	void initPhysicalDevice(MVKPhysicalDevice* physicalDevice, const VkDeviceCreateInfo* pCreateInfo);
	void initQueues(const VkDeviceCreateInfo* pCreateInfo);
	void reservePrivateData(const VkDeviceCreateInfo* pCreateInfo);
	void enableFeatures(const VkDeviceCreateInfo* pCreateInfo);
	template<typename S> void enableFeatures(S* pEnabled, const S* pRequested, const S* pAvailable, uint32_t count);
	template<typename S> void enableFeatures(S* pRequested, VkBool32* pEnabledBools, const VkBool32* pRequestedBools, const VkBool32* pAvailableBools, uint32_t count);
	void enableExtensions(const VkDeviceCreateInfo* pCreateInfo);
    const char* getActivityPerformanceDescription(MVKPerformanceTracker& activity, MVKPerformanceStatistics& perfStats);
	MVKActivityPerformanceValueType getActivityPerformanceValueType(MVKPerformanceTracker& activity, MVKPerformanceStatistics& perfStats);
	void logActivityInline(MVKPerformanceTracker& activity, MVKPerformanceStatistics& perfStats);
	void logActivityDuration(MVKPerformanceTracker& activity, MVKPerformanceStatistics& perfStats, bool isInline = false);
	void logActivityByteCount(MVKPerformanceTracker& activity, MVKPerformanceStatistics& perfStats, bool isInline = false);
	void getDescriptorVariableDescriptorCountLayoutSupport(const VkDescriptorSetLayoutCreateInfo* pCreateInfo,
														   VkDescriptorSetLayoutSupport* pSupport,
														   VkDescriptorSetVariableDescriptorCountLayoutSupport* pVarDescSetCountSupport);

	MVKPhysicalDevice* _physicalDevice = nullptr;
    MVKCommandResourceFactory* _commandResourceFactory = nullptr;
	MVKSmallVector<MVKSmallVector<MVKQueue*, kMVKQueueCountPerQueueFamily>, kMVKQueueFamilyCount> _queuesByQueueFamilyIndex;
	MVKSmallVector<MVKResource*, 256> _resources;
	MVKSmallVector<MVKBuffer*, 8> _gpuAddressableBuffers;
	MVKSmallVector<MVKPrivateDataSlot*> _privateDataSlots;
	MVKSmallVector<bool> _privateDataSlotsAvailability;
	MVKSmallVector<MVKSemaphoreImpl*> _awaitingSemaphores;
	MVKSmallVector<std::pair<MVKTimelineSemaphore*, uint64_t>> _awaitingTimelineSem4s;
	std::mutex _rezLock;
	std::mutex _sem4Lock;
    std::mutex _perfLock;
	std::mutex _vizLock;
    id<MTLBuffer> _globalVisibilityResultMTLBuffer = nil;
	id<MTLSamplerState> _defaultMTLSamplerState = nil;
	id<MTLBuffer> _dummyBlitMTLBuffer = nil;
    uint32_t _globalVisibilityQueryCount = 0;
	bool _isPerformanceTracking = false;
	bool _isCurrentlyAutoGPUCapturing = false;
	bool _isUsingMetalArgumentBuffers = false;

};


#pragma mark -
#pragma mark MVKDeviceTrackingMixin

/**
 * This mixin class adds the ability for an object to track the device that created it.
 *
 * As a mixin, this class should only be used as a component of multiple inheritance.
 * Any class that inherits from this class should also inherit from MVKBaseObject.
 * This requirement is to avoid the diamond problem of multiple inheritance.
 */
class MVKDeviceTrackingMixin {

public:

	/** Returns the device for which this object was created. */
	MVKDevice* getDevice() { return _device; }

	/** Returns the physical device underlying this logical device. */
	MVKPhysicalDevice* getPhysicalDevice() { return _device->getPhysicalDevice(); }

	/** Returns the underlying Metal device. */
	id<MTLDevice> getMTLDevice() { return _device->getMTLDevice(); }

	/** Returns info about the pixel format supported by the physical device. */
	MVKPixelFormats* getPixelFormats() { return _device->getPixelFormats(); }

	/** Returns whether this device is using Metal argument buffers. */
	bool isUsingMetalArgumentBuffers() { return _device->isUsingMetalArgumentBuffers(); };

	/** Returns whether this device is using one Metal argument buffer for each descriptor set, on multiple pipeline and pipeline stages. */
	bool isUsingDescriptorSetMetalArgumentBuffers() { return isUsingMetalArgumentBuffers() && _device->_pMetalFeatures->descriptorSetArgumentBuffers; };

	/** Returns whether this device is using one Metal argument buffer for each descriptor set-pipeline-stage combination. */
	bool isUsingPipelineStageMetalArgumentBuffers() { return isUsingMetalArgumentBuffers() && !_device->_pMetalFeatures->descriptorSetArgumentBuffers; };

	/** Constructs an instance for the specified device. */
	MVKDeviceTrackingMixin(MVKDevice* device) : _device(device) { assert(_device); }

protected:
	MVKDevice* _device;
};


#pragma mark -
#pragma mark MVKBaseDeviceObject

/** Represents an object that is spawned from a Vulkan device, and tracks that device. */
class MVKBaseDeviceObject : public MVKBaseObject, public MVKDeviceTrackingMixin {

public:

	/** Constructs an instance for the specified device. */
	MVKBaseDeviceObject(MVKDevice* device) : MVKDeviceTrackingMixin(device) {}
};


#pragma mark -
#pragma mark MVKVulkanAPIDeviceObject

/** Abstract class that represents an opaque Vulkan API handle object spawned from a Vulkan device. */
class MVKVulkanAPIDeviceObject : public MVKVulkanAPIObject, public MVKDeviceTrackingMixin {

public:

	/** Returns a pointer to the Vulkan instance. */
	MVKInstance* getInstance() override { return _device ? _device->getInstance() : nullptr; }

	/** Constructs an instance for the specified device. */
	MVKVulkanAPIDeviceObject(MVKDevice* device) : MVKDeviceTrackingMixin(device) {}
};


#pragma mark -
#pragma mark MVKPrivateDataSlot

/** Private data slot. */
class MVKPrivateDataSlot : public MVKVulkanAPIDeviceObject {

public:

	/** Returns the Vulkan type of this object. */
	VkObjectType getVkObjectType() override { return VK_OBJECT_TYPE_PRIVATE_DATA_SLOT_EXT; }

	/** Returns the debug report object type of this object. */
	VkDebugReportObjectTypeEXT getVkDebugReportObjectType() override { return VK_DEBUG_REPORT_OBJECT_TYPE_UNKNOWN_EXT; }

	void setData(VkObjectType objectType, uint64_t objectHandle, uint64_t data) { _privateData[objectHandle] = data; }

	uint64_t getData(VkObjectType objectType, uint64_t objectHandle) { return _privateData[objectHandle]; }

	void clearData() { _privateData.clear(); }

	MVKPrivateDataSlot(MVKDevice* device) : MVKVulkanAPIDeviceObject(device) {}

protected:
	void propagateDebugName() override {}

	std::unordered_map<uint64_t, uint64_t> _privateData;
};


#pragma mark -
#pragma mark MVKDeviceObjectPool

/** Manages a pool of instances of a particular object type that requires an MVKDevice during construction. */
template <class T>
class MVKDeviceObjectPool : public MVKObjectPool<T>, public MVKDeviceTrackingMixin {

public:

	/** Returns the Vulkan API opaque object controlling this object. */
	MVKVulkanAPIObject* getVulkanAPIObject() override { return _device; };

	/**
	 * Configures this instance for the device, and either use pooling, or not, depending
	 * on the value of isPooling, which defaults to true if not indicated explicitly.
	 */
	MVKDeviceObjectPool(MVKDevice* device, bool isPooling = true) : MVKObjectPool<T>(isPooling), MVKDeviceTrackingMixin(device) {}

protected:
	T* newObject() override { return new T(_device); }

};


#pragma mark -
#pragma mark Support functions

/**
 * Returns an autoreleased array containing the MTLDevices available on this system,
 * sorted according to power, with higher power GPU's at the front of the array.
 * This ensures that a lazy app that simply grabs the first GPU will get a high-power
 * one by default. If MVKConfiguration::forceLowPowerGPU is enabled, the returned
 * array will only include low-power devices.
 */
NSArray<id<MTLDevice>>* mvkGetAvailableMTLDevicesArray();

/** Returns the registry ID of the specified device, or zero if the device does not have a registry ID. */
uint64_t mvkGetRegistryID(id<MTLDevice> mtlDevice);

/**
 * Returns a value identifying the physical location of the specified device.
 * The returned value is a hash of the location, locationNumber, peerGroupID,
 * and peerIndex properties of the device. On devices with only one built-in GPU,
 * the returned value will be zero.
 */
uint64_t mvkGetLocationID(id<MTLDevice> mtlDevice);

/** Returns whether the MTLDevice supports BC texture compression. */
bool mvkSupportsBCTextureCompression(id<MTLDevice> mtlDevice);

/** Redefinitions because Mac Catalyst doesn't support feature sets. */
#if MVK_MACCAT
#define MTLFeatureSet_macOS_GPUFamily1_v1		MTLGPUFamilyMacCatalyst1
#define MTLFeatureSet_macOS_GPUFamily1_v2		MTLGPUFamilyMacCatalyst1
#define MTLFeatureSet_macOS_GPUFamily1_v3		MTLGPUFamilyMacCatalyst1
#define MTLFeatureSet_macOS_GPUFamily1_v4		MTLGPUFamilyMacCatalyst1

#define MTLFeatureSet_macOS_GPUFamily2_v1		MTLGPUFamilyMacCatalyst2
#endif<|MERGE_RESOLUTION|>--- conflicted
+++ resolved
@@ -76,16 +76,6 @@
 static constexpr uint32_t kMVKVertexContentBufferIndex = 0;
 
 // Parameters to define the sizing of inline collections
-<<<<<<< HEAD
-const static uint32_t kMVKQueueFamilyCount = 4;
-const static uint32_t kMVKQueueCountPerQueueFamily = 1;		// Must be 1. See comments in MVKPhysicalDevice::getQueueFamilies()
-const static uint32_t kMVKMinSwapchainImageCount = 2;
-const static uint32_t kMVKMaxSwapchainImageCount = 3;
-const static uint32_t kMVKMaxColorAttachmentCount = 8;
-const static uint32_t kMVKMaxViewportScissorCount = 16;
-const static uint32_t kMVKMaxDescriptorSetCount = SPIRV_CROSS_NAMESPACE::kMaxArgumentBuffers;
-static constexpr uint32_t kMVKMaxTransformFeedbackBufferCount = 1;	// TODO: Increase to 4.
-=======
 static constexpr uint32_t   kMVKQueueFamilyCount = 4;
 static constexpr uint32_t   kMVKQueueCountPerQueueFamily = 1;		// Must be 1. See comments in MVKPhysicalDevice::getQueueFamilies()
 static constexpr uint32_t   kMVKMinSwapchainImageCount = 2;
@@ -99,7 +89,7 @@
 static constexpr float      kMVKMaxSampleLocationCoordinate = (float)(kMVKSampleLocationCoordinateGridSize - 1) / (float)kMVKSampleLocationCoordinateGridSize;
 static constexpr VkExtent2D kMVKSampleLocationPixelGridSize = { 1, 1 };
 static constexpr VkExtent2D kMVKSampleLocationPixelGridSizeNotSupported = { 0, 0 };
->>>>>>> a7dc8daf
+static constexpr uint32_t   kMVKMaxTransformFeedbackBufferCount = 1;	// TODO: Increase to 4.
 
 #if !MVK_XCODE_12
 typedef NSUInteger MTLTimestamp;
