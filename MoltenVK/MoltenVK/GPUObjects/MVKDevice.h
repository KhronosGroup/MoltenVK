--- conflicted
+++ resolved
@@ -243,11 +243,7 @@
 
 	/** Returns the underlying Metal device. */
 	inline id<MTLDevice> getMTLDevice() { return _mtlDevice; }
-<<<<<<< HEAD
-
-=======
     
->>>>>>> 8ad347d3
     /*** Replaces the underlying Metal device .*/
     inline void replaceMTLDevice(id<MTLDevice> mtlDevice) { [_mtlDevice autorelease]; _mtlDevice = [mtlDevice retain]; }
 
