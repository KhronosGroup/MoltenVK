/*
 * MVKDevice.h
 *
 * Copyright (c) 2015-2022 The Brenwill Workshop Ltd. (http://www.brenwill.com)
 *
 * Licensed under the Apache License, Version 2.0 (the "License");
 * you may not use this file except in compliance with the License.
 * You may obtain a copy of the License at
 * 
 *     http://www.apache.org/licenses/LICENSE-2.0
 * 
 * Unless required by applicable law or agreed to in writing, software
 * distributed under the License is distributed on an "AS IS" BASIS,
 * WITHOUT WARRANTIES OR CONDITIONS OF ANY KIND, either express or implied.
 * See the License for the specific language governing permissions and
 * limitations under the License.
 */

#pragma once

#include "MVKEnvironment.h"
#include "MVKFoundation.h"
#include "MVKVulkanAPIObject.h"
#include "MVKMTLResourceBindings.h"
#include "MVKLayers.h"
#include "MVKObjectPool.h"
#include "MVKSmallVector.h"
#include "MVKPixelFormats.h"
#include "MVKOSExtensions.h"
#include "mvk_datatypes.hpp"
#include <string>
#include <mutex>

#import <Metal/Metal.h>
#import <QuartzCore/CAMetalLayer.h>

class MVKInstance;
class MVKDevice;
class MVKQueue;
class MVKQueueFamily;
class MVKSurface;
class MVKSemaphoreImpl;
class MVKResource;
class MVKBuffer;
class MVKBufferView;
class MVKImage;
class MVKPresentableSwapchainImage;
class MVKImageView;
class MVKSwapchain;
class MVKDeviceMemory;
class MVKFence;
class MVKSemaphore;
class MVKTimelineSemaphore;
class MVKEvent;
class MVKSemaphoreImpl;
class MVKQueryPool;
class MVKShaderModule;
class MVKPipelineCache;
class MVKPipelineLayout;
class MVKPipeline;
class MVKSampler;
class MVKSamplerYcbcrConversion;
class MVKDescriptorSetLayout;
class MVKDescriptorPool;
class MVKDescriptorUpdateTemplate;
class MVKFramebuffer;
class MVKRenderPass;
class MVKCommandPool;
class MVKCommandEncoder;
class MVKCommandResourceFactory;
class MVKPrivateDataSlot;


/** The buffer index to use for vertex content. */
const static uint32_t kMVKVertexContentBufferIndex = 0;

// Parameters to define the sizing of inline collections
const static uint32_t kMVKQueueFamilyCount = 4;
const static uint32_t kMVKQueueCountPerQueueFamily = 1;		// Must be 1. See comments in MVKPhysicalDevice::getQueueFamilies()
const static uint32_t kMVKMinSwapchainImageCount = 2;
const static uint32_t kMVKMaxSwapchainImageCount = 3;
const static uint32_t kMVKCachedViewportScissorCount = 16;
const static uint32_t kMVKCachedColorAttachmentCount = 8;
const static uint32_t kMVKMaxDescriptorSetCount = SPIRV_CROSS_NAMESPACE::kMaxArgumentBuffers;

#if !MVK_XCODE_12
typedef NSUInteger MTLTimestamp;
#endif

#pragma mark -
#pragma mark MVKPhysicalDevice

<<<<<<< HEAD
typedef enum {
	MVKSemaphoreStyleUseMTLEvent,
	MVKSemaphoreStyleUseEmulation,
	MVKSemaphoreStyleSingleQueue,
} MVKSemaphoreStyle;
=======
/** VkPhysicalDeviceVulkan12Features entries that did not originate in a prior extension. */
typedef struct MVKPhysicalDeviceVulkan12FeaturesNoExt {
	VkBool32 samplerMirrorClampToEdge;
	VkBool32 drawIndirectCount;
	VkBool32 descriptorIndexing;
	VkBool32 samplerFilterMinmax;
	VkBool32 shaderOutputViewportIndex;
	VkBool32 shaderOutputLayer;
	VkBool32 subgroupBroadcastDynamicId;
} MVKPhysicalDeviceVulkan12FeaturesNoExt;
>>>>>>> 8692a9df

/** Represents a Vulkan physical GPU device. */
class MVKPhysicalDevice : public MVKDispatchableVulkanAPIObject {

public:

	/** Returns the Vulkan type of this object. */
	VkObjectType getVkObjectType() override { return VK_OBJECT_TYPE_PHYSICAL_DEVICE; }

	/** Returns the debug report object type of this object. */
	VkDebugReportObjectTypeEXT getVkDebugReportObjectType() override { return VK_DEBUG_REPORT_OBJECT_TYPE_PHYSICAL_DEVICE_EXT; }

	/** Returns a pointer to the Vulkan instance. */
	MVKInstance* getInstance() override { return _mvkInstance; }

	/** Populates the specified array with the supported extensions of this device. */
	VkResult getExtensionProperties(const char* pLayerName, uint32_t* pCount, VkExtensionProperties* pProperties);

	/** Populates the specified structure with the features of this device. */
	void getFeatures(VkPhysicalDeviceFeatures* features);

	/** Populates the specified structure with the features of this device. */
	void getFeatures(VkPhysicalDeviceFeatures2* features);

	/** Populates the specified structure with the properties of this device. */
	void getProperties(VkPhysicalDeviceProperties* properties);

	/** Populates the specified structure with the properties of this device. */
	void getProperties(VkPhysicalDeviceProperties2* properties);

	/** Returns the name of this device. */
	inline const char* getName() { return _properties.deviceName; }

	/** Populates the specified structure with the format properties of this device. */
	void getFormatProperties(VkFormat format, VkFormatProperties* pFormatProperties);

	/** Populates the specified structure with the format properties of this device. */
	void getFormatProperties(VkFormat format, VkFormatProperties2* pFormatProperties);

	/** Populates the specified structure with the multisample properties of this device. */
	void getMultisampleProperties(VkSampleCountFlagBits samples,
								  VkMultisamplePropertiesEXT* pMultisampleProperties);

	/** Populates the image format properties supported on this device. */
    VkResult getImageFormatProperties(VkFormat format,
                                      VkImageType type,
                                      VkImageTiling tiling,
                                      VkImageUsageFlags usage,
                                      VkImageCreateFlags flags,
                                      VkImageFormatProperties* pImageFormatProperties);

    /** Populates the image format properties supported on this device. */
    VkResult getImageFormatProperties(const VkPhysicalDeviceImageFormatInfo2* pImageFormatInfo,
                                      VkImageFormatProperties2* pImageFormatProperties);

	/** Populates the external buffer properties supported on this device. */
	void getExternalBufferProperties(const VkPhysicalDeviceExternalBufferInfo* pExternalBufferInfo,
									 VkExternalBufferProperties* pExternalBufferProperties);

	/** Populates the external fence properties supported on this device. */
	void getExternalFenceProperties(const VkPhysicalDeviceExternalFenceInfo* pExternalFenceInfo,
									VkExternalFenceProperties* pExternalFenceProperties);

	/** Populates the external semaphore properties supported on this device. */
	void getExternalSemaphoreProperties(const VkPhysicalDeviceExternalSemaphoreInfo* pExternalSemaphoreInfo,
										VkExternalSemaphoreProperties* pExternalSemaphoreProperties);

#pragma mark Surfaces

	/**
	 * Queries whether this device supports presentation to the specified surface,
	 * using a queue of the specified queue family.
	 */
	VkResult getSurfaceSupport(uint32_t queueFamilyIndex, MVKSurface* surface, VkBool32* pSupported);

	/** Returns the capabilities of the specified surface. */
	VkResult getSurfaceCapabilities(MVKSurface* surface, VkSurfaceCapabilitiesKHR* pSurfaceCapabilities);

	/**
	 * Returns the pixel formats supported by the surface.
	 *
	 * If pSurfaceFormats is null, the value of pCount is updated with the number of
	 * pixel formats supported by the surface.
	 *
	 * If pSurfaceFormats is not null, then pCount formats are copied into the array.
	 * If the number of available formats is less than pCount, the value of pCount is
	 * updated to indicate the number of formats actually returned in the array.
	 *
	 * Returns VK_SUCCESS if successful. Returns VK_INCOMPLETE if the number of supported
	 * formats is larger than pCount. Returns other values if an error occurs.
	 */
	VkResult getSurfaceFormats(MVKSurface* surface, uint32_t* pCount, VkSurfaceFormatKHR* pSurfaceFormats);

	/**
	 * Returns the pixel formats supported by the surface.
	 *
	 * If pSurfaceFormats is null, the value of pCount is updated with the number of
	 * pixel formats supported by the surface.
	 *
	 * If pSurfaceFormats is not null, then pCount formats are copied into the array.
	 * If the number of available formats is less than pCount, the value of pCount is
	 * updated to indicate the number of formats actually returned in the array.
	 *
	 * Returns VK_SUCCESS if successful. Returns VK_INCOMPLETE if the number of supported
	 * formats is larger than pCount. Returns other values if an error occurs.
	 */
	VkResult getSurfaceFormats(MVKSurface* surface, uint32_t* pCount, VkSurfaceFormat2KHR* pSurfaceFormats);

	/**
	 * Returns the presentation modes supported by the surface.
	 *
	 * If pPresentModes is null, the value of pCount is updated with the number of
	 * presentation modes supported by the surface.
	 *
	 * If pPresentModes is not null, then pCount presentation modes are copied into the array.
	 * If the number of available modes is less than pCount, the value of pCount is updated
	 * to indicate the number of presentation modes actually returned in the array.
	 *
	 * Returns VK_SUCCESS if successful. Returns VK_INCOMPLETE if the number of supported
	 * presentation modes is larger than pCount. Returns other values if an error occurs.
	 */
	VkResult getSurfacePresentModes(MVKSurface* surface, uint32_t* pCount, VkPresentModeKHR* pPresentModes);

	/**
	 * Returns the rectangles that will be used on the surface by this physical device
	 * when the surface is presented.
	 *
	 * If pRects is null, the value of pRectCount is updated with the number of
	 * rectangles used the surface by this physical device.
	 *
	 * If pRects is not null, then pCount rectangles are copied into the array.
	 * If the number of rectangles is less than pCount, the value of pCount is updated
	 * to indicate the number of rectangles actually returned in the array.
	 *
	 * Returns VK_SUCCESS if successful. Returns VK_INCOMPLETE if the number of rectangles
	 * is larger than pCount. Returns other values if an error occurs.
	 */
	VkResult getPresentRectangles(MVKSurface* surface, uint32_t* pRectCount, VkRect2D* pRects);


#pragma mark Queues

	/**
	 * If pQueueFamilyProperties is null, the value of pCount is updated with the number of
	 * queue families supported by this instance.
	 *
	 * If pQueueFamilyProperties is not null, then pCount queue family properties are copied into
	 * the array. If the number of available queue families is less than pCount, the value of
	 * pCount is updated to indicate the number of queue families actually returned in the array.
	 *
	 * Returns VK_SUCCESS if successful. Returns VK_INCOMPLETE if the number of queue families
	 * available in this instance is larger than the specified pCount. Returns other values if
	 * an error occurs.
	 */
	VkResult getQueueFamilyProperties(uint32_t* pCount, VkQueueFamilyProperties* pQueueFamilyProperties);

	/**
	 * If pQueueFamilyProperties is null, the value of pCount is updated with the number of
	 * queue families supported by this instance.
	 *
	 * If pQueueFamilyProperties is not null, then pCount queue family properties are copied into
	 * the array. If the number of available queue families is less than pCount, the value of 
	 * pCount is updated to indicate the number of queue families actually returned in the array.
	 *
	 * Returns VK_SUCCESS if successful. Returns VK_INCOMPLETE if the number of queue families
	 * available in this instance is larger than the specified pCount. Returns other values if
	 * an error occurs.
	 */
	VkResult getQueueFamilyProperties(uint32_t* pCount, VkQueueFamilyProperties2KHR* pQueueFamilyProperties);


#pragma mark Memory models

	/** Returns a pointer to the memory characteristics of this device. */
    inline const VkPhysicalDeviceMemoryProperties* getMemoryProperties() { return &_memoryProperties; }

	/** Populates the specified memory properties with the memory characteristics of this device. */
	VkResult getMemoryProperties(VkPhysicalDeviceMemoryProperties* pMemoryProperties);

	/** Populates the specified memory properties with the memory characteristics of this device. */
	VkResult getMemoryProperties(VkPhysicalDeviceMemoryProperties2* pMemoryProperties);

	/**
	 * Returns a bit mask of all memory type indices. 
	 * Each bit [0..31] in the returned bit mask indicates a distinct memory type.
	 */
	inline uint32_t getAllMemoryTypes() { return _allMemoryTypes; }

	/**
	 * Returns a bit mask of all memory type indices that allow host visibility to the memory. 
	 * Each bit [0..31] in the returned bit mask indicates a distinct memory type.
	 */
	inline uint32_t getHostVisibleMemoryTypes() { return _hostVisibleMemoryTypes; }

	/**
	 * Returns a bit mask of all memory type indices that are coherent between host and device.
	 * Each bit [0..31] in the returned bit mask indicates a distinct memory type.
	 */
	inline uint32_t getHostCoherentMemoryTypes() { return _hostCoherentMemoryTypes; }

	/**
	 * Returns a bit mask of all memory type indices that do NOT allow host visibility to the memory.
	 * Each bit [0..31] in the returned bit mask indicates a distinct memory type.
	 */
	inline uint32_t getPrivateMemoryTypes() { return _privateMemoryTypes; }

	/**
	 * Returns a bit mask of all memory type indices that are lazily allocated.
	 * Each bit [0..31] in the returned bit mask indicates a distinct memory type.
	 */
	inline uint32_t getLazilyAllocatedMemoryTypes() { return _lazilyAllocatedMemoryTypes; }

	/** Returns whether this is a unified memory device. */
	bool getHasUnifiedMemory();

	/** Returns the external memory properties supported for buffers for the handle type. */
	VkExternalMemoryProperties& getExternalBufferProperties(VkExternalMemoryHandleTypeFlagBits handleType);

	/** Returns the external memory properties supported for images for the handle type. */
	VkExternalMemoryProperties& getExternalImageProperties(VkExternalMemoryHandleTypeFlagBits handleType);

	
#pragma mark Metal

	/** Populates the specified structure with the Metal-specific features of this device. */
	inline const MVKPhysicalDeviceMetalFeatures* getMetalFeatures() { return &_metalFeatures; }

	/** Returns whether or not vertex instancing can be used to implement multiview. */
	inline bool canUseInstancingForMultiview() { return _metalFeatures.layeredRendering && _metalFeatures.deferredStoreActions; }

	/** Returns the underlying Metal device. */
	inline id<MTLDevice> getMTLDevice() { return _mtlDevice; }
    
    /*** Replaces the underlying Metal device .*/
    inline void replaceMTLDevice(id<MTLDevice> mtlDevice) {
		if (mtlDevice != _mtlDevice) {
			[_mtlDevice release];
			_mtlDevice = [mtlDevice retain];
		}
	}

	/** Returns whether the MSL version is supported on this device. */
	bool mslVersionIsAtLeast(MTLLanguageVersion minVer) { return _metalFeatures.mslVersionEnum >= minVer; }

	/** Returns whether this physical device supports Metal argument buffers. */
	bool supportsMetalArgumentBuffers() const  {
		return _metalFeatures.argumentBuffers && mvkConfig().useMetalArgumentBuffers != MVK_CONFIG_USE_METAL_ARGUMENT_BUFFERS_NEVER;
	};

	/**
	 * Returns the start timestamps of a timestamp correlation.
	 * The returned values should be later passed back to updateTimestampPeriod().
	 */
	void startTimestampCorrelation(MTLTimestamp& cpuStart, MTLTimestamp& gpuStart);

	/**
	 * Updates the current value of VkPhysicalDeviceLimits::timestampPeriod, based on the
	 * correlation between the CPU time tickes and GPU time ticks, from the specified start
	 * values, to the current values. The cpuStart and gpuStart values should have been
	 * retrieved from a prior call to startTimestampCorrelation().
	 */
	void updateTimestampPeriod(MTLTimestamp cpuStart, MTLTimestamp gpuStart);


#pragma mark Construction

	/** Constructs an instance wrapping the specified Vulkan instance and Metal device. */
	MVKPhysicalDevice(MVKInstance* mvkInstance, id<MTLDevice> mtlDevice);

	/** Default destructor. */
	~MVKPhysicalDevice() override;

    /**
     * Returns a reference to this object suitable for use as a Vulkan API handle.
     * This is the compliment of the getMVKPhysicalDevice() method.
     */
    inline VkPhysicalDevice getVkPhysicalDevice() { return (VkPhysicalDevice)getVkHandle(); }

    /**
     * Retrieves the MVKPhysicalDevice instance referenced by the VkPhysicalDevice handle.
     * This is the compliment of the getVkPhysicalDevice() method.
     */
    static inline MVKPhysicalDevice* getMVKPhysicalDevice(VkPhysicalDevice vkPhysicalDevice) {
        return (MVKPhysicalDevice*)getDispatchableObject(vkPhysicalDevice);
    }

protected:
	friend class MVKDevice;

	void propagateDebugName() override {}
	MTLFeatureSet getMaximalMTLFeatureSet();
    void initMetalFeatures();
	void initFeatures();
	void initProperties();
	void initLimits();
	void initGPUInfoProperties();
	void initMemoryProperties();
	void setMemoryHeap(uint32_t heapIndex, VkDeviceSize heapSize, VkMemoryHeapFlags heapFlags);
	void setMemoryType(uint32_t typeIndex, uint32_t heapIndex, VkMemoryPropertyFlags propertyFlags);
	uint64_t getVRAMSize();
	uint64_t getRecommendedMaxWorkingSetSize();
	uint64_t getCurrentAllocatedSize();
	uint32_t getMaxSamplerCount();
	void initExternalMemoryProperties();
	void initExtensions();
	void initCounterSets();
	bool needsCounterSetRetained();
	MVKSemaphoreStyle getSemaphoreStyle();
	MVKArrayRef<MVKQueueFamily*> getQueueFamilies();
	void initPipelineCacheUUID();
	uint32_t getHighestGPUCapability();
	uint32_t getMoltenVKGitRevision();
	void populateDeviceIDProperties(VkPhysicalDeviceVulkan11Properties* pVk11Props);
	void populateSubgroupProperties(VkPhysicalDeviceVulkan11Properties* pVk11Props);
	void logGPUInfo();

	id<MTLDevice> _mtlDevice;
	MVKInstance* _mvkInstance;
	const MVKExtensionList _supportedExtensions;
	VkPhysicalDeviceFeatures _features;
	MVKPhysicalDeviceVulkan12FeaturesNoExt _vulkan12FeaturesNoExt;
	MVKPhysicalDeviceMetalFeatures _metalFeatures;
	VkPhysicalDeviceProperties _properties;
	VkPhysicalDeviceTexelBufferAlignmentPropertiesEXT _texelBuffAlignProperties;
	VkPhysicalDeviceMemoryProperties _memoryProperties;
	MVKSmallVector<MVKQueueFamily*, kMVKQueueFamilyCount> _queueFamilies;
	MVKPixelFormats _pixelFormats;
	id<MTLCounterSet> _timestampMTLCounterSet;
	uint32_t _allMemoryTypes;
	uint32_t _hostVisibleMemoryTypes;
	uint32_t _hostCoherentMemoryTypes;
	uint32_t _privateMemoryTypes;
	uint32_t _lazilyAllocatedMemoryTypes;
	VkExternalMemoryProperties _mtlBufferExternalMemoryProperties;
	VkExternalMemoryProperties _mtlTextureExternalMemoryProperties;
};


#pragma mark -
#pragma mark MVKDevice

typedef struct MVKMTLBlitEncoder {
	id<MTLBlitCommandEncoder> mtlBlitEncoder = nil;
	id<MTLCommandBuffer> mtlCmdBuffer = nil;
} MVKMTLBlitEncoder;

/** Represents a Vulkan logical GPU device, associated with a physical device. */
class MVKDevice : public MVKDispatchableVulkanAPIObject {

public:

	/** Returns the Vulkan type of this object. */
	VkObjectType getVkObjectType() override { return VK_OBJECT_TYPE_DEVICE; }

	/** Returns the debug report object type of this object. */
	VkDebugReportObjectTypeEXT getVkDebugReportObjectType() override { return VK_DEBUG_REPORT_OBJECT_TYPE_DEVICE_EXT; }

	/** Returns a pointer to the Vulkan instance. */
	MVKInstance* getInstance() override { return _physicalDevice->getInstance(); }

	/** Returns the physical device underlying this logical device. */
	inline MVKPhysicalDevice* getPhysicalDevice() { return _physicalDevice; }

	/** Returns info about the pixel format supported by the physical device. */
	inline MVKPixelFormats* getPixelFormats() { return &_physicalDevice->_pixelFormats; }

	/** Returns the name of this device. */
	inline const char* getName() { return _pProperties->deviceName; }

    /** Returns the common resource factory for creating command resources. */
    inline MVKCommandResourceFactory* getCommandResourceFactory() { return _commandResourceFactory; }

	/** Returns the function pointer corresponding to the specified named entry point. */
	PFN_vkVoidFunction getProcAddr(const char* pName);

	/** Returns the queue at the specified index within the specified family. */
	MVKQueue* getQueue(uint32_t queueFamilyIndex, uint32_t queueIndex);

	/** Returns the queue described by the specified structure. */
	MVKQueue* getQueue(const VkDeviceQueueInfo2* queueInfo);

	/** Retrieves the queue at the lowest queue and queue family indices used by the app. */
	MVKQueue* getAnyQueue();

	/** Block the current thread until all queues in this device are idle. */
	VkResult waitIdle();
	
	/** Mark this device (and optionally the physical device) as lost. Releases all waits for this device. */
	VkResult markLost(bool alsoMarkPhysicalDevice = false);

	/** Returns whether or not the given descriptor set layout is supported. */
	void getDescriptorSetLayoutSupport(const VkDescriptorSetLayoutCreateInfo* pCreateInfo,
									   VkDescriptorSetLayoutSupport* pSupport);

	/** Populates the device group presentation capabilities. */
	VkResult getDeviceGroupPresentCapabilities(VkDeviceGroupPresentCapabilitiesKHR* pDeviceGroupPresentCapabilities);

	/** Populates the device group surface presentation modes. */
	VkResult getDeviceGroupSurfacePresentModes(MVKSurface* surface, VkDeviceGroupPresentModeFlagsKHR* pModes);

	/** Populates the device group peer memory features. */
	void getPeerMemoryFeatures(uint32_t heapIndex, uint32_t localDevice, uint32_t remoteDevice, VkPeerMemoryFeatureFlags* pPeerMemoryFeatures);


#pragma mark Object lifecycle

	MVKBuffer* createBuffer(const VkBufferCreateInfo* pCreateInfo,
							const VkAllocationCallbacks* pAllocator);
	void destroyBuffer(MVKBuffer* mvkBuff,
					   const VkAllocationCallbacks* pAllocator);

    MVKBufferView* createBufferView(const VkBufferViewCreateInfo* pCreateInfo,
                                    const VkAllocationCallbacks* pAllocator);
    void destroyBufferView(MVKBufferView* mvkBuffView,
                       const VkAllocationCallbacks* pAllocator);

	MVKImage* createImage(const VkImageCreateInfo* pCreateInfo,
						  const VkAllocationCallbacks* pAllocator);
	void destroyImage(MVKImage* mvkImg,
					  const VkAllocationCallbacks* pAllocator);

	MVKImageView* createImageView(const VkImageViewCreateInfo* pCreateInfo,
								  const VkAllocationCallbacks* pAllocator);
	void destroyImageView(MVKImageView* mvkImgView, const VkAllocationCallbacks* pAllocator);

	MVKSwapchain* createSwapchain(const VkSwapchainCreateInfoKHR* pCreateInfo,
								  const VkAllocationCallbacks* pAllocator);
	void destroySwapchain(MVKSwapchain* mvkSwpChn,
						  const VkAllocationCallbacks* pAllocator);

	MVKPresentableSwapchainImage* createPresentableSwapchainImage(const VkImageCreateInfo* pCreateInfo,
																  MVKSwapchain* swapchain,
																  uint32_t swapchainIndex,
																  const VkAllocationCallbacks* pAllocator);
	void destroyPresentableSwapchainImage(MVKPresentableSwapchainImage* mvkImg,
										  const VkAllocationCallbacks* pAllocator);

	MVKFence* createFence(const VkFenceCreateInfo* pCreateInfo,
						  const VkAllocationCallbacks* pAllocator);
	void destroyFence(MVKFence* mvkFence,
					  const VkAllocationCallbacks* pAllocator);

	MVKSemaphore* createSemaphore(const VkSemaphoreCreateInfo* pCreateInfo,
								  const VkAllocationCallbacks* pAllocator);
	void destroySemaphore(MVKSemaphore* mvkSem4,
						  const VkAllocationCallbacks* pAllocator);

	MVKEvent* createEvent(const VkEventCreateInfo* pCreateInfo,
						  const VkAllocationCallbacks* pAllocator);
	void destroyEvent(MVKEvent* mvkEvent,
					  const VkAllocationCallbacks* pAllocator);

	MVKQueryPool* createQueryPool(const VkQueryPoolCreateInfo* pCreateInfo,
								  const VkAllocationCallbacks* pAllocator);
	void destroyQueryPool(MVKQueryPool* mvkQP,
						  const VkAllocationCallbacks* pAllocator);

	MVKShaderModule* createShaderModule(const VkShaderModuleCreateInfo* pCreateInfo,
										const VkAllocationCallbacks* pAllocator);
	void destroyShaderModule(MVKShaderModule* mvkShdrMod,
							 const VkAllocationCallbacks* pAllocator);

	MVKPipelineCache* createPipelineCache(const VkPipelineCacheCreateInfo* pCreateInfo,
										  const VkAllocationCallbacks* pAllocator);
	void destroyPipelineCache(MVKPipelineCache* mvkPLC,
							  const VkAllocationCallbacks* pAllocator);

	MVKPipelineLayout* createPipelineLayout(const VkPipelineLayoutCreateInfo* pCreateInfo,
											const VkAllocationCallbacks* pAllocator);
	void destroyPipelineLayout(MVKPipelineLayout* mvkPLL,
							   const VkAllocationCallbacks* pAllocator);

    /**
     * Template function that creates count number of pipelines of type PipelineType,
     * using a collection of configuration information of type PipelineInfoType,
     * and adds the new pipelines to the specified pipeline cache.
     */
    template<typename PipelineType, typename PipelineInfoType>
    VkResult createPipelines(VkPipelineCache pipelineCache,
                             uint32_t count,
                             const PipelineInfoType* pCreateInfos,
                             const VkAllocationCallbacks* pAllocator,
                             VkPipeline* pPipelines);
    void destroyPipeline(MVKPipeline* mvkPPL,
                         const VkAllocationCallbacks* pAllocator);

	MVKSampler* createSampler(const VkSamplerCreateInfo* pCreateInfo,
							  const VkAllocationCallbacks* pAllocator);
	void destroySampler(MVKSampler* mvkSamp,
						const VkAllocationCallbacks* pAllocator);

	MVKSamplerYcbcrConversion* createSamplerYcbcrConversion(const VkSamplerYcbcrConversionCreateInfo* pCreateInfo,
										                    const VkAllocationCallbacks* pAllocator);
	void destroySamplerYcbcrConversion(MVKSamplerYcbcrConversion* mvkSampConv,
								       const VkAllocationCallbacks* pAllocator);

	MVKDescriptorSetLayout* createDescriptorSetLayout(const VkDescriptorSetLayoutCreateInfo* pCreateInfo,
													  const VkAllocationCallbacks* pAllocator);
	void destroyDescriptorSetLayout(MVKDescriptorSetLayout* mvkDSL,
									const VkAllocationCallbacks* pAllocator);

	MVKDescriptorPool* createDescriptorPool(const VkDescriptorPoolCreateInfo* pCreateInfo,
											const VkAllocationCallbacks* pAllocator);
	void destroyDescriptorPool(MVKDescriptorPool* mvkDP,
							   const VkAllocationCallbacks* pAllocator);

	MVKDescriptorUpdateTemplate* createDescriptorUpdateTemplate(const VkDescriptorUpdateTemplateCreateInfo* pCreateInfo,
																const VkAllocationCallbacks* pAllocator);
	void destroyDescriptorUpdateTemplate(MVKDescriptorUpdateTemplate* mvkDUT,
										 const VkAllocationCallbacks* pAllocator);

	MVKFramebuffer* createFramebuffer(const VkFramebufferCreateInfo* pCreateInfo,
									  const VkAllocationCallbacks* pAllocator);
	void destroyFramebuffer(MVKFramebuffer* mvkFB,
							const VkAllocationCallbacks* pAllocator);

	MVKRenderPass* createRenderPass(const VkRenderPassCreateInfo* pCreateInfo,
									const VkAllocationCallbacks* pAllocator);
	MVKRenderPass* createRenderPass(const VkRenderPassCreateInfo2* pCreateInfo,
									const VkAllocationCallbacks* pAllocator);
	void destroyRenderPass(MVKRenderPass* mvkRP,
						   const VkAllocationCallbacks* pAllocator);

	MVKCommandPool* createCommandPool(const VkCommandPoolCreateInfo* pCreateInfo,
									  const VkAllocationCallbacks* pAllocator);
	void destroyCommandPool(MVKCommandPool* mvkCmdPool,
							const VkAllocationCallbacks* pAllocator);

	MVKDeviceMemory* allocateMemory(const VkMemoryAllocateInfo* pAllocateInfo,
									const VkAllocationCallbacks* pAllocator);
	void freeMemory(MVKDeviceMemory* mvkDevMem,
					const VkAllocationCallbacks* pAllocator);

	VkResult createPrivateDataSlot(const VkPrivateDataSlotCreateInfoEXT* pCreateInfo,
								   const VkAllocationCallbacks* pAllocator,
								   VkPrivateDataSlotEXT* pPrivateDataSlot);

	void destroyPrivateDataSlot(VkPrivateDataSlotEXT privateDataSlot,
								const VkAllocationCallbacks* pAllocator);


#pragma mark Operations

	/** Applies the specified global memory barrier to all resource issued by this device. */
	void applyMemoryBarrier(VkPipelineStageFlags srcStageMask,
							VkPipelineStageFlags dstStageMask,
							MVKPipelineBarrier& barrier,
							MVKCommandEncoder* cmdEncoder,
							MVKCommandUse cmdUse);

    /**
	 * If performance is being tracked, returns a monotonic timestamp value for use performance timestamping.
	 *
	 * The returned value corresponds to the number of CPU "ticks" since the app was initialized.
	 *
	 * Calling this value twice, subtracting the first value from the second, and then multiplying
	 * the result by the value returned by mvkGetTimestampPeriod() will provide an indication of the
	 * number of nanoseconds between the two calls. The convenience function mvkGetElapsedMilliseconds()
	 * can be used to perform this calculation.
     */
    inline uint64_t getPerformanceTimestamp() { return _isPerformanceTracking ? mvkGetTimestamp() : 0; }

    /**
     * If performance is being tracked, adds the performance for an activity with a duration
     * interval between the start and end times, to the given performance statistics.
     *
     * If endTime is zero or not supplied, the current time is used.
     */
    inline void addActivityPerformance(MVKPerformanceTracker& activityTracker,
									   uint64_t startTime, uint64_t endTime = 0) {
		if (_isPerformanceTracking) {
			updateActivityPerformance(activityTracker, startTime, endTime);

			// Log call not locked. Very minor chance that the tracker data will be updated during log call,
			// resulting in an inconsistent report. Not worth taking lock perf hit for rare inline reporting.
			if (_logActivityPerformanceInline) { logActivityPerformance(activityTracker, _performanceStatistics, true); }
		}
	};

    /** Populates the specified statistics structure from the current activity performance statistics. */
    void getPerformanceStatistics(MVKPerformanceStatistics* pPerf);

	/** Invalidates the memory regions. */
	VkResult invalidateMappedMemoryRanges(uint32_t memRangeCount, const VkMappedMemoryRange* pMemRanges);

	/** Returns the number of Metal render passes needed to render all views. */
	uint32_t getMultiviewMetalPassCount(uint32_t viewMask) const;

	/** Returns the first view to be rendered in the given multiview pass. */
	uint32_t getFirstViewIndexInMetalPass(uint32_t viewMask, uint32_t passIdx) const;

	/** Returns the number of views to be rendered in the given multiview pass. */
	uint32_t getViewCountInMetalPass(uint32_t viewMask, uint32_t passIdx) const;

	/** Log all performance statistics. */
	void logPerformanceSummary();


#pragma mark Metal

	/** Returns the underlying Metal device. */
	inline id<MTLDevice> getMTLDevice() { return _physicalDevice->getMTLDevice(); }

	/** Returns whether this device is using Metal argument buffers. */
	bool isUsingMetalArgumentBuffers() { return _isUsingMetalArgumentBuffers; };

	/**
	 * Returns an autoreleased options object to be used when compiling MSL shaders.
	 * The useFastMath parameter is and-combined with MVKConfiguration::fastMathEnabled
	 * to determine whether to enable fast math optimizations in the compiled shader.
	 * The preserveInvariance parameter indicates that the shader requires the position
	 * output invariance across invocations (typically for the position output).
	 */
	MTLCompileOptions* getMTLCompileOptions(bool useFastMath = true, bool preserveInvariance = false);

	/** Returns the Metal vertex buffer index to use for the specified vertex attribute binding number.  */
	uint32_t getMetalBufferIndexForVertexAttributeBinding(uint32_t binding);

	/** Returns the memory alignment required for the format when used in a texel buffer. */
	VkDeviceSize getVkFormatTexelBufferAlignment(VkFormat format, MVKBaseObject* mvkObj);

    /** 
     * Returns the MTLBuffer used to hold occlusion query results, 
     * when all query pools use the same MTLBuffer.
     */
    id<MTLBuffer> getGlobalVisibilityResultMTLBuffer();

    /**
     * Expands the visibility results buffer, used for occlusion queries, by replacing the
     * existing buffer with a new MTLBuffer that is large enough to accommodate all occlusion
     * queries created to date, including those defined in the specified query pool.
     * Returns the previous query count, before the new queries were added, which can
     * be used by the new query pool to locate its queries within the single large buffer.
     */
    uint32_t expandVisibilityResultMTLBuffer(uint32_t queryCount);

	/** Returns the GPU sample counter used for timestamps. */
	id<MTLCounterSet> getTimestampMTLCounterSet() { return _physicalDevice->_timestampMTLCounterSet; }

    /** Returns the memory type index corresponding to the specified Metal memory storage mode. */
    uint32_t getVulkanMemoryTypeIndex(MTLStorageMode mtlStorageMode);

	/** Returns a default MTLSamplerState to populate empty array element descriptors. */
	id<MTLSamplerState> getDefaultMTLSamplerState();

	/**
	 * Returns a MTLBuffer of length one that can be used as a dummy to
	 * create a no-op BLIT encoder based on filling this single-byte buffer.
	 */
	id<MTLBuffer> getDummyBlitMTLBuffer();

	/**
	 * Returns whether MTLCommandBuffers can be prefilled.
	 *
	 * This depends both on whether the app config has requested prefilling, and whether doing so will
	 * interfere with other requested features, such as updating resource descriptors after bindings.
	 */
	bool shouldPrefillMTLCommandBuffers();

	/**
	 * Checks if automatic GPU capture is supported, and is enabled for the specified auto
	 * capture scope, and if so, starts capturing from the specified Metal capture object.
	 * The capture will be made either to Xcode, or to a file if one has been configured.
	 *
	 * The mtlCaptureObject must be one of:
	 *   - MTLDevice for scope MVK_CONFIG_AUTO_GPU_CAPTURE_SCOPE_DEVICE
	 *   - MTLCommandQueue for scope MVK_CONFIG_AUTO_GPU_CAPTURE_SCOPE_FRAME.
	 */
	void startAutoGPUCapture(MVKConfigAutoGPUCaptureScope autoGPUCaptureScope, id mtlCaptureObject);

	/**
	 * Checks if automatic GPU capture is enabled for the specified
	 * auto capture scope, and if so, stops capturing.
	 */
	void stopAutoGPUCapture(MVKConfigAutoGPUCaptureScope autoGPUCaptureScope);

	/** Returns whether this instance is currently automatically capturing a GPU trace. */
	inline bool isCurrentlyAutoGPUCapturing() { return _isCurrentlyAutoGPUCapturing; }

	/** Returns the Metal objects underpinning the Vulkan objects indicated in the pNext chain of pMetalObjectsInfo. */
	void getMetalObjects(VkExportMetalObjectsInfoEXT* pMetalObjectsInfo);


#pragma mark Properties directly accessible

	/** The list of Vulkan extensions, indicating whether each has been enabled by the app for this device. */
	MVKExtensionList _enabledExtensions;

	/** Device features available and enabled. */
	VkPhysicalDeviceFeatures _enabledFeatures;

	// List of extended device feature enabling structures, as public member variables.
#define MVK_DEVICE_FEATURE(structName, enumName, flagCount) \
	VkPhysicalDevice##structName##Features _enabled##structName##Features;
#define MVK_DEVICE_FEATURE_EXTN(structName, enumName, extnSfx, flagCount) \
	VkPhysicalDevice##structName##Features##extnSfx _enabled##structName##Features;
#include "MVKDeviceFeatureStructs.def"

	/** VkPhysicalDeviceVulkan12Features entries that did not originate in a prior extension available and enabled. */
	MVKPhysicalDeviceVulkan12FeaturesNoExt _enabledVulkan12FeaturesNoExt;

	/** Pointer to the Metal-specific features of the underlying physical device. */
	const MVKPhysicalDeviceMetalFeatures* _pMetalFeatures;

	/** Pointer to the properties of the underlying physical device. */
	const VkPhysicalDeviceProperties* _pProperties;

	/** Pointer to the memory properties of the underlying physical device. */
	const VkPhysicalDeviceMemoryProperties* _pMemoryProperties;

    /** Performance statistics. */
    MVKPerformanceStatistics _performanceStatistics;


#pragma mark Construction

	/** Constructs an instance on the specified physical device. */
	MVKDevice(MVKPhysicalDevice* physicalDevice, const VkDeviceCreateInfo* pCreateInfo);

	~MVKDevice() override;

    /**
     * Returns a reference to this object suitable for use as a Vulkan API handle.
     * This is the compliment of the getMVKDevice() method.
     */
    inline VkDevice getVkDevice() { return (VkDevice)getVkHandle(); }

    /**
     * Retrieves the MVKDevice instance referenced by the VkDevice handle.
     * This is the compliment of the getVkDevice() method.
     */
    static inline MVKDevice* getMVKDevice(VkDevice vkDevice) {
        return (MVKDevice*)getDispatchableObject(vkDevice);
    }

protected:
	friend class MVKSemaphoreEmulated;
	friend class MVKTimelineSemaphoreMTLEvent;
	friend class MVKTimelineSemaphoreEmulated;
	friend class MVKFence;
	friend class MVKEventEmulated;

	void propagateDebugName() override  {}
	MVKResource* addResource(MVKResource* rez);
	MVKResource* removeResource(MVKResource* rez);
	void addSemaphore(MVKSemaphoreImpl* sem4);
	void removeSemaphore(MVKSemaphoreImpl* sem4);
	void addTimelineSemaphore(MVKTimelineSemaphore* sem4, uint64_t value);
	void removeTimelineSemaphore(MVKTimelineSemaphore* sem4, uint64_t value);
    void initPerformanceTracking();
	void initPhysicalDevice(MVKPhysicalDevice* physicalDevice, const VkDeviceCreateInfo* pCreateInfo);
	void initQueues(const VkDeviceCreateInfo* pCreateInfo);
	void reservePrivateData(const VkDeviceCreateInfo* pCreateInfo);
	void enableFeatures(const VkDeviceCreateInfo* pCreateInfo);
	void enableFeatures(VkBaseInStructure* pEnabled, const VkBaseInStructure* pRequested, const VkBaseInStructure* pAvailable, uint32_t count);
	void enableFeatures(VkBool32* pEnabledBools, const VkBool32* pRequestedBools, const VkBool32* pAvailableBools, uint32_t count);
	void enableExtensions(const VkDeviceCreateInfo* pCreateInfo);
    const char* getActivityPerformanceDescription(MVKPerformanceTracker& activity, MVKPerformanceStatistics& perfStats);
	void logActivityPerformance(MVKPerformanceTracker& activity, MVKPerformanceStatistics& perfStats, bool isInline = false);
	void updateActivityPerformance(MVKPerformanceTracker& activity, uint64_t startTime, uint64_t endTime);
	void getDescriptorVariableDescriptorCountLayoutSupport(const VkDescriptorSetLayoutCreateInfo* pCreateInfo,
														   VkDescriptorSetLayoutSupport* pSupport,
														   VkDescriptorSetVariableDescriptorCountLayoutSupportEXT* pVarDescSetCountSupport);

	MVKPhysicalDevice* _physicalDevice = nullptr;
    MVKCommandResourceFactory* _commandResourceFactory = nullptr;
	MVKSmallVector<MVKSmallVector<MVKQueue*, kMVKQueueCountPerQueueFamily>, kMVKQueueFamilyCount> _queuesByQueueFamilyIndex;
	MVKSmallVector<MVKResource*, 256> _resources;
	MVKSmallVector<MVKPrivateDataSlot*> _privateDataSlots;
	MVKSmallVector<bool> _privateDataSlotsAvailability;
	MVKSmallVector<MVKSemaphoreImpl*> _awaitingSemaphores;
	MVKSmallVector<std::pair<MVKTimelineSemaphore*, uint64_t>> _awaitingTimelineSem4s;
	std::mutex _rezLock;
	std::mutex _sem4Lock;
    std::mutex _perfLock;
	std::mutex _vizLock;
    id<MTLBuffer> _globalVisibilityResultMTLBuffer = nil;
	id<MTLSamplerState> _defaultMTLSamplerState = nil;
	id<MTLBuffer> _dummyBlitMTLBuffer = nil;
	MVKSemaphoreStyle _vkSemaphoreStyle = MVKSemaphoreStyleUseEmulation;
    uint32_t _globalVisibilityQueryCount = 0;
	bool _logActivityPerformanceInline = false;
	bool _isPerformanceTracking = false;
	bool _isCurrentlyAutoGPUCapturing = false;
	bool _isUsingMetalArgumentBuffers = false;

};


#pragma mark -
#pragma mark MVKDeviceTrackingMixin

/**
 * This mixin class adds the ability for an object to track the device that created it.
 *
 * As a mixin, this class should only be used as a component of multiple inheritance.
 * Any class that inherits from this class should also inherit from MVKBaseObject.
 * This requirement is to avoid the diamond problem of multiple inheritance.
 */
class MVKDeviceTrackingMixin {

public:

	/** Returns the device for which this object was created. */
	MVKDevice* getDevice() { return _device; }

	/** Returns the physical device underlying this logical device. */
	MVKPhysicalDevice* getPhysicalDevice() { return _device->getPhysicalDevice(); }

	/** Returns the underlying Metal device. */
	id<MTLDevice> getMTLDevice() { return _device->getMTLDevice(); }

	/** Returns info about the pixel format supported by the physical device. */
	MVKPixelFormats* getPixelFormats() { return _device->getPixelFormats(); }

	/** Returns whether this device is using Metal argument buffers. */
	bool isUsingMetalArgumentBuffers() { return _device->isUsingMetalArgumentBuffers(); };

	/** Returns whether this device is using one Metal argument buffer for each descriptor set, on multiple pipeline and pipeline stages. */
	bool isUsingDescriptorSetMetalArgumentBuffers() { return isUsingMetalArgumentBuffers() && _device->_pMetalFeatures->descriptorSetArgumentBuffers; };

	/** Returns whether this device is using one Metal argument buffer for each descriptor set-pipeline-stage combination. */
	bool isUsingPipelineStageMetalArgumentBuffers() { return isUsingMetalArgumentBuffers() && !_device->_pMetalFeatures->descriptorSetArgumentBuffers; };

	/** Constructs an instance for the specified device. */
    MVKDeviceTrackingMixin(MVKDevice* device) : _device(device) { assert(_device); }

	virtual ~MVKDeviceTrackingMixin() {}

protected:
	virtual MVKBaseObject* getBaseObject() = 0;

	MVKDevice* _device;
};


#pragma mark -
#pragma mark MVKBaseDeviceObject

/** Represents an object that is spawned from a Vulkan device, and tracks that device. */
class MVKBaseDeviceObject : public MVKBaseObject, public MVKDeviceTrackingMixin {

public:

	/** Constructs an instance for the specified device. */
	MVKBaseDeviceObject(MVKDevice* device) : MVKDeviceTrackingMixin(device) {}

protected:
	MVKBaseObject* getBaseObject() override { return this; };
};


#pragma mark -
#pragma mark MVKVulkanAPIDeviceObject

/** Abstract class that represents an opaque Vulkan API handle object spawned from a Vulkan device. */
class MVKVulkanAPIDeviceObject : public MVKVulkanAPIObject, public MVKDeviceTrackingMixin {

public:

	/** Returns a pointer to the Vulkan instance. */
	MVKInstance* getInstance() override { return _device ? _device->getInstance() : nullptr; }

	/** Constructs an instance for the specified device. */
	MVKVulkanAPIDeviceObject(MVKDevice* device) : MVKDeviceTrackingMixin(device) {}

protected:
	MVKBaseObject* getBaseObject() override { return this; };

};


#pragma mark -
#pragma mark MVKPrivateDataSlot

/** Private data slot. */
class MVKPrivateDataSlot : public MVKVulkanAPIDeviceObject {

public:

	/** Returns the Vulkan type of this object. */
	VkObjectType getVkObjectType() override { return VK_OBJECT_TYPE_PRIVATE_DATA_SLOT_EXT; }

	/** Returns the debug report object type of this object. */
	VkDebugReportObjectTypeEXT getVkDebugReportObjectType() override { return VK_DEBUG_REPORT_OBJECT_TYPE_UNKNOWN_EXT; }

	void setData(VkObjectType objectType, uint64_t objectHandle, uint64_t data) { _privateData[objectHandle] = data; }

	uint64_t getData(VkObjectType objectType, uint64_t objectHandle) { return _privateData[objectHandle]; }

	void clearData() { _privateData.clear(); }

	MVKPrivateDataSlot(MVKDevice* device) : MVKVulkanAPIDeviceObject(device) {}

protected:
	void propagateDebugName() override {}

	std::unordered_map<uint64_t, uint64_t> _privateData;
};


#pragma mark -
#pragma mark MVKDeviceObjectPool

/** Manages a pool of instances of a particular object type that requires an MVKDevice during construction. */
template <class T>
class MVKDeviceObjectPool : public MVKObjectPool<T>, public MVKDeviceTrackingMixin {

public:

	/** Returns the Vulkan API opaque object controlling this object. */
	MVKVulkanAPIObject* getVulkanAPIObject() override { return _device; };

	/**
	 * Configures this instance for the device, and either use pooling, or not, depending
	 * on the value of isPooling, which defaults to true if not indicated explicitly.
	 */
	MVKDeviceObjectPool(MVKDevice* device, bool isPooling = true) : MVKObjectPool<T>(isPooling), MVKDeviceTrackingMixin(device) {}

protected:
	T* newObject() override { return new T(_device); }
	MVKBaseObject* getBaseObject() override { return this; };

};


#pragma mark -
#pragma mark Support functions

/** Returns the registry ID of the specified device, or zero if the device does not have a registry ID. */
uint64_t mvkGetRegistryID(id<MTLDevice> mtlDevice);

/** Returns whether the MTLDevice supports BC texture compression. */
bool mvkSupportsBCTextureCompression(id<MTLDevice> mtlDevice);

/** Redefinitions because Mac Catalyst doesn't support feature sets. */
#if MVK_MACCAT
#define MTLFeatureSet_macOS_GPUFamily1_v1		MTLGPUFamilyMacCatalyst1
#define MTLFeatureSet_macOS_GPUFamily1_v2		MTLGPUFamilyMacCatalyst1
#define MTLFeatureSet_macOS_GPUFamily1_v3		MTLGPUFamilyMacCatalyst1
#define MTLFeatureSet_macOS_GPUFamily1_v4		MTLGPUFamilyMacCatalyst1

#define MTLFeatureSet_macOS_GPUFamily2_v1		MTLGPUFamilyMacCatalyst2
#endif<|MERGE_RESOLUTION|>--- conflicted
+++ resolved
@@ -90,13 +90,12 @@
 #pragma mark -
 #pragma mark MVKPhysicalDevice
 
-<<<<<<< HEAD
 typedef enum {
 	MVKSemaphoreStyleUseMTLEvent,
 	MVKSemaphoreStyleUseEmulation,
 	MVKSemaphoreStyleSingleQueue,
 } MVKSemaphoreStyle;
-=======
+
 /** VkPhysicalDeviceVulkan12Features entries that did not originate in a prior extension. */
 typedef struct MVKPhysicalDeviceVulkan12FeaturesNoExt {
 	VkBool32 samplerMirrorClampToEdge;
@@ -107,7 +106,6 @@
 	VkBool32 shaderOutputLayer;
 	VkBool32 subgroupBroadcastDynamicId;
 } MVKPhysicalDeviceVulkan12FeaturesNoExt;
->>>>>>> 8692a9df
 
 /** Represents a Vulkan physical GPU device. */
 class MVKPhysicalDevice : public MVKDispatchableVulkanAPIObject {
