--- conflicted
+++ resolved
@@ -1439,7 +1439,6 @@
 	return true;
 }
 
-<<<<<<< HEAD
 // Adds a pass-through vertex shader which reads transform feedback buffers to the pipeline description.
 bool MVKGraphicsPipeline::addPassThruVertexShaderToPipeline(MTLRenderPipelineDescriptor* plDesc,
 															const VkGraphicsPipelineCreateInfo* pCreateInfo,
@@ -1451,11 +1450,10 @@
 
 	return true;
 }
-=======
+
 #if !MVK_XCODE_15
 static const NSUInteger MTLBufferLayoutStrideDynamic = NSUIntegerMax;
 #endif
->>>>>>> a7dc8daf
 
 template<class T>
 bool MVKGraphicsPipeline::addVertexInputToPipeline(T* inputDesc,
