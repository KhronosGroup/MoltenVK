--- conflicted
+++ resolved
@@ -407,22 +407,14 @@
 				atomicFloatFeatures->sparseImageFloat32AtomicAdd = false;
 				break;
 			}
-<<<<<<< HEAD
 			case VK_STRUCTURE_TYPE_PHYSICAL_DEVICE_SWAPCHAIN_MAINTENANCE_1_FEATURES_EXT: {
 				auto* swapchainMaintenance1Features = (VkPhysicalDeviceSwapchainMaintenance1FeaturesEXT*)next;
 				swapchainMaintenance1Features->swapchainMaintenance1 = true;
 				break;
 			}
-=======
->>>>>>> 4cf27c6a
 			case VK_STRUCTURE_TYPE_PHYSICAL_DEVICE_SHADER_DEMOTE_TO_HELPER_INVOCATION_FEATURES_EXT: {
 				auto* demoteFeatures = (VkPhysicalDeviceShaderDemoteToHelperInvocationFeaturesEXT*)next;
 				demoteFeatures->shaderDemoteToHelperInvocation = mvkOSVersionIsAtLeast(10.16, 14.0);
-				break;
-			}
-			case VK_STRUCTURE_TYPE_PHYSICAL_DEVICE_SWAPCHAIN_MAINTENANCE_1_FEATURES_EXT: {
-				auto* swapchainMaintenance1Features = (VkPhysicalDeviceSwapchainMaintenance1FeaturesEXT*)next;
-				swapchainMaintenance1Features->swapchainMaintenance1 = true;
 				break;
 			}
 			case VK_STRUCTURE_TYPE_PHYSICAL_DEVICE_TEXEL_BUFFER_ALIGNMENT_FEATURES_EXT: {
