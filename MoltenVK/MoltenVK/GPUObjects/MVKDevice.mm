--- conflicted
+++ resolved
@@ -459,35 +459,12 @@
 bool MVKPhysicalDevice::getImageViewIsSupported(const VkPhysicalDeviceImageFormatInfo2 *pImageFormatInfo) {
 	for (const auto* next = (VkBaseInStructure*)pImageFormatInfo->pNext; next; next = next->pNext) {
 		switch ((uint32_t)next->sType) {
-<<<<<<< HEAD
 			case VK_STRUCTURE_TYPE_IMAGE_VIEW_CREATE_INFO: {
 
 				VkImageViewCreateInfo viewInfo = *(VkImageViewCreateInfo*)next;
 				viewInfo.image = VK_NULL_HANDLE;
 
 				MTLPixelFormat mtlPixFmt;
-=======
-			case VK_STRUCTURE_TYPE_PHYSICAL_DEVICE_IMAGE_VIEW_SUPPORT_EXTX: {
-				auto* portImgViewInfo = (VkPhysicalDeviceImageViewSupportEXTX*)next;
-
-				// Create an image view and test whether it could be configured
-				VkImageViewCreateInfo viewInfo = {
-					.sType = VK_STRUCTURE_TYPE_IMAGE_VIEW_CREATE_INFO,
-					.pNext = portImgViewInfo->pNext,
-					.flags = portImgViewInfo->flags,
-					.image = nullptr,
-					.viewType = portImgViewInfo->viewType,
-					.format = portImgViewInfo->format,
-					.components = portImgViewInfo->components,
-					.subresourceRange = {
-						.aspectMask = portImgViewInfo->aspectMask,
-						.baseMipLevel = 0,
-						.levelCount = 1,
-						.baseArrayLayer = 0,
-						.layerCount = 1},
-				};
-                MTLPixelFormat mtlPixFmt = _pixelFormats.getMTLPixelFormat(viewInfo.format);
->>>>>>> 8be219f4
 				bool useSwizzle;
 				return (MVKImageView::validateSwizzledMTLPixelFormat(&viewInfo, this,
 																	 _metalFeatures.nativeTextureSwizzle,
