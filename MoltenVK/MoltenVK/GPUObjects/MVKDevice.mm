/*
 * MVKDevice.mm
 *
 * Copyright (c) 2015-2020 The Brenwill Workshop Ltd. (http://www.brenwill.com)
 *
 * Licensed under the Apache License, Version 2.0 (the "License");
 * you may not use this file except in compliance with the License.
 * You may obtain a copy of the License at
 * 
 *     http://www.apache.org/licenses/LICENSE-2.0
 * 
 * Unless required by applicable law or agreed to in writing, software
 * distributed under the License is distributed on an "AS IS" BASIS,
 * WITHOUT WARRANTIES OR CONDITIONS OF ANY KIND, either express or implied.
 * See the License for the specific language governing permissions and
 * limitations under the License.
 */

#include "MVKInstance.h"
#include "MVKDevice.h"
#include "MVKQueue.h"
#include "MVKSurface.h"
#include "MVKBuffer.h"
#include "MVKImage.h"
#include "MVKSwapchain.h"
#include "MVKQueryPool.h"
#include "MVKShaderModule.h"
#include "MVKPipeline.h"
#include "MVKFramebuffer.h"
#include "MVKRenderPass.h"
#include "MVKSync.h"
#include "MVKCommandPool.h"
#include "MVKFoundation.h"
#include "MVKCodec.h"
#include "MVKEnvironment.h"
#include "MVKLogging.h"
#include <MoltenVKShaderConverter/SPIRVToMSLConverter.h>
#include "vk_mvk_moltenvk.h"

#import "CAMetalLayer+MoltenVK.h"

using namespace std;


#if MVK_IOS_OR_TVOS
#	include <UIKit/UIKit.h>
#	define MVKViewClass		UIView
#endif
#if MVK_MACOS
#	include <AppKit/AppKit.h>
#	define MVKViewClass		NSView
#endif

// Mac Catalyst does not support feature sets, so we redefine them to GPU families in MVKDevice.h.
#if MVK_MACCAT
#define supportsMTLFeatureSet(MFS)	[_mtlDevice supportsFamily: MTLFeatureSet_ ##MFS]
#else
#define supportsMTLFeatureSet(MFS)	[_mtlDevice supportsFeatureSet: MTLFeatureSet_ ##MFS]
#endif

#define supportsMTLGPUFamily(GPUF)	([_mtlDevice respondsToSelector: @selector(supportsFamily:)] && [_mtlDevice supportsFamily: MTLGPUFamily ##GPUF])

// Suppress unused variable warnings to allow us to define these all in one place,
// but use them in platform-conditional code blocks.
#pragma clang diagnostic push
#pragma clang diagnostic ignored "-Wunused-variable"

static const uint32_t kAMDVendorId = 0x1002;
static const uint32_t kAppleVendorId = 0x106b;
static const uint32_t kIntelVendorId = 0x8086;
static const uint32_t kNVVendorId = 0x10de;

static const uint32_t kAMDRadeonRX5700XTDeviceId = 0x731f;
static const uint32_t kAMDRadeonRX5500XTDeviceId = 0x7340;

#pragma clang diagnostic pop


#pragma mark -
#pragma mark MVKPhysicalDevice

VkResult MVKPhysicalDevice::getExtensionProperties(const char* pLayerName, uint32_t* pCount, VkExtensionProperties* pProperties) {
	return _supportedExtensions.getProperties(pCount, pProperties);
}

void MVKPhysicalDevice::getFeatures(VkPhysicalDeviceFeatures* features) {
    *features = _features;
}

void MVKPhysicalDevice::getFeatures(VkPhysicalDeviceFeatures2* features) {
	features->sType = VK_STRUCTURE_TYPE_PHYSICAL_DEVICE_FEATURES_2;
	features->features = _features;
	for (auto* next = (VkBaseOutStructure*)features->pNext; next; next = next->pNext) {
		switch ((uint32_t)next->sType) {
			case VK_STRUCTURE_TYPE_PHYSICAL_DEVICE_16BIT_STORAGE_FEATURES: {
				auto* storageFeatures = (VkPhysicalDevice16BitStorageFeatures*)next;
				storageFeatures->storageBuffer16BitAccess = true;
				storageFeatures->uniformAndStorageBuffer16BitAccess = true;
				storageFeatures->storagePushConstant16 = true;
				storageFeatures->storageInputOutput16 = true;
				break;
			}
			case VK_STRUCTURE_TYPE_PHYSICAL_DEVICE_8BIT_STORAGE_FEATURES_KHR: {
				auto* storageFeatures = (VkPhysicalDevice8BitStorageFeaturesKHR*)next;
				storageFeatures->storageBuffer8BitAccess = true;
				storageFeatures->uniformAndStorageBuffer8BitAccess = true;
				storageFeatures->storagePushConstant8 = true;
				break;
			}
			case VK_STRUCTURE_TYPE_PHYSICAL_DEVICE_FLOAT16_INT8_FEATURES_KHR: {
				auto* f16Features = (VkPhysicalDeviceFloat16Int8FeaturesKHR*)next;
				f16Features->shaderFloat16 = true;
				f16Features->shaderInt8 = true;
				break;
			}
			case VK_STRUCTURE_TYPE_PHYSICAL_DEVICE_MULTIVIEW_FEATURES: {
				auto* multiviewFeatures = (VkPhysicalDeviceMultiviewFeatures*)next;
				multiviewFeatures->multiview = true;
				multiviewFeatures->multiviewGeometryShader = false;
				multiviewFeatures->multiviewTessellationShader = false; // FIXME
				break;
			}
			case VK_STRUCTURE_TYPE_PHYSICAL_DEVICE_PROTECTED_MEMORY_FEATURES: {
				auto* protectedMemFeatures = (VkPhysicalDeviceProtectedMemoryFeatures*)next;
				protectedMemFeatures->protectedMemory = false;
				break;
			}
			case VK_STRUCTURE_TYPE_PHYSICAL_DEVICE_SAMPLER_YCBCR_CONVERSION_FEATURES: {
				auto* samplerYcbcrConvFeatures = (VkPhysicalDeviceSamplerYcbcrConversionFeatures*)next;
				samplerYcbcrConvFeatures->samplerYcbcrConversion = true;
				break;
			}
			case VK_STRUCTURE_TYPE_PHYSICAL_DEVICE_SHADER_DRAW_PARAMETERS_FEATURES: {
				auto* shaderDrawParamsFeatures = (VkPhysicalDeviceShaderDrawParametersFeatures*)next;
				shaderDrawParamsFeatures->shaderDrawParameters = true;
				break;
			}
			case VK_STRUCTURE_TYPE_PHYSICAL_DEVICE_SHADER_SUBGROUP_EXTENDED_TYPES_FEATURES: {
				auto* shaderSGTypesFeatures = (VkPhysicalDeviceShaderSubgroupExtendedTypesFeatures*)next;
				shaderSGTypesFeatures->shaderSubgroupExtendedTypes = _metalFeatures.simdPermute || _metalFeatures.quadPermute;
				break;
			}
			case VK_STRUCTURE_TYPE_PHYSICAL_DEVICE_TIMELINE_SEMAPHORE_FEATURES: {
				auto* timelineSem4Features = (VkPhysicalDeviceTimelineSemaphoreFeatures*)next;
				timelineSem4Features->timelineSemaphore = true;
				break;
			}
			case VK_STRUCTURE_TYPE_PHYSICAL_DEVICE_UNIFORM_BUFFER_STANDARD_LAYOUT_FEATURES_KHR: {
				auto* uboLayoutFeatures = (VkPhysicalDeviceUniformBufferStandardLayoutFeaturesKHR*)next;
				uboLayoutFeatures->uniformBufferStandardLayout = true;
				break;
			}
			case VK_STRUCTURE_TYPE_PHYSICAL_DEVICE_VARIABLE_POINTER_FEATURES: {
				auto* varPtrFeatures = (VkPhysicalDeviceVariablePointerFeatures*)next;
				varPtrFeatures->variablePointersStorageBuffer = true;
				varPtrFeatures->variablePointers = true;
				break;
			}
			case VK_STRUCTURE_TYPE_PHYSICAL_DEVICE_DESCRIPTOR_INDEXING_FEATURES_EXT: {
				auto* pDescIdxFeatures = (VkPhysicalDeviceDescriptorIndexingFeaturesEXT*)next;
				pDescIdxFeatures->shaderInputAttachmentArrayDynamicIndexing = _metalFeatures.arrayOfTextures;
				pDescIdxFeatures->shaderUniformTexelBufferArrayDynamicIndexing = _metalFeatures.arrayOfTextures;
				pDescIdxFeatures->shaderStorageTexelBufferArrayDynamicIndexing = _metalFeatures.arrayOfTextures;
				pDescIdxFeatures->shaderUniformBufferArrayNonUniformIndexing = false;
				pDescIdxFeatures->shaderSampledImageArrayNonUniformIndexing = _metalFeatures.arrayOfTextures && _metalFeatures.arrayOfSamplers;
				pDescIdxFeatures->shaderStorageBufferArrayNonUniformIndexing = false;
				pDescIdxFeatures->shaderStorageImageArrayNonUniformIndexing = _metalFeatures.arrayOfTextures;
				pDescIdxFeatures->shaderInputAttachmentArrayNonUniformIndexing = _metalFeatures.arrayOfTextures;
				pDescIdxFeatures->shaderUniformTexelBufferArrayNonUniformIndexing = _metalFeatures.arrayOfTextures;
				pDescIdxFeatures->shaderStorageTexelBufferArrayNonUniformIndexing = _metalFeatures.arrayOfTextures;
				pDescIdxFeatures->descriptorBindingUniformBufferUpdateAfterBind = true;
				pDescIdxFeatures->descriptorBindingSampledImageUpdateAfterBind = true;
				pDescIdxFeatures->descriptorBindingStorageImageUpdateAfterBind = true;
				pDescIdxFeatures->descriptorBindingStorageBufferUpdateAfterBind = true;
				pDescIdxFeatures->descriptorBindingUniformTexelBufferUpdateAfterBind = true;
				pDescIdxFeatures->descriptorBindingStorageTexelBufferUpdateAfterBind = true;
				pDescIdxFeatures->descriptorBindingUpdateUnusedWhilePending = true;
				pDescIdxFeatures->descriptorBindingPartiallyBound = true;
				pDescIdxFeatures->descriptorBindingVariableDescriptorCount = true;
				pDescIdxFeatures->runtimeDescriptorArray = true;
				break;
			}
			case VK_STRUCTURE_TYPE_PHYSICAL_DEVICE_FRAGMENT_SHADER_INTERLOCK_FEATURES_EXT: {
				auto* interlockFeatures = (VkPhysicalDeviceFragmentShaderInterlockFeaturesEXT*)next;
				interlockFeatures->fragmentShaderSampleInterlock = _metalFeatures.rasterOrderGroups;
				interlockFeatures->fragmentShaderPixelInterlock = _metalFeatures.rasterOrderGroups;
				interlockFeatures->fragmentShaderShadingRateInterlock = false;    // Requires variable rate shading; not supported yet in Metal
				break;
			}
			case VK_STRUCTURE_TYPE_PHYSICAL_DEVICE_HOST_QUERY_RESET_FEATURES_EXT: {
				auto* hostQueryResetFeatures = (VkPhysicalDeviceHostQueryResetFeaturesEXT*)next;
				hostQueryResetFeatures->hostQueryReset = true;
				break;
			}
			case VK_STRUCTURE_TYPE_PHYSICAL_DEVICE_IMAGE_ROBUSTNESS_FEATURES_EXT: {
				auto *imageRobustnessFeatures = (VkPhysicalDeviceImageRobustnessFeaturesEXT*)next;
				imageRobustnessFeatures->robustImageAccess = true;
				break;
			}
			case VK_STRUCTURE_TYPE_PHYSICAL_DEVICE_PRIVATE_DATA_FEATURES_EXT: {
				auto* privateDataFeatures = (VkPhysicalDevicePrivateDataFeaturesEXT*)next;
				privateDataFeatures->privateData = true;
				break;
			}
			case VK_STRUCTURE_TYPE_PHYSICAL_DEVICE_ROBUSTNESS_2_FEATURES_EXT: {
				auto* robustness2Features = (VkPhysicalDeviceRobustness2FeaturesEXT*)next;
				robustness2Features->robustBufferAccess2 = false;
				robustness2Features->robustImageAccess2 = true;
				robustness2Features->nullDescriptor = false;
				break;
			}
			case VK_STRUCTURE_TYPE_PHYSICAL_DEVICE_SCALAR_BLOCK_LAYOUT_FEATURES_EXT: {
				auto* scalarLayoutFeatures = (VkPhysicalDeviceScalarBlockLayoutFeaturesEXT*)next;
				scalarLayoutFeatures->scalarBlockLayout = true;
				break;
			}
			case VK_STRUCTURE_TYPE_PHYSICAL_DEVICE_SUBGROUP_SIZE_CONTROL_FEATURES_EXT: {
				auto* subgroupSizeFeatures = (VkPhysicalDeviceSubgroupSizeControlFeaturesEXT*)next;
				subgroupSizeFeatures->subgroupSizeControl = _metalFeatures.simdPermute || _metalFeatures.quadPermute;
				subgroupSizeFeatures->computeFullSubgroups = _metalFeatures.simdPermute || _metalFeatures.quadPermute;
				break;
			}
			case VK_STRUCTURE_TYPE_PHYSICAL_DEVICE_TEXEL_BUFFER_ALIGNMENT_FEATURES_EXT: {
				auto* texelBuffAlignFeatures = (VkPhysicalDeviceTexelBufferAlignmentFeaturesEXT*)next;
				texelBuffAlignFeatures->texelBufferAlignment = _metalFeatures.texelBuffers && [_mtlDevice respondsToSelector: @selector(minimumLinearTextureAlignmentForPixelFormat:)];
				break;
			}
			case VK_STRUCTURE_TYPE_PHYSICAL_DEVICE_TEXTURE_COMPRESSION_ASTC_HDR_FEATURES_EXT: {
				auto* astcHDRFeatures = (VkPhysicalDeviceTextureCompressionASTCHDRFeaturesEXT*)next;
				astcHDRFeatures->textureCompressionASTC_HDR = _metalFeatures.astcHDRTextures;
				break;
			}
			case VK_STRUCTURE_TYPE_PHYSICAL_DEVICE_VERTEX_ATTRIBUTE_DIVISOR_FEATURES_EXT: {
				auto* divisorFeatures = (VkPhysicalDeviceVertexAttributeDivisorFeaturesEXT*)next;
				divisorFeatures->vertexAttributeInstanceRateDivisor = true;
				divisorFeatures->vertexAttributeInstanceRateZeroDivisor = true;
				break;
			}
			case VK_STRUCTURE_TYPE_PHYSICAL_DEVICE_PORTABILITY_SUBSET_FEATURES_KHR: {
				auto* portabilityFeatures = (VkPhysicalDevicePortabilitySubsetFeaturesKHR*)next;
				portabilityFeatures->constantAlphaColorBlendFactors = true;
				portabilityFeatures->events = true;
				portabilityFeatures->imageViewFormatReinterpretation = true;
				portabilityFeatures->imageViewFormatSwizzle = (_metalFeatures.nativeTextureSwizzle ||
															   _mvkInstance->getMoltenVKConfiguration()->fullImageViewSwizzle);
				portabilityFeatures->imageView2DOn3DImage = false;
				portabilityFeatures->multisampleArrayImage = _metalFeatures.multisampleArrayTextures;
				portabilityFeatures->mutableComparisonSamplers = _metalFeatures.depthSampleCompare;
				portabilityFeatures->pointPolygons = false;
				portabilityFeatures->samplerMipLodBias = false;
				portabilityFeatures->separateStencilMaskRef = true;
				portabilityFeatures->shaderSampleRateInterpolationFunctions = _metalFeatures.pullModelInterpolation;
				portabilityFeatures->tessellationIsolines = false;
				portabilityFeatures->tessellationPointMode = false;
				portabilityFeatures->triangleFans = false;
				portabilityFeatures->vertexAttributeAccessBeyondStride = true;	// Costs additional buffers. Should make configuration switch.
				break;
			}
			case VK_STRUCTURE_TYPE_PHYSICAL_DEVICE_SHADER_INTEGER_FUNCTIONS_2_FEATURES_INTEL: {
				auto* shaderIntFuncsFeatures = (VkPhysicalDeviceShaderIntegerFunctions2FeaturesINTEL*)next;
				shaderIntFuncsFeatures->shaderIntegerFunctions2 = true;
				break;
			}
			case VK_STRUCTURE_TYPE_PHYSICAL_DEVICE_INLINE_UNIFORM_BLOCK_FEATURES_EXT: {
				auto* inlineUniformBlockFeatures = (VkPhysicalDeviceInlineUniformBlockFeaturesEXT*)next;
				inlineUniformBlockFeatures->inlineUniformBlock = true;
				inlineUniformBlockFeatures->descriptorBindingInlineUniformBlockUpdateAfterBind = true;
				break;
			}
			default:
				break;
		}
	}
}

void MVKPhysicalDevice::getProperties(VkPhysicalDeviceProperties* properties) {
	*properties = _properties;
}

void MVKPhysicalDevice::getProperties(VkPhysicalDeviceProperties2* properties) {
	properties->sType = VK_STRUCTURE_TYPE_PHYSICAL_DEVICE_PROPERTIES_2;
	properties->properties = _properties;
	for (auto* next = (VkBaseOutStructure*)properties->pNext; next; next = next->pNext) {
		switch ((uint32_t)next->sType) {
			case VK_STRUCTURE_TYPE_PHYSICAL_DEVICE_DEPTH_STENCIL_RESOLVE_PROPERTIES: {
				auto* depthStencilResolveProps = (VkPhysicalDeviceDepthStencilResolveProperties*)next;

				// We can always support resolve from sample zero. Other modes require additional capabilities.
				depthStencilResolveProps->supportedDepthResolveModes = VK_RESOLVE_MODE_SAMPLE_ZERO_BIT;
				if (_metalFeatures.depthResolve) {
					depthStencilResolveProps->supportedDepthResolveModes |= VK_RESOLVE_MODE_MIN_BIT | VK_RESOLVE_MODE_MAX_BIT;
				}
				// Metal allows you to set the stencil resolve filter to either
				// Sample0 or DepthResolvedSample--in other words, you can always use sample 0,
				// but you can also use the sample chosen for depth resolve. This is impossible
				// to express in Vulkan.
				depthStencilResolveProps->supportedStencilResolveModes = VK_RESOLVE_MODE_SAMPLE_ZERO_BIT;
				depthStencilResolveProps->independentResolveNone = true;
				depthStencilResolveProps->independentResolve = true;
				break;
			}
			case VK_STRUCTURE_TYPE_PHYSICAL_DEVICE_DRIVER_PROPERTIES: {
				auto* physicalDeviceDriverProps = (VkPhysicalDeviceDriverPropertiesKHR*)next;
				strcpy(physicalDeviceDriverProps->driverName, "MoltenVK");
				strcpy(physicalDeviceDriverProps->driverInfo, mvkGetMoltenVKVersionString(MVK_VERSION).c_str());
				physicalDeviceDriverProps->driverID = VK_DRIVER_ID_MOLTENVK;
				physicalDeviceDriverProps->conformanceVersion.major = 0;
				physicalDeviceDriverProps->conformanceVersion.minor = 0;
				physicalDeviceDriverProps->conformanceVersion.subminor = 0;
				physicalDeviceDriverProps->conformanceVersion.patch = 0;
				break;
			}
			case VK_STRUCTURE_TYPE_PHYSICAL_DEVICE_ID_PROPERTIES: {
				populate((VkPhysicalDeviceIDProperties*)next);
				break;
			}
			case VK_STRUCTURE_TYPE_PHYSICAL_DEVICE_MAINTENANCE_3_PROPERTIES: {
				auto* maint3Props = (VkPhysicalDeviceMaintenance3Properties*)next;
				maint3Props->maxPerSetDescriptors = (_metalFeatures.maxPerStageBufferCount + _metalFeatures.maxPerStageTextureCount + _metalFeatures.maxPerStageSamplerCount) * 4;
				maint3Props->maxMemoryAllocationSize = _metalFeatures.maxMTLBufferSize;
				break;
			}
            case VK_STRUCTURE_TYPE_PHYSICAL_DEVICE_MULTIVIEW_PROPERTIES: {
                auto* multiviewProps = (VkPhysicalDeviceMultiviewProperties*)next;
                multiviewProps->maxMultiviewViewCount = 32;
                if (canUseInstancingForMultiview()) {
                    multiviewProps->maxMultiviewInstanceIndex = std::numeric_limits<uint32_t>::max() / 32;
                } else {
                    multiviewProps->maxMultiviewInstanceIndex = std::numeric_limits<uint32_t>::max();
                }
				break;
            }
			case VK_STRUCTURE_TYPE_PHYSICAL_DEVICE_POINT_CLIPPING_PROPERTIES: {
				auto* pointClipProps = (VkPhysicalDevicePointClippingProperties*)next;
				pointClipProps->pointClippingBehavior = VK_POINT_CLIPPING_BEHAVIOR_ALL_CLIP_PLANES;
				break;
			}
			case VK_STRUCTURE_TYPE_PHYSICAL_DEVICE_PROTECTED_MEMORY_PROPERTIES: {
				auto* protectedMemProps = (VkPhysicalDeviceProtectedMemoryProperties*)next;
				protectedMemProps->protectedNoFault = false;
				break;
			}
			case VK_STRUCTURE_TYPE_PHYSICAL_DEVICE_PUSH_DESCRIPTOR_PROPERTIES_KHR: {
				auto* pushDescProps = (VkPhysicalDevicePushDescriptorPropertiesKHR*)next;
				pushDescProps->maxPushDescriptors = _properties.limits.maxPerStageResources;
				break;
			}
            case VK_STRUCTURE_TYPE_PHYSICAL_DEVICE_SUBGROUP_PROPERTIES: {
                auto* subgroupProps = (VkPhysicalDeviceSubgroupProperties*)next;
                subgroupProps->subgroupSize = _metalFeatures.maxSubgroupSize;
                subgroupProps->supportedStages = VK_SHADER_STAGE_COMPUTE_BIT;
                if (_features.tessellationShader) {
                    subgroupProps->supportedStages |= VK_SHADER_STAGE_TESSELLATION_CONTROL_BIT;
                }
                if (mvkOSVersionIsAtLeast(10.15, 13.0)) {
                    subgroupProps->supportedStages |= VK_SHADER_STAGE_FRAGMENT_BIT;
                }
                subgroupProps->supportedOperations = VK_SUBGROUP_FEATURE_BASIC_BIT;
                if (_metalFeatures.simdPermute || _metalFeatures.quadPermute) {
                    subgroupProps->supportedOperations |= VK_SUBGROUP_FEATURE_VOTE_BIT |
                        VK_SUBGROUP_FEATURE_BALLOT_BIT |
                        VK_SUBGROUP_FEATURE_SHUFFLE_BIT |
                        VK_SUBGROUP_FEATURE_SHUFFLE_RELATIVE_BIT;
                }
                if (_metalFeatures.simdReduction) {
                    subgroupProps->supportedOperations |= VK_SUBGROUP_FEATURE_ARITHMETIC_BIT;
                }
                if (_metalFeatures.quadPermute) {
                    subgroupProps->supportedOperations |= VK_SUBGROUP_FEATURE_QUAD_BIT;
                }
                subgroupProps->quadOperationsInAllStages = _metalFeatures.quadPermute;
				break;
            }
            case VK_STRUCTURE_TYPE_PHYSICAL_DEVICE_TIMELINE_SEMAPHORE_PROPERTIES: {
                auto* timelineSem4Props = (VkPhysicalDeviceTimelineSemaphoreProperties*)next;
                timelineSem4Props->maxTimelineSemaphoreValueDifference = std::numeric_limits<uint64_t>::max();
                break;
            }
			case VK_STRUCTURE_TYPE_PHYSICAL_DEVICE_DESCRIPTOR_INDEXING_PROPERTIES_EXT: {
				bool isTier2 = _metalFeatures.argumentBuffers && _mtlDevice.argumentBuffersSupport == MTLArgumentBuffersTier2;
				auto* pDescIdxProps = (VkPhysicalDeviceDescriptorIndexingPropertiesEXT*)next;
				pDescIdxProps->maxUpdateAfterBindDescriptorsInAllPools				= kMVKUndefinedLargeUInt32;
				pDescIdxProps->shaderUniformBufferArrayNonUniformIndexingNative		= false;
				pDescIdxProps->shaderSampledImageArrayNonUniformIndexingNative		= _metalFeatures.arrayOfTextures && _metalFeatures.arrayOfSamplers;
				pDescIdxProps->shaderStorageBufferArrayNonUniformIndexingNative		= false;
				pDescIdxProps->shaderStorageImageArrayNonUniformIndexingNative		= _metalFeatures.arrayOfTextures;
				pDescIdxProps->shaderInputAttachmentArrayNonUniformIndexingNative	= _metalFeatures.arrayOfTextures;
				pDescIdxProps->robustBufferAccessUpdateAfterBind					= _features.robustBufferAccess;
				pDescIdxProps->quadDivergentImplicitLod								= false;
				pDescIdxProps->maxPerStageDescriptorUpdateAfterBindSamplers			= isTier2 ? 2048 : _properties.limits.maxPerStageDescriptorSamplers;
				pDescIdxProps->maxPerStageDescriptorUpdateAfterBindUniformBuffers	= isTier2 ? 500000 : _properties.limits.maxPerStageDescriptorUniformBuffers;
				pDescIdxProps->maxPerStageDescriptorUpdateAfterBindStorageBuffers	= isTier2 ? 500000 : _properties.limits.maxPerStageDescriptorStorageBuffers;
				pDescIdxProps->maxPerStageDescriptorUpdateAfterBindSampledImages	= isTier2 ? 500000 : _properties.limits.maxPerStageDescriptorSampledImages;
				pDescIdxProps->maxPerStageDescriptorUpdateAfterBindStorageImages	= isTier2 ? 500000 : _properties.limits.maxPerStageDescriptorStorageImages;
				pDescIdxProps->maxPerStageDescriptorUpdateAfterBindInputAttachments	= _properties.limits.maxPerStageDescriptorInputAttachments;
				pDescIdxProps->maxPerStageUpdateAfterBindResources					= isTier2 ? 500000 : _properties.limits.maxPerStageResources;
				pDescIdxProps->maxDescriptorSetUpdateAfterBindSamplers				= isTier2 ? 2048 : _properties.limits.maxDescriptorSetSamplers;
				pDescIdxProps->maxDescriptorSetUpdateAfterBindUniformBuffers		= isTier2 ? 500000 : _properties.limits.maxDescriptorSetUniformBuffers;
				pDescIdxProps->maxDescriptorSetUpdateAfterBindUniformBuffersDynamic	= isTier2 ? 500000 : _properties.limits.maxDescriptorSetUniformBuffersDynamic;
				pDescIdxProps->maxDescriptorSetUpdateAfterBindStorageBuffers		= isTier2 ? 500000 : _properties.limits.maxDescriptorSetStorageBuffers;
				pDescIdxProps->maxDescriptorSetUpdateAfterBindStorageBuffersDynamic	= isTier2 ? 500000 : _properties.limits.maxDescriptorSetStorageBuffersDynamic;
				pDescIdxProps->maxDescriptorSetUpdateAfterBindSampledImages			= isTier2 ? 500000 : _properties.limits.maxDescriptorSetSampledImages;
				pDescIdxProps->maxDescriptorSetUpdateAfterBindStorageImages			= isTier2 ? 500000 : _properties.limits.maxDescriptorSetStorageImages;
				pDescIdxProps->maxDescriptorSetUpdateAfterBindInputAttachments		= _properties.limits.maxDescriptorSetInputAttachments;
				break;
			}
            case VK_STRUCTURE_TYPE_PHYSICAL_DEVICE_INLINE_UNIFORM_BLOCK_PROPERTIES_EXT: {
				auto* inlineUniformBlockProps = (VkPhysicalDeviceInlineUniformBlockPropertiesEXT*)next;
				inlineUniformBlockProps->maxInlineUniformBlockSize = _metalFeatures.dynamicMTLBufferSize;
                inlineUniformBlockProps->maxPerStageDescriptorInlineUniformBlocks = _metalFeatures.dynamicMTLBufferSize ? _metalFeatures.maxPerStageDynamicMTLBufferCount - 1 : 0;    // Less one for push constants
                inlineUniformBlockProps->maxPerStageDescriptorUpdateAfterBindInlineUniformBlocks = inlineUniformBlockProps->maxPerStageDescriptorInlineUniformBlocks;
                inlineUniformBlockProps->maxDescriptorSetInlineUniformBlocks = (inlineUniformBlockProps->maxPerStageDescriptorInlineUniformBlocks * 4);
                inlineUniformBlockProps->maxDescriptorSetUpdateAfterBindInlineUniformBlocks = (inlineUniformBlockProps->maxPerStageDescriptorUpdateAfterBindInlineUniformBlocks * 4);
				break;
			}
			case VK_STRUCTURE_TYPE_PHYSICAL_DEVICE_ROBUSTNESS_2_PROPERTIES_EXT: {
				auto* robustness2Props = (VkPhysicalDeviceRobustness2PropertiesEXT*)next;
				// This isn't implemented yet, but when it is, I expect that we'll wind up
				// doing it manually.
				robustness2Props->robustStorageBufferAccessSizeAlignment = 1;
				robustness2Props->robustUniformBufferAccessSizeAlignment = 1;
				break;
			}
			case VK_STRUCTURE_TYPE_PHYSICAL_DEVICE_SUBGROUP_SIZE_CONTROL_PROPERTIES_EXT: {
				auto* subgroupSizeProps = (VkPhysicalDeviceSubgroupSizeControlPropertiesEXT*)next;
				subgroupSizeProps->minSubgroupSize = _metalFeatures.minSubgroupSize;
				subgroupSizeProps->maxSubgroupSize = _metalFeatures.maxSubgroupSize;
				subgroupSizeProps->maxComputeWorkgroupSubgroups = _properties.limits.maxComputeWorkGroupInvocations / _metalFeatures.minSubgroupSize;
				subgroupSizeProps->requiredSubgroupSizeStages = 0;
				break;
			}
			case VK_STRUCTURE_TYPE_PHYSICAL_DEVICE_TEXEL_BUFFER_ALIGNMENT_PROPERTIES_EXT: {
				auto* texelBuffAlignProps = (VkPhysicalDeviceTexelBufferAlignmentPropertiesEXT*)next;
				// Save the 'next' pointer; we'll unintentionally overwrite it
				// on the next line. Put it back when we're done.
				void* savedNext = texelBuffAlignProps->pNext;
				*texelBuffAlignProps = _texelBuffAlignProperties;
				texelBuffAlignProps->pNext = savedNext;
				break;
			}
			case VK_STRUCTURE_TYPE_PHYSICAL_DEVICE_VERTEX_ATTRIBUTE_DIVISOR_PROPERTIES_EXT: {
				auto* divisorProps = (VkPhysicalDeviceVertexAttributeDivisorPropertiesEXT*)next;
				divisorProps->maxVertexAttribDivisor = kMVKUndefinedLargeUInt32;
				break;
			}
			case VK_STRUCTURE_TYPE_PHYSICAL_DEVICE_PORTABILITY_SUBSET_PROPERTIES_KHR: {
				auto* portabilityProps = (VkPhysicalDevicePortabilitySubsetPropertiesKHR*)next;
				portabilityProps->minVertexInputBindingStrideAlignment = (uint32_t)_metalFeatures.vertexStrideAlignment;
				break;
			}
			default:
				break;
		}
	}
}

// Populates the device ID properties structure
void MVKPhysicalDevice::populate(VkPhysicalDeviceIDProperties* pDevIdProps) {

	size_t uuidComponentOffset;

	//  ---- Device ID ----------------------------------------------
	uuidComponentOffset = 0;
	mvkClear(&pDevIdProps->deviceUUID);

	// First 4 bytes contains GPU vendor ID
	uint32_t vendorID = _properties.vendorID;
	*(uint32_t*)&pDevIdProps->deviceUUID[uuidComponentOffset] = NSSwapHostIntToBig(vendorID);
	uuidComponentOffset += sizeof(vendorID);

	// Next 4 bytes contains GPU device ID
	uint32_t deviceID = _properties.deviceID;
	*(uint32_t*)&pDevIdProps->deviceUUID[uuidComponentOffset] = NSSwapHostIntToBig(deviceID);
	uuidComponentOffset += sizeof(deviceID);

	// Last 8 bytes contain the GPU registry ID
	uint64_t regID = mvkGetRegistryID(_mtlDevice);
	*(uint64_t*)&pDevIdProps->deviceUUID[uuidComponentOffset] = NSSwapHostLongLongToBig(regID);
	uuidComponentOffset += sizeof(regID);


	// ---- Driver ID ----------------------------------------------
	uuidComponentOffset = 0;
	mvkClear(&pDevIdProps->driverUUID);

	// First 4 bytes contains MoltenVK prefix
	const char* mvkPfx = "MVK";
	size_t mvkPfxLen = strlen(mvkPfx);
	mvkCopy(&pDevIdProps->driverUUID[uuidComponentOffset], (uint8_t*)mvkPfx, mvkPfxLen);
	uuidComponentOffset += mvkPfxLen + 1;

	// Next 4 bytes contains MoltenVK version
	uint32_t mvkVersion = MVK_VERSION;
	*(uint32_t*)&pDevIdProps->driverUUID[uuidComponentOffset] = NSSwapHostIntToBig(mvkVersion);
	uuidComponentOffset += sizeof(mvkVersion);

	// Next 4 bytes contains highest Metal feature set supported by this device
	uint32_t mtlFeatSet = getHighestMTLFeatureSet();
	*(uint32_t*)&pDevIdProps->driverUUID[uuidComponentOffset] = NSSwapHostIntToBig(mtlFeatSet);
	uuidComponentOffset += sizeof(mtlFeatSet);


	// ---- LUID ignored for Metal devices ------------------------
	mvkClear(&pDevIdProps->deviceLUID);
	pDevIdProps->deviceNodeMask = 0;
	pDevIdProps->deviceLUIDValid = VK_FALSE;
}

void MVKPhysicalDevice::getFormatProperties(VkFormat format, VkFormatProperties* pFormatProperties) {
	*pFormatProperties = _pixelFormats.getVkFormatProperties(format);
}

void MVKPhysicalDevice::getFormatProperties(VkFormat format, VkFormatProperties2KHR* pFormatProperties) {
	pFormatProperties->sType = VK_STRUCTURE_TYPE_FORMAT_PROPERTIES_2_KHR;
	getFormatProperties(format, &pFormatProperties->formatProperties);
}

VkResult MVKPhysicalDevice::getImageFormatProperties(VkFormat format,
													 VkImageType type,
													 VkImageTiling tiling,
													 VkImageUsageFlags usage,
													 VkImageCreateFlags flags,
													 VkImageFormatProperties* pImageFormatProperties) {

	if ( !_pixelFormats.isSupported(format) ) { return VK_ERROR_FORMAT_NOT_SUPPORTED; }

	if ( !pImageFormatProperties ) { return VK_SUCCESS; }

	mvkClear(pImageFormatProperties);

	// Metal does not support creating uncompressed views of compressed formats.
	// Metal does not support split-instance images.
	if (mvkIsAnyFlagEnabled(flags, VK_IMAGE_CREATE_BLOCK_TEXEL_VIEW_COMPATIBLE_BIT | VK_IMAGE_CREATE_SPLIT_INSTANCE_BIND_REGIONS_BIT)) {
		return VK_ERROR_FORMAT_NOT_SUPPORTED;
	}

	MVKFormatType mvkFmt = _pixelFormats.getFormatType(format);
	bool isChromaSubsampled = _pixelFormats.getChromaSubsamplingPlaneCount(format) > 0;
	bool isMultiPlanar = _pixelFormats.getChromaSubsamplingPlaneCount(format) > 1;
	bool isBGRG = isChromaSubsampled && !isMultiPlanar && _pixelFormats.getBlockTexelSize(format).width > 1;
	bool hasAttachmentUsage = mvkIsAnyFlagEnabled(usage, (VK_IMAGE_USAGE_COLOR_ATTACHMENT_BIT |
														  VK_IMAGE_USAGE_DEPTH_STENCIL_ATTACHMENT_BIT |
														  VK_IMAGE_USAGE_TRANSIENT_ATTACHMENT_BIT |
														  VK_IMAGE_USAGE_INPUT_ATTACHMENT_BIT));

	// Disjoint memory requires a multiplanar format.
	if (!isMultiPlanar && mvkIsAnyFlagEnabled(flags, VK_IMAGE_CREATE_DISJOINT_BIT)) {
		return VK_ERROR_FORMAT_NOT_SUPPORTED;
	}

	VkPhysicalDeviceLimits* pLimits = &_properties.limits;
	VkExtent3D maxExt = { 1, 1, 1};
	uint32_t maxLevels = 1;
	uint32_t maxLayers = hasAttachmentUsage ? pLimits->maxFramebufferLayers : pLimits->maxImageArrayLayers;

	bool supportsMSAA =  mvkAreAllFlagsEnabled(_pixelFormats.getCapabilities(format), kMVKMTLFmtCapsMSAA);
	VkSampleCountFlags sampleCounts = supportsMSAA ? _metalFeatures.supportedSampleCounts : VK_SAMPLE_COUNT_1_BIT;

	switch (type) {
		case VK_IMAGE_TYPE_1D:
			maxExt.height = 1;
			maxExt.depth = 1;
			if (!mvkTreatTexture1DAs2D()) {
				maxExt.width = pLimits->maxImageDimension1D;
				maxLevels = 1;
				sampleCounts = VK_SAMPLE_COUNT_1_BIT;

				// Metal does not allow native 1D textures to be used as attachments
				if (hasAttachmentUsage ) { return VK_ERROR_FORMAT_NOT_SUPPORTED; }

				// Metal does not allow linear tiling on native 1D textures
				if (tiling == VK_IMAGE_TILING_LINEAR) { return VK_ERROR_FORMAT_NOT_SUPPORTED; }

				// Metal does not allow compressed or depth/stencil formats on native 1D textures
				if (mvkFmt == kMVKFormatDepthStencil) { return VK_ERROR_FORMAT_NOT_SUPPORTED; }
				if (mvkFmt == kMVKFormatCompressed) { return VK_ERROR_FORMAT_NOT_SUPPORTED; }
				if (isChromaSubsampled) { return VK_ERROR_FORMAT_NOT_SUPPORTED; }
				break;
			}

			// A 420 1D image doesn't make much sense.
			if (isChromaSubsampled && _pixelFormats.getBlockTexelSize(format).height > 1) {
				return VK_ERROR_FORMAT_NOT_SUPPORTED;
			}
			// Vulkan doesn't allow 1D multisampled images.
			sampleCounts = VK_SAMPLE_COUNT_1_BIT;
			/* fallthrough */
		case VK_IMAGE_TYPE_2D:
			if (mvkIsAnyFlagEnabled(flags, VK_IMAGE_CREATE_CUBE_COMPATIBLE_BIT) ) {
				// Chroma-subsampled cube images aren't supported.
				if (isChromaSubsampled) { return VK_ERROR_FORMAT_NOT_SUPPORTED; }
				// 1D cube images aren't supported.
				if (type == VK_IMAGE_TYPE_1D) { return VK_ERROR_FORMAT_NOT_SUPPORTED; }
				maxExt.width = pLimits->maxImageDimensionCube;
				maxExt.height = pLimits->maxImageDimensionCube;
			} else {
				maxExt.width = pLimits->maxImageDimension2D;
				maxExt.height = (type == VK_IMAGE_TYPE_1D ? 1 : pLimits->maxImageDimension2D);
			}
			maxExt.depth = 1;
			if (tiling == VK_IMAGE_TILING_LINEAR) {
				// Linear textures have additional restrictions under Metal:
				// - They may not be depth/stencil, compressed, or chroma subsampled textures.
				//   We allow multi-planar formats because those internally use non-subsampled formats.
				if (mvkFmt == kMVKFormatDepthStencil || mvkFmt == kMVKFormatCompressed || isBGRG) {
					return VK_ERROR_FORMAT_NOT_SUPPORTED;
				}
#if MVK_MACOS
				// - On macOS, Linear textures may not be used as framebuffer attachments.
				if (hasAttachmentUsage) { return VK_ERROR_FORMAT_NOT_SUPPORTED; }
#endif
				// Linear textures may only have one mip level, layer & sample.
				maxLevels = 1;
				maxLayers = 1;
				sampleCounts = VK_SAMPLE_COUNT_1_BIT;
			} else {
				VkFormatProperties fmtProps;
				getFormatProperties(format, &fmtProps);
				// Compressed multisampled textures aren't supported.
				// Chroma-subsampled multisampled textures aren't supported.
				// Multisampled cube textures aren't supported.
				// Non-renderable multisampled textures aren't supported.
				if (mvkFmt == kMVKFormatCompressed || isChromaSubsampled ||
					mvkIsAnyFlagEnabled(flags, VK_IMAGE_CREATE_CUBE_COMPATIBLE_BIT) ||
					!mvkIsAnyFlagEnabled(fmtProps.optimalTilingFeatures, VK_FORMAT_FEATURE_COLOR_ATTACHMENT_BIT|VK_FORMAT_FEATURE_DEPTH_STENCIL_ATTACHMENT_BIT) ) {
					sampleCounts = VK_SAMPLE_COUNT_1_BIT;
				}
				// BGRG and GBGR images may only have one mip level and one layer.
				// Other chroma subsampled formats may have multiple mip levels, but still only one layer.
				if (isChromaSubsampled) {
					maxLevels = isBGRG ? 1 : mvkMipmapLevels3D(maxExt);
					maxLayers = 1;
				} else {
					maxLevels = mvkMipmapLevels3D(maxExt);
				}
			}
			break;

		case VK_IMAGE_TYPE_3D:
			// Metal does not allow linear tiling on 3D textures
			if (tiling == VK_IMAGE_TILING_LINEAR) {
				return VK_ERROR_FORMAT_NOT_SUPPORTED;
			}
			// Metal does not allow compressed or depth/stencil formats on 3D textures
			if (mvkFmt == kMVKFormatDepthStencil ||
				isChromaSubsampled
#if MVK_IOS_OR_TVOS
				|| (mvkFmt == kMVKFormatCompressed && !_metalFeatures.native3DCompressedTextures)
#endif
				) {
				return VK_ERROR_FORMAT_NOT_SUPPORTED;
			}
#if MVK_MACOS
			// If this is a compressed format and there's no codec, it isn't supported.
			if ((mvkFmt == kMVKFormatCompressed) && !mvkCanDecodeFormat(format) && !_metalFeatures.native3DCompressedTextures) {
				return VK_ERROR_FORMAT_NOT_SUPPORTED;
			}
#endif
#if MVK_IOS_OR_TVOS || MVK_MACOS_APPLE_SILICON
			// ETC2 and EAC formats aren't supported for 3D textures.
			switch (format) {
				case VK_FORMAT_ETC2_R8G8B8_UNORM_BLOCK:
				case VK_FORMAT_ETC2_R8G8B8_SRGB_BLOCK:
				case VK_FORMAT_ETC2_R8G8B8A1_UNORM_BLOCK:
				case VK_FORMAT_ETC2_R8G8B8A1_SRGB_BLOCK:
				case VK_FORMAT_ETC2_R8G8B8A8_UNORM_BLOCK:
				case VK_FORMAT_ETC2_R8G8B8A8_SRGB_BLOCK:
				case VK_FORMAT_EAC_R11_UNORM_BLOCK:
				case VK_FORMAT_EAC_R11_SNORM_BLOCK:
				case VK_FORMAT_EAC_R11G11_UNORM_BLOCK:
				case VK_FORMAT_EAC_R11G11_SNORM_BLOCK:
					return VK_ERROR_FORMAT_NOT_SUPPORTED;
				default:
					break;
			}
#endif
			maxExt.width = pLimits->maxImageDimension3D;
			maxExt.height = pLimits->maxImageDimension3D;
			maxExt.depth = pLimits->maxImageDimension3D;
			maxLevels = mvkMipmapLevels3D(maxExt);
			maxLayers = 1;
			sampleCounts = VK_SAMPLE_COUNT_1_BIT;
			break;

		default:
			return VK_ERROR_FORMAT_NOT_SUPPORTED;	// Illegal VkImageType
	}

	pImageFormatProperties->maxExtent = maxExt;
	pImageFormatProperties->maxMipLevels = maxLevels;
	pImageFormatProperties->maxArrayLayers = maxLayers;
	pImageFormatProperties->sampleCounts = sampleCounts;
	pImageFormatProperties->maxResourceSize = kMVKUndefinedLargeUInt64;

	return VK_SUCCESS;
}

VkResult MVKPhysicalDevice::getImageFormatProperties(const VkPhysicalDeviceImageFormatInfo2 *pImageFormatInfo,
													 VkImageFormatProperties2* pImageFormatProperties) {

	for (const auto* nextInfo = (VkBaseInStructure*)pImageFormatInfo->pNext; nextInfo; nextInfo = nextInfo->pNext) {
		switch (nextInfo->sType) {
			case VK_STRUCTURE_TYPE_PHYSICAL_DEVICE_EXTERNAL_IMAGE_FORMAT_INFO: {
				// Return information about external memory support for MTLTexture.
				// Search VkImageFormatProperties2 for the corresponding VkExternalImageFormatProperties and populate it.
				auto* pExtImgFmtInfo = (VkPhysicalDeviceExternalImageFormatInfo*)nextInfo;
				for (auto* nextProps = (VkBaseOutStructure*)pImageFormatProperties->pNext; nextProps; nextProps = nextProps->pNext) {
					if (nextProps->sType == VK_STRUCTURE_TYPE_EXTERNAL_IMAGE_FORMAT_PROPERTIES) {
						auto* pExtImgFmtProps = (VkExternalImageFormatProperties*)nextProps;
						pExtImgFmtProps->externalMemoryProperties = getExternalImageProperties(pExtImgFmtInfo->handleType);
					}
				}
				break;
			}
			default:
				break;
		}
	}

    for (const auto* nextProps = (VkBaseInStructure*)pImageFormatProperties->pNext; nextProps; nextProps = nextProps->pNext) {
        switch (nextProps->sType) {
            case VK_STRUCTURE_TYPE_SAMPLER_YCBCR_CONVERSION_IMAGE_FORMAT_PROPERTIES: {
                auto* samplerYcbcrConvProps = (VkSamplerYcbcrConversionImageFormatProperties*)nextProps;
                samplerYcbcrConvProps->combinedImageSamplerDescriptorCount = std::max(_pixelFormats.getChromaSubsamplingPlaneCount(pImageFormatInfo->format), (uint8_t)1u);
                break;
            }
            default:
                break;
        }
    }

	if ( !_pixelFormats.isSupported(pImageFormatInfo->format) ) { return VK_ERROR_FORMAT_NOT_SUPPORTED; }

	return getImageFormatProperties(pImageFormatInfo->format, pImageFormatInfo->type,
									pImageFormatInfo->tiling, pImageFormatInfo->usage,
									pImageFormatInfo->flags,
									&pImageFormatProperties->imageFormatProperties);
}

void MVKPhysicalDevice::getExternalBufferProperties(const VkPhysicalDeviceExternalBufferInfo* pExternalBufferInfo,
													VkExternalBufferProperties* pExternalBufferProperties) {
	pExternalBufferProperties->externalMemoryProperties = getExternalBufferProperties(pExternalBufferInfo->handleType);
}

static VkExternalMemoryProperties _emptyExtMemProps = {};

VkExternalMemoryProperties& MVKPhysicalDevice::getExternalBufferProperties(VkExternalMemoryHandleTypeFlagBits handleType) {
	switch (handleType) {
		case VK_EXTERNAL_MEMORY_HANDLE_TYPE_MTLBUFFER_BIT_KHR:		return _mtlBufferExternalMemoryProperties;
		default: 													return _emptyExtMemProps;
	}
}

VkExternalMemoryProperties& MVKPhysicalDevice::getExternalImageProperties(VkExternalMemoryHandleTypeFlagBits handleType) {
	switch (handleType) {
		case VK_EXTERNAL_MEMORY_HANDLE_TYPE_MTLTEXTURE_BIT_KHR:		return _mtlTextureExternalMemoryProperties;
		default: 													return _emptyExtMemProps;
	}
}

static const VkExternalFenceProperties _emptyExtFenceProps = {VK_STRUCTURE_TYPE_EXTERNAL_FENCE_PROPERTIES, nullptr, 0, 0, 0};

void MVKPhysicalDevice::getExternalFenceProperties(const VkPhysicalDeviceExternalFenceInfo* pExternalFenceInfo,
												   VkExternalFenceProperties* pExternalFenceProperties) {
	void* next = pExternalFenceProperties->pNext;
	*pExternalFenceProperties = _emptyExtFenceProps;
	pExternalFenceProperties->pNext = next;
}

static const VkExternalSemaphoreProperties _emptyExtSemProps = {VK_STRUCTURE_TYPE_EXTERNAL_SEMAPHORE_PROPERTIES, nullptr, 0, 0, 0};

void MVKPhysicalDevice::getExternalSemaphoreProperties(const VkPhysicalDeviceExternalSemaphoreInfo* pExternalSemaphoreInfo,
													   VkExternalSemaphoreProperties* pExternalSemaphoreProperties) {
	void* next = pExternalSemaphoreProperties->pNext;
	*pExternalSemaphoreProperties = _emptyExtSemProps;
	pExternalSemaphoreProperties->pNext = next;
}


#pragma mark Surfaces

VkResult MVKPhysicalDevice::getSurfaceSupport(uint32_t queueFamilyIndex,
											  MVKSurface* surface,
											  VkBool32* pSupported) {
    // Check whether this is a headless device
    bool isHeadless = false;
#if MVK_MACOS
    isHeadless = getMTLDevice().isHeadless;
#endif
    
	// If this device is headless or the surface does not have a CAMetalLayer, it is not supported.
    *pSupported = !(isHeadless || (surface->getCAMetalLayer() == nil));
	return *pSupported ? VK_SUCCESS : surface->getConfigurationResult();
}

VkResult MVKPhysicalDevice::getSurfaceCapabilities(MVKSurface* surface,
												   VkSurfaceCapabilitiesKHR* pSurfaceCapabilities) {

	// The layer underlying the surface view must be a CAMetalLayer.
	CAMetalLayer* mtlLayer = surface->getCAMetalLayer();
	if ( !mtlLayer ) { return surface->getConfigurationResult(); }

    VkExtent2D surfExtnt = mvkVkExtent2DFromCGSize(mtlLayer.naturalDrawableSizeMVK);

	pSurfaceCapabilities->minImageCount = _metalFeatures.minSwapchainImageCount;
	pSurfaceCapabilities->maxImageCount = _metalFeatures.maxSwapchainImageCount;

	pSurfaceCapabilities->currentExtent = surfExtnt;
	pSurfaceCapabilities->minImageExtent = { 1, 1 };
	pSurfaceCapabilities->maxImageExtent = { _properties.limits.maxImageDimension2D, _properties.limits.maxImageDimension2D };
    pSurfaceCapabilities->maxImageArrayLayers = 1;
	pSurfaceCapabilities->supportedTransforms = (VK_SURFACE_TRANSFORM_IDENTITY_BIT_KHR);
	pSurfaceCapabilities->currentTransform = VK_SURFACE_TRANSFORM_IDENTITY_BIT_KHR;
    pSurfaceCapabilities->supportedCompositeAlpha = (VK_COMPOSITE_ALPHA_OPAQUE_BIT_KHR |
                                                     VK_COMPOSITE_ALPHA_POST_MULTIPLIED_BIT_KHR |
                                                     VK_COMPOSITE_ALPHA_INHERIT_BIT_KHR);
	pSurfaceCapabilities->supportedUsageFlags = (VK_IMAGE_USAGE_COLOR_ATTACHMENT_BIT |
                                                 VK_IMAGE_USAGE_STORAGE_BIT |
                                                 VK_IMAGE_USAGE_TRANSFER_SRC_BIT |
												 VK_IMAGE_USAGE_TRANSFER_DST_BIT |
												 VK_IMAGE_USAGE_SAMPLED_BIT);
	return VK_SUCCESS;
}

VkResult MVKPhysicalDevice::getSurfaceFormats(MVKSurface* surface,
											  uint32_t* pCount,
											  VkSurfaceFormatKHR* pSurfaceFormats) {

	// The layer underlying the surface view must be a CAMetalLayer.
	CAMetalLayer* mtlLayer = surface->getCAMetalLayer();
	if ( !mtlLayer ) { return surface->getConfigurationResult(); }

#define addSurfFmt(FMT) { if (_pixelFormats.isSupported(FMT)) { mtlFormats.push_back(FMT); } }

	MVKSmallVector<MTLPixelFormat, 16> mtlFormats;
	addSurfFmt(MTLPixelFormatBGRA8Unorm);
	addSurfFmt(MTLPixelFormatBGRA8Unorm_sRGB);
	addSurfFmt(MTLPixelFormatRGBA16Float);
#if MVK_MACOS
	addSurfFmt(MTLPixelFormatRGB10A2Unorm);
	addSurfFmt(MTLPixelFormatBGR10A2Unorm);
#if MVK_MACOS_APPLE_SILICON
	if (supportsMTLGPUFamily(Apple5)) {
		addSurfFmt(MTLPixelFormatBGRA10_XR);
		addSurfFmt(MTLPixelFormatBGRA10_XR_sRGB);
		addSurfFmt(MTLPixelFormatBGR10_XR);
		addSurfFmt(MTLPixelFormatBGR10_XR_sRGB);
	}
#endif
#endif
#if MVK_IOS_OR_TVOS
	addSurfFmt(MTLPixelFormatBGRA10_XR);
	addSurfFmt(MTLPixelFormatBGRA10_XR_sRGB);
	addSurfFmt(MTLPixelFormatBGR10_XR);
	addSurfFmt(MTLPixelFormatBGR10_XR_sRGB);
#endif

	MVKSmallVector<VkColorSpaceKHR, 16> colorSpaces;
	colorSpaces.push_back(VK_COLOR_SPACE_SRGB_NONLINEAR_KHR);
	if (getInstance()->_enabledExtensions.vk_EXT_swapchain_colorspace.enabled) {
#if MVK_MACOS
		// 10.11 supports some but not all of the color spaces specified by VK_EXT_swapchain_colorspace.
		colorSpaces.push_back(VK_COLOR_SPACE_DISPLAY_P3_NONLINEAR_EXT);
		colorSpaces.push_back(VK_COLOR_SPACE_DCI_P3_NONLINEAR_EXT);
		colorSpaces.push_back(VK_COLOR_SPACE_BT709_NONLINEAR_EXT);
		colorSpaces.push_back(VK_COLOR_SPACE_ADOBERGB_NONLINEAR_EXT);
		colorSpaces.push_back(VK_COLOR_SPACE_PASS_THROUGH_EXT);
		if (mvkOSVersionIsAtLeast(10.12)) {
			colorSpaces.push_back(VK_COLOR_SPACE_EXTENDED_SRGB_LINEAR_EXT);
			colorSpaces.push_back(VK_COLOR_SPACE_EXTENDED_SRGB_NONLINEAR_EXT);
		}
		if (mvkOSVersionIsAtLeast(10.14)) {
			colorSpaces.push_back(VK_COLOR_SPACE_DISPLAY_P3_LINEAR_EXT);
			colorSpaces.push_back(VK_COLOR_SPACE_BT2020_LINEAR_EXT);
		}
// Awaiting Xcode 12 with macOS 11.0 and iOS/tvOS 14 SDK to build.
// Coordinate with MVKSwapchain::initCAMetalLayer().
//		if (mvkOSVersionIsAtLeast(11.0)) {
//			colorSpaces.push_back(VK_COLOR_SPACE_HDR10_HLG_EXT);
//			colorSpaces.push_back(VK_COLOR_SPACE_HDR10_ST2084_EXT);
//		}
#endif
#if MVK_IOS_OR_TVOS
		// iOS 8 doesn't support anything but sRGB.
		if (mvkOSVersionIsAtLeast(9.0)) {
			colorSpaces.push_back(VK_COLOR_SPACE_DISPLAY_P3_NONLINEAR_EXT);
			colorSpaces.push_back(VK_COLOR_SPACE_DCI_P3_NONLINEAR_EXT);
			colorSpaces.push_back(VK_COLOR_SPACE_BT709_NONLINEAR_EXT);
			colorSpaces.push_back(VK_COLOR_SPACE_ADOBERGB_NONLINEAR_EXT);
			colorSpaces.push_back(VK_COLOR_SPACE_PASS_THROUGH_EXT);
		}
		if (mvkOSVersionIsAtLeast(10.0)) {
			colorSpaces.push_back(VK_COLOR_SPACE_EXTENDED_SRGB_LINEAR_EXT);
			colorSpaces.push_back(VK_COLOR_SPACE_EXTENDED_SRGB_NONLINEAR_EXT);
		}
		if (mvkOSVersionIsAtLeast(12.3)) {
			colorSpaces.push_back(VK_COLOR_SPACE_DCI_P3_LINEAR_EXT);
			colorSpaces.push_back(VK_COLOR_SPACE_BT2020_LINEAR_EXT);
		}
// Awaiting Xcode 12 with macOS 11.0 and iOS/tvOS 14 SDK to build.
// Coordinate with MVKSwapchain::initCAMetalLayer().
//		if (mvkOSVersionIsAtLeast(14.0)) {
//			colorSpaces.push_back(VK_COLOR_SPACE_HDR10_HLG_EXT);
//			colorSpaces.push_back(VK_COLOR_SPACE_HDR10_ST2084_EXT);
//		}
#endif
	}

	size_t mtlFmtsCnt = mtlFormats.size();
	size_t vkFmtsCnt = mtlFmtsCnt * colorSpaces.size();

	// If properties aren't actually being requested yet, simply update the returned count
	if ( !pSurfaceFormats ) {
		*pCount = (uint32_t)vkFmtsCnt;
		return VK_SUCCESS;
	}

	// Determine how many results we'll return, and return that number
	VkResult result = (*pCount >= vkFmtsCnt) ? VK_SUCCESS : VK_INCOMPLETE;
	*pCount = min(*pCount, (uint32_t)vkFmtsCnt);

	// Now populate the supplied array
	for (uint csIdx = 0, idx = 0; idx < *pCount && csIdx < colorSpaces.size(); csIdx++) {
		for (uint fmtIdx = 0; idx < *pCount && fmtIdx < mtlFmtsCnt; fmtIdx++, idx++) {
			pSurfaceFormats[idx].format = _pixelFormats.getVkFormat(mtlFormats[fmtIdx]);
			pSurfaceFormats[idx].colorSpace = colorSpaces[csIdx];
		}
	}

	return result;
}

VkResult MVKPhysicalDevice::getSurfaceFormats(MVKSurface* surface,
											  uint32_t* pCount,
											  VkSurfaceFormat2KHR* pSurfaceFormats) {
	VkResult rslt;
	if (pSurfaceFormats) {
		// Populate temp array of VkSurfaceFormatKHR then copy into array of VkSurfaceFormat2KHR.
		// The value of *pCount may be reduced during call, but will always be <= size of temp array.
		VkSurfaceFormatKHR surfFmts[*pCount];
		rslt = getSurfaceFormats(surface, pCount, surfFmts);
		for (uint32_t fmtIdx = 0; fmtIdx < *pCount; fmtIdx++) {
			auto pSF = &pSurfaceFormats[fmtIdx];
			pSF->sType = VK_STRUCTURE_TYPE_SURFACE_FORMAT_2_KHR;
			pSF->pNext = nullptr;
			pSF->surfaceFormat = surfFmts[fmtIdx];
		}
	} else {
		rslt = getSurfaceFormats(surface, pCount, (VkSurfaceFormatKHR*)nullptr);
	}
	return rslt;
}

VkResult MVKPhysicalDevice::getSurfacePresentModes(MVKSurface* surface,
												   uint32_t* pCount,
												   VkPresentModeKHR* pPresentModes) {

	// The layer underlying the surface view must be a CAMetalLayer.
	CAMetalLayer* mtlLayer = surface->getCAMetalLayer();
	if ( !mtlLayer ) { return surface->getConfigurationResult(); }

#define ADD_VK_PRESENT_MODE(VK_PM)																	\
	do {																							\
		if (pPresentModes && presentModesCnt < *pCount) { pPresentModes[presentModesCnt] = VK_PM; }	\
		presentModesCnt++;																			\
	} while(false)

	uint32_t presentModesCnt = 0;

	ADD_VK_PRESENT_MODE(VK_PRESENT_MODE_FIFO_KHR);

	if (_metalFeatures.presentModeImmediate) {
		ADD_VK_PRESENT_MODE(VK_PRESENT_MODE_IMMEDIATE_KHR);
	}

	if (pPresentModes && *pCount < presentModesCnt) {
		return VK_INCOMPLETE;
	}

	*pCount = presentModesCnt;
	return VK_SUCCESS;
}

VkResult MVKPhysicalDevice::getPresentRectangles(MVKSurface* surface,
												 uint32_t* pRectCount,
												 VkRect2D* pRects) {

	// The layer underlying the surface view must be a CAMetalLayer.
	CAMetalLayer* mtlLayer = surface->getCAMetalLayer();
	if ( !mtlLayer ) { return surface->getConfigurationResult(); }

	if ( !pRects ) {
		*pRectCount = 1;
		return VK_SUCCESS;
	}

	if (*pRectCount == 0) { return VK_INCOMPLETE; }

	*pRectCount = 1;

	pRects[0].offset = { 0, 0 };
	pRects[0].extent = mvkVkExtent2DFromCGSize(mtlLayer.naturalDrawableSizeMVK);

	return VK_SUCCESS;
}


#pragma mark Queues

// Returns the queue families supported by this instance, lazily creating them if necessary.
// Metal does not distinguish functionality between queues, which would normally lead us
// to create only only one general-purpose queue family. However, Vulkan associates command
// buffers with a queue family, whereas Metal associates command buffers with a Metal queue.
// In order to allow a Metal command buffer to be prefilled before it is formally submitted to
// a Vulkan queue, we need to enforce that each Vulkan queue family can have only one Metal queue.
// In order to provide parallel queue operations, we therefore provide multiple queue families.
// In addition, Metal queues are always general purpose, so the default behaviour is for all
// queue families to support graphics + compute + transfer, unless the app indicates it
// requires queue family specialization.
MVKArrayRef<MVKQueueFamily*> MVKPhysicalDevice::getQueueFamilies() {
	if (_queueFamilies.empty()) {
		VkQueueFamilyProperties qfProps;
		bool specialize = _mvkInstance->getMoltenVKConfiguration()->specializedQueueFamilies;
		uint32_t qfIdx = 0;

		qfProps.queueCount = kMVKQueueCountPerQueueFamily;
		qfProps.timestampValidBits = 64;
		qfProps.minImageTransferGranularity = { 1, 1, 1};

		// General-purpose queue family
		qfProps.queueFlags = (VK_QUEUE_GRAPHICS_BIT | VK_QUEUE_COMPUTE_BIT | VK_QUEUE_TRANSFER_BIT);
		_queueFamilies.push_back(new MVKQueueFamily(this, qfIdx++, &qfProps));

		// Dedicated graphics queue family...or another general-purpose queue family.
		if (specialize) { qfProps.queueFlags = (VK_QUEUE_GRAPHICS_BIT | VK_QUEUE_TRANSFER_BIT); }
		_queueFamilies.push_back(new MVKQueueFamily(this, qfIdx++, &qfProps));

		// Dedicated compute queue family...or another general-purpose queue family.
		if (specialize) { qfProps.queueFlags = (VK_QUEUE_COMPUTE_BIT | VK_QUEUE_TRANSFER_BIT); }
		_queueFamilies.push_back(new MVKQueueFamily(this, qfIdx++, &qfProps));

		// Dedicated transfer queue family...or another general-purpose queue family.
		if (specialize) { qfProps.queueFlags = VK_QUEUE_TRANSFER_BIT; }
		_queueFamilies.push_back(new MVKQueueFamily(this, qfIdx++, &qfProps));

		MVKAssert(kMVKQueueFamilyCount >= _queueFamilies.size(), "Adjust value of kMVKQueueFamilyCount.");
	}
	return _queueFamilies.contents();
}

VkResult MVKPhysicalDevice::getQueueFamilyProperties(uint32_t* pCount,
													 VkQueueFamilyProperties* pQueueFamilyProperties) {
	auto qFams = getQueueFamilies();
	uint32_t qfCnt = uint32_t(qFams.size);

	// If properties aren't actually being requested yet, simply update the returned count
	if ( !pQueueFamilyProperties ) {
		*pCount = qfCnt;
		return VK_SUCCESS;
	}

	// Determine how many families we'll return, and return that number
	VkResult rslt = (*pCount >= qfCnt) ? VK_SUCCESS : VK_INCOMPLETE;
	*pCount = min(*pCount, qfCnt);

	// Now populate the queue families
	if (pQueueFamilyProperties) {
		for (uint32_t qfIdx = 0; qfIdx < *pCount; qfIdx++) {
			qFams[qfIdx]->getProperties(&pQueueFamilyProperties[qfIdx]);
		}
	}

	return rslt;
}

VkResult MVKPhysicalDevice::getQueueFamilyProperties(uint32_t* pCount,
													 VkQueueFamilyProperties2KHR* pQueueFamilyProperties) {
	VkResult rslt;
	if (pQueueFamilyProperties) {
		// Populate temp array of VkQueueFamilyProperties then copy into array of VkQueueFamilyProperties2KHR.
		// The value of *pCount may be reduced during call, but will always be <= size of temp array.
		VkQueueFamilyProperties qProps[*pCount];
		rslt = getQueueFamilyProperties(pCount, qProps);
		for (uint32_t qpIdx = 0; qpIdx < *pCount; qpIdx++) {
			auto pQP = &pQueueFamilyProperties[qpIdx];
			pQP->sType = VK_STRUCTURE_TYPE_QUEUE_FAMILY_PROPERTIES_2_KHR;
			pQP->pNext = nullptr;
			pQP->queueFamilyProperties = qProps[qpIdx];
		}
	} else {
		rslt = getQueueFamilyProperties(pCount, (VkQueueFamilyProperties*)nullptr);
	}
	return rslt;
}


#pragma mark Memory models

/** Populates the specified memory properties with the memory characteristics of this device. */
VkResult MVKPhysicalDevice::getMemoryProperties(VkPhysicalDeviceMemoryProperties* pMemoryProperties) {
	*pMemoryProperties = _memoryProperties;
	return VK_SUCCESS;
}

VkResult MVKPhysicalDevice::getMemoryProperties(VkPhysicalDeviceMemoryProperties2* pMemoryProperties) {
	pMemoryProperties->sType = VK_STRUCTURE_TYPE_PHYSICAL_DEVICE_MEMORY_PROPERTIES_2;
	pMemoryProperties->memoryProperties = _memoryProperties;
	for (auto* next = (VkBaseOutStructure*)pMemoryProperties->pNext; next; next = next->pNext) {
		switch (next->sType) {
			case VK_STRUCTURE_TYPE_PHYSICAL_DEVICE_MEMORY_BUDGET_PROPERTIES_EXT: {
				auto* budgetProps = (VkPhysicalDeviceMemoryBudgetPropertiesEXT*)next;
				mvkClear(&budgetProps->heapBudget);
				mvkClear(&budgetProps->heapUsage);
				budgetProps->heapBudget[0] = (VkDeviceSize)getRecommendedMaxWorkingSetSize();
				budgetProps->heapUsage[0] = (VkDeviceSize)getCurrentAllocatedSize();
				if (!getHasUnifiedMemory()) {
					budgetProps->heapBudget[1] = (VkDeviceSize)mvkGetAvailableMemorySize();
					budgetProps->heapUsage[1] = (VkDeviceSize)mvkGetUsedMemorySize();
				}
				break;
			}
			default:
				break;
		}
	}
	return VK_SUCCESS;
}


#pragma mark Construction

MVKPhysicalDevice::MVKPhysicalDevice(MVKInstance* mvkInstance, id<MTLDevice> mtlDevice) :
	_mtlDevice([mtlDevice retain]),		// Set first
	_mvkInstance(mvkInstance),
	_supportedExtensions(this, true),
	_pixelFormats(this) {				// Set after _mtlDevice

	initProperties();           		// Call first.
	initMetalFeatures();        		// Call second.
	initFeatures();             		// Call third.
	initLimits();						// Call fourth.
	initExtensions();
	initMemoryProperties();
	initExternalMemoryProperties();
	initPipelineCacheUUID();			// Call penultimate
	logGPUInfo();						// Call last
}

// Initializes the physical device properties (except limits).
void MVKPhysicalDevice::initProperties() {
	mvkClear(&_properties);	// Start with everything cleared

	_properties.apiVersion = MVK_VULKAN_API_VERSION;
	_properties.driverVersion = MVK_VERSION;

	initGPUInfoProperties();
}

// Initializes the Metal-specific physical device features of this instance.
void MVKPhysicalDevice::initMetalFeatures() {

#	ifndef MVK_CONFIG_USE_MTLHEAP
#   	define MVK_CONFIG_USE_MTLHEAP    0
#	endif
	bool useMTLHeaps;
	MVK_SET_FROM_ENV_OR_BUILD_BOOL(useMTLHeaps, MVK_CONFIG_USE_MTLHEAP);

	// Start with all Metal features cleared
	mvkClear(&_metalFeatures);

	_metalFeatures.maxPerStageBufferCount = 31;
    _metalFeatures.maxMTLBufferSize = (256 * MEBI);
    _metalFeatures.dynamicMTLBufferSize = 0;
    _metalFeatures.maxPerStageDynamicMTLBufferCount = 0;

    _metalFeatures.maxPerStageSamplerCount = 16;
    _metalFeatures.maxQueryBufferSize = (64 * KIBI);

	_metalFeatures.pushConstantSizeAlignment = 16;     // Min float4 alignment for typical uniform structs.

	_metalFeatures.maxTextureLayers = (2 * KIBI);

	_metalFeatures.ioSurfaces = MVK_SUPPORT_IOSURFACE_BOOL;

	// Metal supports 2 or 3 concurrent CAMetalLayer drawables.
	_metalFeatures.minSwapchainImageCount = kMVKMinSwapchainImageCount;
	_metalFeatures.maxSwapchainImageCount = kMVKMaxSwapchainImageCount;

	_metalFeatures.vertexStrideAlignment = 4;

	_metalFeatures.maxPerStageStorageTextureCount = 8;

#if MVK_TVOS
	_metalFeatures.mslVersionEnum = MTLLanguageVersion1_1;
    _metalFeatures.mtlBufferAlignment = 64;
	_metalFeatures.mtlCopyBufferAlignment = 1;
    _metalFeatures.texelBuffers = true;
	_metalFeatures.maxTextureDimension = (8 * KIBI);
    _metalFeatures.dynamicMTLBufferSize = (4 * KIBI);
    _metalFeatures.sharedLinearTextures = true;
    _metalFeatures.maxPerStageDynamicMTLBufferCount = _metalFeatures.maxPerStageBufferCount;
	_metalFeatures.renderLinearTextures = true;

    if (supportsMTLFeatureSet(tvOS_GPUFamily1_v2)) {
		_metalFeatures.mslVersionEnum = MTLLanguageVersion1_2;
        _metalFeatures.shaderSpecialization = true;
        _metalFeatures.stencilViews = true;
		_metalFeatures.fences = true;
		_metalFeatures.deferredStoreActions = true;
    }

	if (supportsMTLFeatureSet(tvOS_GPUFamily1_v3)) {
		_metalFeatures.mslVersionEnum = MTLLanguageVersion2_0;
        _metalFeatures.renderWithoutAttachments = true;
		MVK_SET_FROM_ENV_OR_BUILD_BOOL(_metalFeatures.argumentBuffers, MVK_CONFIG_USE_METAL_ARGUMENT_BUFFERS);
	}

	if (supportsMTLFeatureSet(tvOS_GPUFamily1_v4)) {
		_metalFeatures.mslVersionEnum = MTLLanguageVersion2_1;
		_metalFeatures.events = true;
		_metalFeatures.textureBuffers = true;
	}

	if (supportsMTLFeatureSet(tvOS_GPUFamily2_v1)) {
		_metalFeatures.indirectDrawing = true;
		_metalFeatures.baseVertexInstanceDrawing = true;
		_metalFeatures.combinedStoreResolveAction = true;
		_metalFeatures.mtlBufferAlignment = 16;     // Min float4 alignment for typical vertex buffers. MTLBuffer may go down to 4 bytes for other data.
		_metalFeatures.maxTextureDimension = (16 * KIBI);
		_metalFeatures.depthSampleCompare = true;
		_metalFeatures.arrayOfTextures = true;
		_metalFeatures.arrayOfSamplers = true;
		_metalFeatures.depthResolve = true;
	}

	if ( mvkOSVersionIsAtLeast(13.0) ) {
		_metalFeatures.mslVersionEnum = MTLLanguageVersion2_2;
		_metalFeatures.placementHeaps = useMTLHeaps;
		_metalFeatures.nativeTextureSwizzle = true;
		if (supportsMTLGPUFamily(Apple3)) {
			_metalFeatures.native3DCompressedTextures = true;
		}
		if (supportsMTLGPUFamily(Apple4)) {
			_metalFeatures.quadPermute = true;
		}
	}

	if (supportsMTLGPUFamily(Apple4)) {
		_metalFeatures.maxPerStageTextureCount = 96;
	} else {
		_metalFeatures.maxPerStageTextureCount = 31;
	}

#if MVK_XCODE_12
	if ( mvkOSVersionIsAtLeast(14.0) ) {
		_metalFeatures.mslVersionEnum = MTLLanguageVersion2_3;
	}
#endif

#endif

#if MVK_IOS
	_metalFeatures.mslVersionEnum = MTLLanguageVersion1_0;
    _metalFeatures.mtlBufferAlignment = 64;
	_metalFeatures.mtlCopyBufferAlignment = 1;
    _metalFeatures.texelBuffers = true;
	_metalFeatures.maxTextureDimension = (4 * KIBI);
    _metalFeatures.sharedLinearTextures = true;
	_metalFeatures.renderLinearTextures = true;

    if (supportsMTLFeatureSet(iOS_GPUFamily1_v2)) {
		_metalFeatures.mslVersionEnum = MTLLanguageVersion1_1;
        _metalFeatures.dynamicMTLBufferSize = (4 * KIBI);
		_metalFeatures.maxTextureDimension = (8 * KIBI);
		_metalFeatures.maxPerStageDynamicMTLBufferCount = _metalFeatures.maxPerStageBufferCount;
    }

    if (supportsMTLFeatureSet(iOS_GPUFamily1_v3)) {
		_metalFeatures.mslVersionEnum = MTLLanguageVersion1_2;
        _metalFeatures.shaderSpecialization = true;
        _metalFeatures.stencilViews = true;
		_metalFeatures.fences = true;
		_metalFeatures.deferredStoreActions = true;
    }

    if (supportsMTLFeatureSet(iOS_GPUFamily1_v4)) {
		_metalFeatures.mslVersionEnum = MTLLanguageVersion2_0;
        _metalFeatures.renderWithoutAttachments = true;
		MVK_SET_FROM_ENV_OR_BUILD_BOOL(_metalFeatures.argumentBuffers, MVK_CONFIG_USE_METAL_ARGUMENT_BUFFERS);
    }

	if (supportsMTLFeatureSet(iOS_GPUFamily1_v5)) {
		_metalFeatures.mslVersionEnum = MTLLanguageVersion2_1;
		_metalFeatures.events = true;
		_metalFeatures.textureBuffers = true;
	}

	if (supportsMTLFeatureSet(iOS_GPUFamily3_v1)) {
		_metalFeatures.indirectDrawing = true;
		_metalFeatures.baseVertexInstanceDrawing = true;
		_metalFeatures.combinedStoreResolveAction = true;
		_metalFeatures.mtlBufferAlignment = 16;     // Min float4 alignment for typical vertex buffers. MTLBuffer may go down to 4 bytes for other data.
		_metalFeatures.maxTextureDimension = (16 * KIBI);
		_metalFeatures.depthSampleCompare = true;
		_metalFeatures.depthResolve = true;
	}

	if (supportsMTLFeatureSet(iOS_GPUFamily3_v2)) {
		_metalFeatures.arrayOfTextures = true;
	}
	if (supportsMTLFeatureSet(iOS_GPUFamily3_v3)) {
		_metalFeatures.arrayOfSamplers = true;
	}

	if (supportsMTLFeatureSet(iOS_GPUFamily4_v1)) {
		_metalFeatures.postDepthCoverage = true;
		_metalFeatures.nonUniformThreadgroups = true;
	}

	if (supportsMTLFeatureSet(iOS_GPUFamily5_v1)) {
		_metalFeatures.layeredRendering = true;
		_metalFeatures.stencilFeedback = true;
		_metalFeatures.indirectTessellationDrawing = true;
		_metalFeatures.stencilResolve = true;
	}

	if ( mvkOSVersionIsAtLeast(13.0) ) {
		_metalFeatures.mslVersionEnum = MTLLanguageVersion2_2;
		_metalFeatures.placementHeaps = useMTLHeaps;
		_metalFeatures.nativeTextureSwizzle = true;
		if (supportsMTLGPUFamily(Apple3)) {
			_metalFeatures.native3DCompressedTextures = true;
		}
		if (supportsMTLGPUFamily(Apple4)) {
			_metalFeatures.quadPermute = true;
		}
		if (supportsMTLGPUFamily(Apple6) ) {
			_metalFeatures.astcHDRTextures = true;
			_metalFeatures.simdPermute = true;
		}
	}

	if (supportsMTLGPUFamily(Apple4)) {
		_metalFeatures.maxPerStageTextureCount = 96;
	} else {
		_metalFeatures.maxPerStageTextureCount = 31;
	}

#if MVK_XCODE_12
	if ( mvkOSVersionIsAtLeast(14.0) ) {
		_metalFeatures.mslVersionEnum = MTLLanguageVersion2_3;
        _metalFeatures.multisampleArrayTextures = true;
		if ( supportsMTLGPUFamily(Apple7) ) {
			_metalFeatures.maxQueryBufferSize = (256 * KIBI);
			_metalFeatures.multisampleLayeredRendering = _metalFeatures.layeredRendering;
			_metalFeatures.samplerClampToBorder = true;
			_metalFeatures.samplerMirrorClampToEdge = true;
			_metalFeatures.simdReduction = true;
		}
	}
#endif

#endif

#if MVK_MACOS
	_metalFeatures.mslVersionEnum = MTLLanguageVersion1_1;
    _metalFeatures.maxPerStageTextureCount = 128;
    _metalFeatures.mtlBufferAlignment = 256;
	_metalFeatures.mtlCopyBufferAlignment = 4;
	_metalFeatures.baseVertexInstanceDrawing = true;
	_metalFeatures.layeredRendering = true;
	_metalFeatures.maxTextureDimension = (16 * KIBI);
	_metalFeatures.depthSampleCompare = true;
	_metalFeatures.samplerMirrorClampToEdge = true;

    if (supportsMTLFeatureSet(macOS_GPUFamily1_v2)) {
		_metalFeatures.mslVersionEnum = MTLLanguageVersion1_2;
		_metalFeatures.indirectDrawing = true;
		_metalFeatures.indirectTessellationDrawing = true;
        _metalFeatures.dynamicMTLBufferSize = (4 * KIBI);
        _metalFeatures.shaderSpecialization = true;
        _metalFeatures.stencilViews = true;
        _metalFeatures.samplerClampToBorder = true;
        _metalFeatures.combinedStoreResolveAction = true;
		_metalFeatures.deferredStoreActions = true;
        _metalFeatures.maxMTLBufferSize = (1 * GIBI);
        _metalFeatures.maxPerStageDynamicMTLBufferCount = 14;
    }

    if (supportsMTLFeatureSet(macOS_GPUFamily1_v3)) {
		_metalFeatures.mslVersionEnum = MTLLanguageVersion2_0;
        _metalFeatures.texelBuffers = true;
		_metalFeatures.arrayOfTextures = true;
		_metalFeatures.arrayOfSamplers = true;
		_metalFeatures.presentModeImmediate = true;
		_metalFeatures.fences = true;
		_metalFeatures.nonUniformThreadgroups = true;
		MVK_SET_FROM_ENV_OR_BUILD_BOOL(_metalFeatures.argumentBuffers, MVK_CONFIG_USE_METAL_ARGUMENT_BUFFERS);
    }

    if (supportsMTLFeatureSet(macOS_GPUFamily1_v4)) {
        _metalFeatures.mslVersionEnum = MTLLanguageVersion2_1;
        _metalFeatures.multisampleArrayTextures = true;
		_metalFeatures.events = true;
        _metalFeatures.memoryBarriers = true;
        _metalFeatures.textureBuffers = true;
		_metalFeatures.quadPermute = true;
		_metalFeatures.simdPermute = true;
    }

	if (supportsMTLFeatureSet(macOS_GPUFamily2_v1)) {
		_metalFeatures.multisampleLayeredRendering = _metalFeatures.layeredRendering;
		_metalFeatures.stencilFeedback = true;
		_metalFeatures.depthResolve = true;
		_metalFeatures.stencilResolve = true;
		_metalFeatures.simdReduction = true;
	}

	if ( mvkOSVersionIsAtLeast(10.15) ) {
		_metalFeatures.mslVersionEnum = MTLLanguageVersion2_2;
		_metalFeatures.maxQueryBufferSize = (256 * KIBI);
		_metalFeatures.native3DCompressedTextures = true;
        _metalFeatures.renderWithoutAttachments = true;
        if ( mvkOSVersionIsAtLeast(mvkMakeOSVersion(10, 15, 6)) ) {
            _metalFeatures.sharedLinearTextures = true;
        }
		if (supportsMTLGPUFamily(Mac2)) {
			_metalFeatures.nativeTextureSwizzle = true;
			_metalFeatures.placementHeaps = useMTLHeaps;
		}
	}

#if MVK_MACOS_APPLE_SILICON
	if ( mvkOSVersionIsAtLeast(10.16) ) {
		_metalFeatures.mslVersionEnum = MTLLanguageVersion2_3;
		if (supportsMTLGPUFamily(Apple5)) {
			// This is an Apple GPU--treat it accordingly.
			_metalFeatures.mtlCopyBufferAlignment = 1;
			_metalFeatures.mtlBufferAlignment = 16;
			_metalFeatures.maxQueryBufferSize = (64 * KIBI);
			_metalFeatures.maxPerStageDynamicMTLBufferCount = _metalFeatures.maxPerStageBufferCount;
			_metalFeatures.postDepthCoverage = true;
			_metalFeatures.renderLinearTextures = true;
		}
		if (supportsMTLGPUFamily(Apple6)) {
			_metalFeatures.astcHDRTextures = true;
		}
		if (supportsMTLGPUFamily(Apple7)) {
			_metalFeatures.maxQueryBufferSize = (256 * KIBI);
		}
	}
#endif

#endif

    // Note the selector name, which is different from the property name.
    if ( [_mtlDevice respondsToSelector: @selector(areRasterOrderGroupsSupported)] ) {
        _metalFeatures.rasterOrderGroups = _mtlDevice.rasterOrderGroupsSupported;
    }
#if MVK_XCODE_12
	if ( [_mtlDevice respondsToSelector: @selector(supportsPullModelInterpolation)] ) {
		_metalFeatures.pullModelInterpolation = _mtlDevice.supportsPullModelInterpolation;
	}
#endif
    if ( [_mtlDevice respondsToSelector: @selector(maxBufferLength)] ) {
        _metalFeatures.maxMTLBufferSize = _mtlDevice.maxBufferLength;
    }

    for (uint32_t sc = VK_SAMPLE_COUNT_1_BIT; sc <= VK_SAMPLE_COUNT_64_BIT; sc <<= 1) {
        if ([_mtlDevice supportsTextureSampleCount: mvkSampleCountFromVkSampleCountFlagBits((VkSampleCountFlagBits)sc)]) {
            _metalFeatures.supportedSampleCounts |= sc;
        }
    }

    _metalFeatures.minSubgroupSize = _metalFeatures.maxSubgroupSize = 1;
#if MVK_MACOS
    if (_metalFeatures.simdPermute) {
        // Based on data from Sascha Willems' Vulkan Hardware Database.
        // This would be a lot easier and less painful if MTLDevice had properties for this...
        _metalFeatures.maxSubgroupSize = (_properties.vendorID == kAMDVendorId) ? 64 : 32;
        switch (_properties.vendorID) {
            case kIntelVendorId:
                _metalFeatures.minSubgroupSize = 8;
                break;
            case kAMDVendorId:
                switch (_properties.deviceID) {
                    case kAMDRadeonRX5700XTDeviceId:
                    case kAMDRadeonRX5500XTDeviceId:
                        _metalFeatures.minSubgroupSize = 32;
                        break;
                    default:
                        _metalFeatures.minSubgroupSize = _metalFeatures.maxSubgroupSize;
                        break;
                }
                break;
            case kAppleVendorId:
                // XXX Minimum thread execution width for Apple GPUs is unknown, but assumed to be 4. May be greater.
                _metalFeatures.minSubgroupSize = 4;
                break;
            default:
                _metalFeatures.minSubgroupSize = _metalFeatures.maxSubgroupSize;
                break;
        }
    }
#endif
#if MVK_IOS
    if (_metalFeatures.simdPermute) {
        _metalFeatures.minSubgroupSize = 4;
        _metalFeatures.maxSubgroupSize = 32;
    } else if (_metalFeatures.quadPermute) {
        _metalFeatures.minSubgroupSize = _metalFeatures.maxSubgroupSize = 4;
    }
#endif

#define setMSLVersion(maj, min)	\
	_metalFeatures.mslVersion = SPIRV_CROSS_NAMESPACE::CompilerMSL::Options::make_msl_version(maj, min);

	switch (_metalFeatures.mslVersionEnum) {
#if MVK_XCODE_12
		case MTLLanguageVersion2_3:
			setMSLVersion(2, 3);
			break;
#endif
		case MTLLanguageVersion2_2:
			setMSLVersion(2, 2);
			break;
		case MTLLanguageVersion2_1:
			setMSLVersion(2, 1);
			break;
		case MTLLanguageVersion2_0:
			setMSLVersion(2, 0);
			break;
		case MTLLanguageVersion1_2:
			setMSLVersion(1, 2);
			break;
		case MTLLanguageVersion1_1:
			setMSLVersion(1, 1);
			break;
#if MVK_IOS_OR_TVOS
		case MTLLanguageVersion1_0:
			setMSLVersion(1, 0);
			break;
#endif
	}
}

// Initializes the physical device features of this instance.
void MVKPhysicalDevice::initFeatures() {
	mvkClear(&_features);	// Start with everything cleared

    _features.robustBufferAccess = true;  // XXX Required by Vulkan spec
    _features.fullDrawIndexUint32 = true;
    _features.independentBlend = true;
    _features.sampleRateShading = true;
    _features.depthBiasClamp = true;
    _features.fillModeNonSolid = true;
    _features.largePoints = true;
    _features.alphaToOne = true;
    _features.samplerAnisotropy = true;
    _features.shaderImageGatherExtended = true;
    _features.shaderStorageImageExtendedFormats = true;
    _features.shaderStorageImageReadWithoutFormat = true;
    _features.shaderStorageImageWriteWithoutFormat = true;
    _features.shaderUniformBufferArrayDynamicIndexing = true;
    _features.shaderStorageBufferArrayDynamicIndexing = true;
    _features.shaderClipDistance = true;
    _features.shaderInt16 = true;
    _features.multiDrawIndirect = true;
    _features.inheritedQueries = true;

	_features.shaderSampledImageArrayDynamicIndexing = _metalFeatures.arrayOfTextures;

    if (_metalFeatures.indirectDrawing && _metalFeatures.baseVertexInstanceDrawing) {
        _features.drawIndirectFirstInstance = true;
    }

#if MVK_TVOS
    _features.textureCompressionETC2 = true;
    _features.textureCompressionASTC_LDR = true;

	if (supportsMTLFeatureSet(tvOS_GPUFamily1_v3)) {
		_features.dualSrcBlend = true;
	}

    if (supportsMTLFeatureSet(tvOS_GPUFamily2_v1)) {
        _features.occlusionQueryPrecise = true;
    }

	if (supportsMTLFeatureSet(tvOS_GPUFamily2_v1)) {
		_features.tessellationShader = true;
	}
#endif

#if MVK_IOS
    _features.textureCompressionETC2 = true;

    if (supportsMTLFeatureSet(iOS_GPUFamily2_v1)) {
        _features.textureCompressionASTC_LDR = true;
    }

    if (supportsMTLFeatureSet(iOS_GPUFamily3_v1)) {
        _features.occlusionQueryPrecise = true;
    }

	if (supportsMTLFeatureSet(iOS_GPUFamily1_v4)) {
		_features.dualSrcBlend = true;
	}

	if (supportsMTLFeatureSet(iOS_GPUFamily2_v4)) {
		_features.depthClamp = true;
	}

	if (supportsMTLFeatureSet(iOS_GPUFamily3_v2)) {
		_features.tessellationShader = true;
		_features.shaderTessellationAndGeometryPointSize = true;
	}

	if (supportsMTLFeatureSet(iOS_GPUFamily4_v1)) {
		_features.imageCubeArray = true;
	}
  
	if (supportsMTLFeatureSet(iOS_GPUFamily5_v1)) {
		_features.multiViewport = true;
	}

	if (supportsMTLGPUFamily(Apple6)) {
        _features.shaderResourceMinLod = true;
	}
#endif

#if MVK_MACOS
    _features.textureCompressionBC = true;
    _features.occlusionQueryPrecise = true;
    _features.imageCubeArray = true;
    _features.depthClamp = true;
    _features.vertexPipelineStoresAndAtomics = true;
    _features.fragmentStoresAndAtomics = true;

    _features.shaderStorageImageArrayDynamicIndexing = _metalFeatures.arrayOfTextures;

    if (supportsMTLFeatureSet(macOS_GPUFamily1_v2)) {
        _features.tessellationShader = true;
        _features.dualSrcBlend = true;
        _features.shaderTessellationAndGeometryPointSize = true;
    }

    if (supportsMTLFeatureSet(macOS_GPUFamily1_v3)) {
        _features.multiViewport = true;
    }

    if ( mvkOSVersionIsAtLeast(10.15) ) {
        _features.shaderResourceMinLod = true;
    }

    if ( supportsMTLGPUFamily(Apple5) ) {
        _features.textureCompressionETC2 = true;
        _features.textureCompressionASTC_LDR = true;
    }

#if MVK_MACOS_APPLE_SILICON
	if ([_mtlDevice respondsToSelector: @selector(supportsBCTextureCompression)]) {
		_features.textureCompressionBC = _mtlDevice.supportsBCTextureCompression;
	}
#endif
#endif
}


#pragma mark VkPhysicalDeviceFeatures - List of features available on the device

//typedef struct VkPhysicalDeviceFeatures {
//    VkBool32    robustBufferAccess;                           // done
//    VkBool32    fullDrawIndexUint32;                          // done
//    VkBool32    imageCubeArray;                               // done
//    VkBool32    independentBlend;                             // done
//    VkBool32    geometryShader;
//    VkBool32    tessellationShader;                           // done
//    VkBool32    sampleRateShading;                            // done
//    VkBool32    dualSrcBlend;                                 // done
//    VkBool32    logicOp;
//    VkBool32    multiDrawIndirect;                            // done
//    VkBool32    drawIndirectFirstInstance;                    // done
//    VkBool32    depthClamp;                                   // done
//    VkBool32    depthBiasClamp;                               // done
//    VkBool32    fillModeNonSolid;                             // done
//    VkBool32    depthBounds;
//    VkBool32    wideLines;
//    VkBool32    largePoints;                                  // done
//    VkBool32    alphaToOne;                                   // done
//    VkBool32    multiViewport;                                // done
//    VkBool32    samplerAnisotropy;                            // done
//    VkBool32    textureCompressionETC2;                       // done
//    VkBool32    textureCompressionASTC_LDR;                   // done
//    VkBool32    textureCompressionBC;                         // done
//    VkBool32    occlusionQueryPrecise;                        // done
//    VkBool32    pipelineStatisticsQuery;
//    VkBool32    vertexPipelineStoresAndAtomics;               // done
//    VkBool32    fragmentStoresAndAtomics;                     // done
//    VkBool32    shaderTessellationAndGeometryPointSize;       // done
//    VkBool32    shaderImageGatherExtended;                    // done
//    VkBool32    shaderStorageImageExtendedFormats;            // done
//    VkBool32    shaderStorageImageMultisample;
//    VkBool32    shaderStorageImageReadWithoutFormat;          // done
//    VkBool32    shaderStorageImageWriteWithoutFormat;         // done
//    VkBool32    shaderUniformBufferArrayDynamicIndexing;      // done
//    VkBool32    shaderSampledImageArrayDynamicIndexing;       // done
//    VkBool32    shaderStorageBufferArrayDynamicIndexing;      // done
//    VkBool32    shaderStorageImageArrayDynamicIndexing;       // done
//    VkBool32    shaderClipDistance;                           // done
//    VkBool32    shaderCullDistance;
//    VkBool32    shaderFloat64;
//    VkBool32    shaderInt64;
//    VkBool32    shaderInt16;                                  // done
//    VkBool32    shaderResourceResidency;
//    VkBool32    shaderResourceMinLod;                         // done
//    VkBool32    sparseBinding;
//    VkBool32    sparseResidencyBuffer;
//    VkBool32    sparseResidencyImage2D;
//    VkBool32    sparseResidencyImage3D;
//    VkBool32    sparseResidency2Samples;
//    VkBool32    sparseResidency4Samples;
//    VkBool32    sparseResidency8Samples;
//    VkBool32    sparseResidency16Samples;
//    VkBool32    sparseResidencyAliased;
//    VkBool32    variableMultisampleRate;
//    VkBool32    inheritedQueries;                             // done
//} VkPhysicalDeviceFeatures;

// Initializes the physical device property limits.
void MVKPhysicalDevice::initLimits() {

#if MVK_TVOS
    _properties.limits.maxColorAttachments = kMVKCachedColorAttachmentCount;
#endif
#if MVK_IOS
    if (supportsMTLFeatureSet(iOS_GPUFamily2_v1)) {
        _properties.limits.maxColorAttachments = kMVKCachedColorAttachmentCount;
    } else {
        _properties.limits.maxColorAttachments = 4;		// < kMVKCachedColorAttachmentCount
    }
#endif
#if MVK_MACOS
    _properties.limits.maxColorAttachments = kMVKCachedColorAttachmentCount;
#endif

    _properties.limits.maxFragmentOutputAttachments = _properties.limits.maxColorAttachments;
    _properties.limits.maxFragmentDualSrcAttachments = _features.dualSrcBlend ? 1 : 0;

	_properties.limits.framebufferColorSampleCounts = _metalFeatures.supportedSampleCounts;
	_properties.limits.framebufferDepthSampleCounts = _metalFeatures.supportedSampleCounts;
	_properties.limits.framebufferStencilSampleCounts = _metalFeatures.supportedSampleCounts;
	_properties.limits.framebufferNoAttachmentsSampleCounts = _metalFeatures.supportedSampleCounts;
	_properties.limits.sampledImageColorSampleCounts = _metalFeatures.supportedSampleCounts;
	_properties.limits.sampledImageIntegerSampleCounts = _metalFeatures.supportedSampleCounts;
	_properties.limits.sampledImageDepthSampleCounts = _metalFeatures.supportedSampleCounts;
	_properties.limits.sampledImageStencilSampleCounts = _metalFeatures.supportedSampleCounts;
	_properties.limits.storageImageSampleCounts = VK_SAMPLE_COUNT_1_BIT;

	_properties.limits.maxSampleMaskWords = 1;

	_properties.limits.maxImageDimension1D = _metalFeatures.maxTextureDimension;
	_properties.limits.maxImageDimension2D = _metalFeatures.maxTextureDimension;
	_properties.limits.maxImageDimensionCube = _metalFeatures.maxTextureDimension;
	_properties.limits.maxFramebufferWidth = _metalFeatures.maxTextureDimension;
	_properties.limits.maxFramebufferHeight = _metalFeatures.maxTextureDimension;
	_properties.limits.maxFramebufferLayers = _metalFeatures.layeredRendering ? _metalFeatures.maxTextureLayers : 1;

    _properties.limits.maxViewportDimensions[0] = _metalFeatures.maxTextureDimension;
    _properties.limits.maxViewportDimensions[1] = _metalFeatures.maxTextureDimension;
    float maxVPDim = max(_properties.limits.maxViewportDimensions[0], _properties.limits.maxViewportDimensions[1]);
    _properties.limits.viewportBoundsRange[0] = (-2.0 * maxVPDim);
    _properties.limits.viewportBoundsRange[1] = (2.0 * maxVPDim) - 1;
    _properties.limits.maxViewports = _features.multiViewport ? kMVKCachedViewportScissorCount : 1;

	_properties.limits.maxImageDimension3D = _metalFeatures.maxTextureLayers;
	_properties.limits.maxImageArrayLayers = _metalFeatures.maxTextureLayers;
	_properties.limits.maxSamplerAnisotropy = 16;

    _properties.limits.maxVertexInputAttributes = 31;
    _properties.limits.maxVertexInputBindings = 31;

    _properties.limits.maxVertexInputBindingStride = (2 * KIBI);
	_properties.limits.maxVertexInputAttributeOffset = _properties.limits.maxVertexInputBindingStride - 1;

	_properties.limits.maxPerStageDescriptorSamplers = _metalFeatures.maxPerStageSamplerCount;
	_properties.limits.maxPerStageDescriptorUniformBuffers = _metalFeatures.maxPerStageBufferCount;
	_properties.limits.maxPerStageDescriptorStorageBuffers = _metalFeatures.maxPerStageBufferCount;
	_properties.limits.maxPerStageDescriptorSampledImages = _metalFeatures.maxPerStageTextureCount;
	_properties.limits.maxPerStageDescriptorStorageImages = _metalFeatures.maxPerStageStorageTextureCount;
	_properties.limits.maxPerStageDescriptorInputAttachments = _metalFeatures.maxPerStageTextureCount;

    _properties.limits.maxPerStageResources = (_metalFeatures.maxPerStageBufferCount + _metalFeatures.maxPerStageTextureCount);
    _properties.limits.maxFragmentCombinedOutputResources = _properties.limits.maxPerStageResources;

	_properties.limits.maxDescriptorSetSamplers = (_properties.limits.maxPerStageDescriptorSamplers * 5);
	_properties.limits.maxDescriptorSetUniformBuffers = (_properties.limits.maxPerStageDescriptorUniformBuffers * 5);
	_properties.limits.maxDescriptorSetUniformBuffersDynamic = (_properties.limits.maxPerStageDescriptorUniformBuffers * 5);
	_properties.limits.maxDescriptorSetStorageBuffers = (_properties.limits.maxPerStageDescriptorStorageBuffers * 5);
	_properties.limits.maxDescriptorSetStorageBuffersDynamic = (_properties.limits.maxPerStageDescriptorStorageBuffers * 5);
	_properties.limits.maxDescriptorSetSampledImages = (_properties.limits.maxPerStageDescriptorSampledImages * 5);
	_properties.limits.maxDescriptorSetStorageImages = (_properties.limits.maxPerStageDescriptorStorageImages * 5);
	_properties.limits.maxDescriptorSetInputAttachments = (_properties.limits.maxPerStageDescriptorInputAttachments * 5);

	// Whether handled as a real texture buffer or a 2D texture, this value is likely nowhere near the size of a buffer,
	// needs to fit in 32 bits, and some apps (I'm looking at you, CTS), assume it is low when doing 32-bit math.
	_properties.limits.maxTexelBufferElements = _properties.limits.maxImageDimension2D * (4 * KIBI);
#if MVK_MACOS
	_properties.limits.maxUniformBufferRange = (64 * KIBI);
	if (supportsMTLGPUFamily(Apple5)) {
		_properties.limits.maxUniformBufferRange = (uint32_t)_metalFeatures.maxMTLBufferSize;
	}
#endif
#if MVK_IOS_OR_TVOS
	_properties.limits.maxUniformBufferRange = (uint32_t)_metalFeatures.maxMTLBufferSize;
#endif
	_properties.limits.maxStorageBufferRange = (uint32_t)_metalFeatures.maxMTLBufferSize;
	_properties.limits.maxPushConstantsSize = (4 * KIBI);

    _properties.limits.minMemoryMapAlignment = _metalFeatures.mtlBufferAlignment;
    _properties.limits.minUniformBufferOffsetAlignment = _metalFeatures.mtlBufferAlignment;
    _properties.limits.minStorageBufferOffsetAlignment = 16;
    _properties.limits.bufferImageGranularity = _metalFeatures.mtlBufferAlignment;
    _properties.limits.nonCoherentAtomSize = _metalFeatures.mtlBufferAlignment;

    if ([_mtlDevice respondsToSelector: @selector(minimumLinearTextureAlignmentForPixelFormat:)]) {
        // Figure out the greatest alignment required by all supported formats, and whether
		// or not they only require alignment to a single texel. We'll use this information
		// to fill out the VkPhysicalDeviceTexelBufferAlignmentPropertiesEXT struct.
        uint32_t maxStorage = 0, maxUniform = 0;
        bool singleTexelStorage = true, singleTexelUniform = true;
        _pixelFormats.enumerateSupportedFormats({0, 0, VK_FORMAT_FEATURE_UNIFORM_TEXEL_BUFFER_BIT | VK_FORMAT_FEATURE_STORAGE_TEXEL_BUFFER_BIT}, true, [&](VkFormat vk) {
			MTLPixelFormat mtlFmt = _pixelFormats.getMTLPixelFormat(vk);
			if ( !mtlFmt ) { return false; }	// If format is invalid, avoid validation errors on MTLDevice format alignment calls

            NSUInteger alignment;
            if ([_mtlDevice respondsToSelector: @selector(minimumTextureBufferAlignmentForPixelFormat:)]) {
                alignment = [_mtlDevice minimumTextureBufferAlignmentForPixelFormat: mtlFmt];
            } else {
                alignment = [_mtlDevice minimumLinearTextureAlignmentForPixelFormat: mtlFmt];
            }
            VkFormatProperties& props = _pixelFormats.getVkFormatProperties(vk);
            // For uncompressed formats, this is the size of a single texel.
            // Note that no implementations of Metal support compressed formats
            // in a linear texture (including texture buffers). It's likely that even
            // if they did, this would be the absolute minimum alignment.
            uint32_t texelSize = _pixelFormats.getBytesPerBlock(vk);
            // From the spec:
            //   "If the size of a single texel is a multiple of three bytes, then
            //    the size of a single component of the format is used instead."
            if (texelSize % 3 == 0) {
                switch (_pixelFormats.getFormatType(vk)) {
                case kMVKFormatColorInt8:
                case kMVKFormatColorUInt8:
                    texelSize = 1;
                    break;
                case kMVKFormatColorHalf:
                case kMVKFormatColorInt16:
                case kMVKFormatColorUInt16:
                    texelSize = 2;
                    break;
                case kMVKFormatColorFloat:
                case kMVKFormatColorInt32:
                case kMVKFormatColorUInt32:
                default:
                    texelSize = 4;
                    break;
                }
            }
            if (mvkAreAllFlagsEnabled(props.bufferFeatures, VK_FORMAT_FEATURE_UNIFORM_TEXEL_BUFFER_BIT)) {
                maxStorage = max(maxStorage, uint32_t(alignment));
                if (alignment % texelSize != 0) { singleTexelStorage = false; }
            }
            if (mvkAreAllFlagsEnabled(props.bufferFeatures, VK_FORMAT_FEATURE_STORAGE_TEXEL_BUFFER_BIT)) {
                maxUniform = max(maxUniform, uint32_t(alignment));
                if (alignment % texelSize != 0) { singleTexelUniform = false; }
            }
            return true;
        });
        _texelBuffAlignProperties.sType = VK_STRUCTURE_TYPE_PHYSICAL_DEVICE_TEXEL_BUFFER_ALIGNMENT_PROPERTIES_EXT;
        _texelBuffAlignProperties.storageTexelBufferOffsetAlignmentBytes = maxStorage;
        _texelBuffAlignProperties.storageTexelBufferOffsetSingleTexelAlignment = singleTexelStorage;
        _texelBuffAlignProperties.uniformTexelBufferOffsetAlignmentBytes = maxUniform;
        _texelBuffAlignProperties.uniformTexelBufferOffsetSingleTexelAlignment = singleTexelUniform;
        _properties.limits.minTexelBufferOffsetAlignment = max(maxStorage, maxUniform);
    } else {
#if MVK_TVOS
        _properties.limits.minTexelBufferOffsetAlignment = 64;
#endif
#if MVK_IOS
        if (supportsMTLFeatureSet(iOS_GPUFamily3_v1)) {
            _properties.limits.minTexelBufferOffsetAlignment = 16;
        } else {
            _properties.limits.minTexelBufferOffsetAlignment = 64;
        }
#endif
#if MVK_MACOS
        _properties.limits.minTexelBufferOffsetAlignment = 256;
		if (supportsMTLGPUFamily(Apple5)) {
			_properties.limits.minTexelBufferOffsetAlignment = 16;
		}
#endif
        _texelBuffAlignProperties.storageTexelBufferOffsetAlignmentBytes = _properties.limits.minTexelBufferOffsetAlignment;
        _texelBuffAlignProperties.storageTexelBufferOffsetSingleTexelAlignment = VK_FALSE;
        _texelBuffAlignProperties.uniformTexelBufferOffsetAlignmentBytes = _properties.limits.minTexelBufferOffsetAlignment;
        _texelBuffAlignProperties.uniformTexelBufferOffsetSingleTexelAlignment = VK_FALSE;
    }

#if MVK_TVOS
    if (mvkOSVersionIsAtLeast(13.0) && supportsMTLGPUFamily(Apple4)) {
        _properties.limits.maxFragmentInputComponents = 124;
    } else {
        _properties.limits.maxFragmentInputComponents = 60;
    }

    if (supportsMTLFeatureSet(tvOS_GPUFamily2_v1)) {
        _properties.limits.optimalBufferCopyOffsetAlignment = 16;
    } else {
        _properties.limits.optimalBufferCopyOffsetAlignment = 64;
    }

    _properties.limits.maxTessellationGenerationLevel = 16;
    _properties.limits.maxTessellationPatchSize = 32;
#endif
#if MVK_IOS
    if (mvkOSVersionIsAtLeast(13.0) && supportsMTLGPUFamily(Apple4)) {
        _properties.limits.maxFragmentInputComponents = 124;
    } else {
        _properties.limits.maxFragmentInputComponents = 60;
    }

    if (supportsMTLFeatureSet(iOS_GPUFamily3_v1)) {
        _properties.limits.optimalBufferCopyOffsetAlignment = 16;
    } else {
        _properties.limits.optimalBufferCopyOffsetAlignment = 64;
    }

    if (supportsMTLFeatureSet(iOS_GPUFamily5_v1)) {
        _properties.limits.maxTessellationGenerationLevel = 64;
        _properties.limits.maxTessellationPatchSize = 32;
    } else if (supportsMTLFeatureSet(iOS_GPUFamily3_v2)) {
        _properties.limits.maxTessellationGenerationLevel = 16;
        _properties.limits.maxTessellationPatchSize = 32;
    } else {
        _properties.limits.maxTessellationGenerationLevel = 0;
        _properties.limits.maxTessellationPatchSize = 0;
    }
#endif
#if MVK_MACOS
    _properties.limits.maxFragmentInputComponents = 124;
    _properties.limits.optimalBufferCopyOffsetAlignment = 256;
	if (supportsMTLGPUFamily(Apple5)) {
		_properties.limits.optimalBufferCopyOffsetAlignment = 16;
	}

    if (supportsMTLFeatureSet(macOS_GPUFamily1_v2)) {
        _properties.limits.maxTessellationGenerationLevel = 64;
        _properties.limits.maxTessellationPatchSize = 32;
    } else {
        _properties.limits.maxTessellationGenerationLevel = 0;
        _properties.limits.maxTessellationPatchSize = 0;
    }
#endif

    _properties.limits.maxVertexOutputComponents = _properties.limits.maxFragmentInputComponents;

    if (_features.tessellationShader) {
        _properties.limits.maxTessellationControlPerVertexInputComponents = _properties.limits.maxVertexOutputComponents;
        _properties.limits.maxTessellationControlPerVertexOutputComponents = _properties.limits.maxTessellationControlPerVertexInputComponents;
        // Reserve a few for the tessellation levels.
        _properties.limits.maxTessellationControlPerPatchOutputComponents = std::max(_properties.limits.maxFragmentInputComponents - 8, 120u);
        _properties.limits.maxTessellationControlTotalOutputComponents = _properties.limits.maxTessellationPatchSize * _properties.limits.maxTessellationControlPerVertexOutputComponents + _properties.limits.maxTessellationControlPerPatchOutputComponents;
        _properties.limits.maxTessellationEvaluationInputComponents = _properties.limits.maxTessellationControlPerVertexInputComponents;
        _properties.limits.maxTessellationEvaluationOutputComponents = _properties.limits.maxTessellationEvaluationInputComponents;
    } else {
        _properties.limits.maxTessellationControlPerVertexInputComponents = 0;
        _properties.limits.maxTessellationControlPerVertexOutputComponents = 0;
        _properties.limits.maxTessellationControlPerPatchOutputComponents = 0;
        _properties.limits.maxTessellationControlTotalOutputComponents = 0;
        _properties.limits.maxTessellationEvaluationInputComponents = 0;
        _properties.limits.maxTessellationEvaluationOutputComponents = 0;
    }

    _properties.limits.optimalBufferCopyRowPitchAlignment = 1;

	_properties.limits.timestampComputeAndGraphics = VK_TRUE;
	_properties.limits.timestampPeriod = mvkGetTimestampPeriod();

    _properties.limits.pointSizeRange[0] = 1;
    _properties.limits.pointSizeRange[1] = 64;
    _properties.limits.pointSizeGranularity = 1;
    _properties.limits.lineWidthRange[0] = 1;
    _properties.limits.lineWidthRange[1] = 1;
    _properties.limits.lineWidthGranularity = 1;

    _properties.limits.standardSampleLocations = VK_TRUE;
    _properties.limits.strictLines = _properties.vendorID == kIntelVendorId || _properties.vendorID == kNVVendorId;

	VkExtent3D wgSize = mvkVkExtent3DFromMTLSize(_mtlDevice.maxThreadsPerThreadgroup);
	_properties.limits.maxComputeWorkGroupSize[0] = wgSize.width;
	_properties.limits.maxComputeWorkGroupSize[1] = wgSize.height;
	_properties.limits.maxComputeWorkGroupSize[2] = wgSize.depth;
	_properties.limits.maxComputeWorkGroupInvocations = max({wgSize.width, wgSize.height, wgSize.depth});

	if ( [_mtlDevice respondsToSelector: @selector(maxThreadgroupMemoryLength)] ) {
		_properties.limits.maxComputeSharedMemorySize = (uint32_t)_mtlDevice.maxThreadgroupMemoryLength;
	} else {
#if MVK_TVOS
		if (supportsMTLFeatureSet(tvOS_GPUFamily2_v1)) {
			_properties.limits.maxComputeSharedMemorySize = (16 * KIBI);
		} else {
			_properties.limits.maxComputeSharedMemorySize = ((16 * KIBI) - 32);
		}
#endif
#if MVK_IOS
		if (supportsMTLFeatureSet(iOS_GPUFamily4_v1)) {
			_properties.limits.maxComputeSharedMemorySize = (32 * KIBI);
		} else if (supportsMTLFeatureSet(iOS_GPUFamily3_v1)) {
			_properties.limits.maxComputeSharedMemorySize = (16 * KIBI);
		} else {
			_properties.limits.maxComputeSharedMemorySize = ((16 * KIBI) - 32);
		}
#endif
#if MVK_MACOS
		_properties.limits.maxComputeSharedMemorySize = (32 * KIBI);
#endif
	}
	_properties.limits.maxSamplerLodBias = 0;	// Bias not supported in API, but can be applied in shader directly.

    _properties.limits.minTexelOffset = -8;
    _properties.limits.maxTexelOffset = 7;
    _properties.limits.minTexelGatherOffset = _properties.limits.minTexelOffset;
    _properties.limits.maxTexelGatherOffset = _properties.limits.maxTexelOffset;

    // Features with no specific limits - default to unlimited int values

    _properties.limits.maxMemoryAllocationCount = kMVKUndefinedLargeUInt32;
    _properties.limits.maxSamplerAllocationCount = kMVKUndefinedLargeUInt32;
    _properties.limits.maxBoundDescriptorSets = kMVKUndefinedLargeUInt32;

    _properties.limits.maxComputeWorkGroupCount[0] = kMVKUndefinedLargeUInt32;
    _properties.limits.maxComputeWorkGroupCount[1] = kMVKUndefinedLargeUInt32;
    _properties.limits.maxComputeWorkGroupCount[2] = kMVKUndefinedLargeUInt32;

    _properties.limits.maxDrawIndexedIndexValue = numeric_limits<uint32_t>::max();	// Must be (2^32 - 1) to support fullDrawIndexUint32
    _properties.limits.maxDrawIndirectCount = kMVKUndefinedLargeUInt32;

    _properties.limits.maxClipDistances = kMVKUndefinedLargeUInt32;
	_properties.limits.maxCullDistances = 0;	// unsupported
    _properties.limits.maxCombinedClipAndCullDistances = _properties.limits.maxClipDistances +
														 _properties.limits.maxCullDistances;


    // Features with unknown limits - default to Vulkan required limits
    
    _properties.limits.subPixelPrecisionBits = 4;
    _properties.limits.subTexelPrecisionBits = 4;
    _properties.limits.mipmapPrecisionBits = 4;
    _properties.limits.viewportSubPixelBits = 0;

    _properties.limits.discreteQueuePriorities = 2;

    _properties.limits.minInterpolationOffset = -0.5;
    _properties.limits.maxInterpolationOffset = 0.5;
    _properties.limits.subPixelInterpolationOffsetBits = 4;


    // Unsupported features - set to zeros generally

    _properties.limits.sparseAddressSpaceSize = 0;

    _properties.limits.maxGeometryShaderInvocations = 0;
    _properties.limits.maxGeometryInputComponents = 0;
    _properties.limits.maxGeometryOutputComponents = 0;
    _properties.limits.maxGeometryOutputVertices = 0;
    _properties.limits.maxGeometryTotalOutputComponents = 0;
}

#if MVK_MACOS

static uint32_t mvkGetEntryProperty(io_registry_entry_t entry, CFStringRef propertyName) {

	uint32_t value = 0;

	CFTypeRef cfProp = IORegistryEntrySearchCFProperty(entry,
													   kIOServicePlane,
													   propertyName,
													   kCFAllocatorDefault,
													   kIORegistryIterateRecursively |
													   kIORegistryIterateParents);
	if (cfProp) {
		const uint32_t* pValue = reinterpret_cast<const uint32_t*>(CFDataGetBytePtr((CFDataRef)cfProp));
		if (pValue) { value = *pValue; }
		CFRelease(cfProp);
	}

	return value;
}

void MVKPhysicalDevice::initGPUInfoProperties() {

	bool isFound = false;

	bool isIntegrated = _mtlDevice.isLowPower;
	_properties.deviceType = isIntegrated ? VK_PHYSICAL_DEVICE_TYPE_INTEGRATED_GPU : VK_PHYSICAL_DEVICE_TYPE_DISCRETE_GPU;
	strlcpy(_properties.deviceName, _mtlDevice.name.UTF8String, VK_MAX_PHYSICAL_DEVICE_NAME_SIZE);

	if (supportsMTLGPUFamily(Apple5)) {
		// This is an Apple GPU. It won't have a 'device-id' property, so fill it in
		// like on iOS/tvOS.
		_properties.vendorID = kAppleVendorId;
#if MVK_MACOS_APPLE_SILICON
		if (supportsMTLGPUFamily(Apple7)) {
			_properties.deviceID = 0xa140;
		} else if (supportsMTLGPUFamily(Apple6)) {
			_properties.deviceID = 0xa130;
		} else {
			_properties.deviceID = 0xa120;
		}
#else
		_properties.deviceID = 0xa120;
#endif
		return;
	}

	// If the device has an associated registry ID, we can use that to get the associated IOKit node.
	// The match dictionary is consumed by IOServiceGetMatchingServices and does not need to be released.
	io_registry_entry_t entry;
	uint64_t regID = mvkGetRegistryID(_mtlDevice);
	if (regID) {
		entry = IOServiceGetMatchingService(kIOMasterPortDefault, IORegistryEntryIDMatching(regID));
		if (entry) {
			// That returned the IOGraphicsAccelerator nub. Its parent, then, is the actual PCI device.
			io_registry_entry_t parent;
			if (IORegistryEntryGetParentEntry(entry, kIOServicePlane, &parent) == kIOReturnSuccess) {
				isFound = true;
				_properties.vendorID = mvkGetEntryProperty(parent, CFSTR("vendor-id"));
				_properties.deviceID = mvkGetEntryProperty(parent, CFSTR("device-id"));
				IOObjectRelease(parent);
			}
			IOObjectRelease(entry);
		}
	}
	// Iterate all GPU's, looking for a match.
	// The match dictionary is consumed by IOServiceGetMatchingServices and does not need to be released.
	io_iterator_t entryIterator;
	if (!isFound && IOServiceGetMatchingServices(kIOMasterPortDefault,
												 IOServiceMatching("IOPCIDevice"),
												 &entryIterator) == kIOReturnSuccess) {
		while ( !isFound && (entry = IOIteratorNext(entryIterator)) ) {
			if (mvkGetEntryProperty(entry, CFSTR("class-code")) == 0x30000) {	// 0x30000 : DISPLAY_VGA

				// The Intel GPU will always be marked as integrated.
				// Return on a match of either Intel && low power, or non-Intel and non-low-power.
				uint32_t vendorID = mvkGetEntryProperty(entry, CFSTR("vendor-id"));
				if ( (vendorID == kIntelVendorId) == isIntegrated) {
					isFound = true;
					_properties.vendorID = vendorID;
					_properties.deviceID = mvkGetEntryProperty(entry, CFSTR("device-id"));
				}
			}
		}
		IOObjectRelease(entryIterator);
	}
}

#endif	//MVK_MACOS

#if MVK_IOS

// For iOS devices, the Device ID is the SoC model (A8, A10X...), in the hex form 0xaMMX, where
//"a" is the Apple brand, MM is the SoC model number (8, 10...) and X is 1 for X version, 0 for other.
void MVKPhysicalDevice::initGPUInfoProperties() {
	NSUInteger coreCnt = NSProcessInfo.processInfo.processorCount;
	uint32_t devID = 0xa070;
#if MVK_XCODE_12
	if (supportsMTLGPUFamily(Apple7)) {
		devID = 0xa140;
	} else
#endif
	if (supportsMTLGPUFamily(Apple6)) {
		devID = 0xa130;
	} else if (supportsMTLFeatureSet(iOS_GPUFamily5_v1)) {
		devID = 0xa120;
	} else if (supportsMTLFeatureSet(iOS_GPUFamily4_v1)) {
		devID = 0xa110;
	} else if (supportsMTLFeatureSet(iOS_GPUFamily3_v1)) {
		devID = coreCnt > 2 ? 0xa101 : 0xa100;
	} else if (supportsMTLFeatureSet(iOS_GPUFamily2_v1)) {
		devID = coreCnt > 2 ? 0xa081 : 0xa080;
	}

	_properties.vendorID = kAppleVendorId;
	_properties.deviceID = devID;
	_properties.deviceType = VK_PHYSICAL_DEVICE_TYPE_INTEGRATED_GPU;
	strlcpy(_properties.deviceName, _mtlDevice.name.UTF8String, VK_MAX_PHYSICAL_DEVICE_NAME_SIZE);
}
#endif	//MVK_IOS

#if MVK_TVOS

// For tvOS devices, the Device ID is the SoC model (A8, A10X...), in the hex form 0xaMMX, where
//"a" is the Apple brand, MM is the SoC model number (8, 10...) and X is 1 for X version, 0 for other.
void MVKPhysicalDevice::initGPUInfoProperties() {
	uint32_t devID = 0xa080;
	if (supportsMTLFeatureSet(tvOS_GPUFamily2_v1)) {
		devID = 0xa101;
	}

  _properties.vendorID = kAppleVendorId;
  _properties.deviceID = devID;
  _properties.deviceType = VK_PHYSICAL_DEVICE_TYPE_INTEGRATED_GPU;
  strlcpy(_properties.deviceName, _mtlDevice.name.UTF8String, VK_MAX_PHYSICAL_DEVICE_NAME_SIZE);
}
#endif

#pragma mark VkPhysicalDeviceLimits - List of feature limits available on the device

//typedef struct VkPhysicalDeviceLimits {
//	uint32_t                                    maxImageDimension1D;                                // done
//	uint32_t                                    maxImageDimension2D;                                // done
//	uint32_t                                    maxImageDimension3D;                                // done
//	uint32_t                                    maxImageDimensionCube;                              // done
//	uint32_t                                    maxImageArrayLayers;                                // done
//	uint32_t                                    maxTexelBufferElements;                             // done
//	uint32_t                                    maxUniformBufferRange;                              // done
//	uint32_t                                    maxStorageBufferRange;                              // done
//	uint32_t                                    maxPushConstantsSize;                               // done
//	uint32_t                                    maxMemoryAllocationCount;                           // done
//	uint32_t                                    maxSamplerAllocationCount;                          // done
//	VkDeviceSize                                bufferImageGranularity;                             // done
//	VkDeviceSize                                sparseAddressSpaceSize;                             // done
//	uint32_t                                    maxBoundDescriptorSets;                             // done
//	uint32_t                                    maxPerStageDescriptorSamplers;				        // done
//	uint32_t                                    maxPerStageDescriptorUniformBuffers;		        // done
//	uint32_t                                    maxPerStageDescriptorStorageBuffers;		        // done
//	uint32_t                                    maxPerStageDescriptorSampledImages;			        // done
//	uint32_t                                    maxPerStageDescriptorStorageImages;			        // done
//	uint32_t                                    maxPerStageDescriptorInputAttachments;		        // done
//	uint32_t                                    maxPerStageResources;                               // done
//	uint32_t                                    maxDescriptorSetSamplers;					        // done
//	uint32_t                                    maxDescriptorSetUniformBuffers;				        // done
//	uint32_t                                    maxDescriptorSetUniformBuffersDynamic;		        // done
//	uint32_t                                    maxDescriptorSetStorageBuffers;				        // done
//	uint32_t                                    maxDescriptorSetStorageBuffersDynamic;		        // done
//	uint32_t                                    maxDescriptorSetSampledImages;				        // done
//	uint32_t                                    maxDescriptorSetStorageImages;				        // done
//	uint32_t                                    maxDescriptorSetInputAttachments;                   // done
//	uint32_t                                    maxVertexInputAttributes;                           // done
//	uint32_t                                    maxVertexInputBindings;                             // done
//	uint32_t                                    maxVertexInputAttributeOffset;                      // done
//	uint32_t                                    maxVertexInputBindingStride;                        // done
//	uint32_t                                    maxVertexOutputComponents;                          // done
//	uint32_t                                    maxTessellationGenerationLevel;                     // done
//	uint32_t                                    maxTessellationPatchSize;                           // done
//	uint32_t                                    maxTessellationControlPerVertexInputComponents;     // done
//	uint32_t                                    maxTessellationControlPerVertexOutputComponents;    // done
//	uint32_t                                    maxTessellationControlPerPatchOutputComponents;     // done
//	uint32_t                                    maxTessellationControlTotalOutputComponents;        // done
//	uint32_t                                    maxTessellationEvaluationInputComponents;           // done
//	uint32_t                                    maxTessellationEvaluationOutputComponents;          // done
//	uint32_t                                    maxGeometryShaderInvocations;                       // done
//	uint32_t                                    maxGeometryInputComponents;                         // done
//	uint32_t                                    maxGeometryOutputComponents;                        // done
//	uint32_t                                    maxGeometryOutputVertices;                          // done
//	uint32_t                                    maxGeometryTotalOutputComponents;                   // done
//	uint32_t                                    maxFragmentInputComponents;                         // done
//	uint32_t                                    maxFragmentOutputAttachments;                       // done
//	uint32_t                                    maxFragmentDualSrcAttachments;                      // done
//	uint32_t                                    maxFragmentCombinedOutputResources;                 // done
//	uint32_t                                    maxComputeSharedMemorySize;                         // done
//	uint32_t                                    maxComputeWorkGroupCount[3];                        // done
//	uint32_t                                    maxComputeWorkGroupInvocations;                     // done
//	uint32_t                                    maxComputeWorkGroupSize[3];                         // done
//	uint32_t                                    subPixelPrecisionBits;                              // done
//	uint32_t                                    subTexelPrecisionBits;                              // done
//	uint32_t                                    mipmapPrecisionBits;                                // done
//	uint32_t                                    maxDrawIndexedIndexValue;                           // done
//	uint32_t                                    maxDrawIndirectCount;                               // done
//	float                                       maxSamplerLodBias;                                  // done
//	float                                       maxSamplerAnisotropy;						        // done
//	uint32_t                                    maxViewports;								        // done
//	uint32_t                                    maxViewportDimensions[2];					        // done
//	float                                       viewportBoundsRange[2];                             // done
//	uint32_t                                    viewportSubPixelBits;                               // done
//	size_t                                      minMemoryMapAlignment;						        // done
//	VkDeviceSize                                minTexelBufferOffsetAlignment;				        // done
//	VkDeviceSize                                minUniformBufferOffsetAlignment;			        // done
//	VkDeviceSize                                minStorageBufferOffsetAlignment;			        // done
//	int32_t                                     minTexelOffset;                                     // done
//	uint32_t                                    maxTexelOffset;                                     // done
//	int32_t                                     minTexelGatherOffset;                               // done
//	uint32_t                                    maxTexelGatherOffset;                               // done
//	float                                       minInterpolationOffset;                             // done
//	float                                       maxInterpolationOffset;                             // done
//	uint32_t                                    subPixelInterpolationOffsetBits;			        // done
//	uint32_t                                    maxFramebufferWidth;						        // done
//	uint32_t                                    maxFramebufferHeight;						        // done
//	uint32_t                                    maxFramebufferLayers;						        // done
//	VkSampleCountFlags                          framebufferColorSampleCounts;				        // done
//	VkSampleCountFlags                          framebufferDepthSampleCounts;				        // done
//	VkSampleCountFlags                          framebufferStencilSampleCounts;				        // done
//	VkSampleCountFlags                          framebufferNoAttachmentsSampleCounts;		        // done
//	uint32_t                                    maxColorAttachments;						        // done
//	VkSampleCountFlags                          sampledImageColorSampleCounts;				        // done
//	VkSampleCountFlags                          sampledImageIntegerSampleCounts;			        // done
//	VkSampleCountFlags                          sampledImageDepthSampleCounts;				        // done
//	VkSampleCountFlags                          sampledImageStencilSampleCounts;			        // done
//	VkSampleCountFlags                          storageImageSampleCounts;					        // done
//	uint32_t                                    maxSampleMaskWords;                                 // done
//	VkBool32                                    timestampComputeAndGraphics;                        // done
//	float                                       timestampPeriod;							        // done
//	uint32_t                                    maxClipDistances;                                   // done
//	uint32_t                                    maxCullDistances;                                   // done
//	uint32_t                                    maxCombinedClipAndCullDistances;                    // done
//	uint32_t                                    discreteQueuePriorities;                            // done
//	float                                       pointSizeRange[2];                                  // done
//	float                                       lineWidthRange[2];                                  // done
//	float                                       pointSizeGranularity;                               // done
//	float                                       lineWidthGranularity;                               // done
//	VkBool32                                    strictLines;                                        // done
//	VkBool32                                    standardSampleLocations;                            // done
//	VkDeviceSize                                optimalBufferCopyOffsetAlignment;			        // done
//	VkDeviceSize                                optimalBufferCopyRowPitchAlignment;			        // done
//	VkDeviceSize                                nonCoherentAtomSize;                                // done
//} VkPhysicalDeviceLimits;

//typedef struct {
//	VkBool32                                    residencyStandard2DBlockShape;
//	VkBool32                                    residencyStandard2DMSBlockShape;
//	VkBool32                                    residencyStandard3DBlockShape;
//	VkBool32                                    residencyAlignedMipSize;
//	VkBool32                                    residencyNonResident;
//	VkBool32                                    residencyNonResidentStrict;
//} VkPhysicalDeviceSparseProperties;


void MVKPhysicalDevice::initPipelineCacheUUID() {

	// Clear the UUID
	mvkClear(&_properties.pipelineCacheUUID);

	size_t uuidComponentOffset = 0;

	// First 8 bytes contain the first part of the MoltenVK Git revision
	uint64_t mvkRev = getMoltenVKGitRevision();
	*(uint64_t*)&_properties.pipelineCacheUUID[uuidComponentOffset] = NSSwapHostLongLongToBig(mvkRev);
	uuidComponentOffset += sizeof(mvkRev);

	// Next 4 bytes contains highest Metal feature set supported by this device
	uint32_t mtlFeatSet = getHighestMTLFeatureSet();
	*(uint32_t*)&_properties.pipelineCacheUUID[uuidComponentOffset] = NSSwapHostIntToBig(mtlFeatSet);
	uuidComponentOffset += sizeof(mtlFeatSet);

	// Last 4 bytes contains flags based on enabled Metal features that
	// might affect the contents of the pipeline cache (mostly MSL content).
	uint32_t mtlFeatures = 0;
	mtlFeatures |= ((bool)_metalFeatures.argumentBuffers) << 0;
	*(uint32_t*)&_properties.pipelineCacheUUID[uuidComponentOffset] = NSSwapHostIntToBig(mtlFeatures);
	uuidComponentOffset += sizeof(mtlFeatures);
}

uint32_t MVKPhysicalDevice::getHighestMTLFeatureSet() {

	// On newer OS's, combine highest Metal version with highest GPU family
	// (Mac & Apple GPU lists should be mutex on platform)
	uint32_t mtlVer = 0;
#if MVK_IOS_OR_TVOS
	if (mvkOSVersionIsAtLeast(13.0)) { mtlVer = 0x30000; }
	if (mvkOSVersionIsAtLeast(14.0)) { mtlVer = 0x40000; }
#endif
#if MVK_MACOS
	if (mvkOSVersionIsAtLeast(10.15)) { mtlVer = 0x30000; }
	if (mvkOSVersionIsAtLeast(10.16)) { mtlVer = 0x40000; }
#endif

	MTLGPUFamily mtlFam = MTLGPUFamily(0);
	if (supportsMTLGPUFamily(Mac1)) { mtlFam = MTLGPUFamilyMac1; }
	if (supportsMTLGPUFamily(Mac2)) { mtlFam = MTLGPUFamilyMac2; }

	if (supportsMTLGPUFamily(Apple1)) { mtlFam = MTLGPUFamilyApple1; }
	if (supportsMTLGPUFamily(Apple2)) { mtlFam = MTLGPUFamilyApple2; }
	if (supportsMTLGPUFamily(Apple3)) { mtlFam = MTLGPUFamilyApple3; }
	if (supportsMTLGPUFamily(Apple4)) { mtlFam = MTLGPUFamilyApple4; }
	if (supportsMTLGPUFamily(Apple5)) { mtlFam = MTLGPUFamilyApple5; }
#if MVK_IOS || MVK_MACOS_APPLE_SILICON
	if (supportsMTLGPUFamily(Apple6)) { mtlFam = MTLGPUFamilyApple6; }
	if (supportsMTLGPUFamily(Apple7)) { mtlFam = MTLGPUFamilyApple7; }
#endif

	// Not explicitly guaranteed to be unique...but close enough without spilling over
	uint32_t mtlFS = (mtlVer << 8) + (uint32_t)mtlFam;
	if (mtlFS) { return mtlFS; }

	// Fall back to legacy feature sets on older OS's
#if MVK_IOS
	uint32_t maxFS = (uint32_t)MTLFeatureSet_iOS_GPUFamily5_v1;
	uint32_t minFS = (uint32_t)MTLFeatureSet_iOS_GPUFamily1_v1;
#endif

#if MVK_TVOS
  uint32_t maxFS = (uint32_t)MTLFeatureSet_tvOS_GPUFamily2_v2;
  uint32_t minFS = (uint32_t)MTLFeatureSet_tvOS_GPUFamily1_v1;
#endif

#if MVK_MACOS
	uint32_t maxFS = (uint32_t)MTLFeatureSet_macOS_GPUFamily2_v1;
	uint32_t minFS = (uint32_t)MTLFeatureSet_macOS_GPUFamily1_v1;
#endif

	for (uint32_t fs = maxFS; fs > minFS; fs--) {
		if ( [_mtlDevice supportsFeatureSet: (MTLFeatureSet)fs] ) { return fs; }
	}
	return minFS;
}

// Retrieve the SPIRV-Cross Git revision hash from a derived header file,
// which is generated in advance, either statically, or more typically in
// an early build phase script, and contains a line similar to the following:
// static const char* mvkRevString = "fc0750d67cfe825b887dd2cf25a42e9d9a013eb2";
uint64_t MVKPhysicalDevice::getMoltenVKGitRevision() {

#include "mvkGitRevDerived.h"

	static const string revStr(mvkRevString, 0, 16);	// We just need the first 16 chars
	static const string lut("0123456789ABCDEF");

	uint64_t revVal = 0;
	for (char c : revStr) {
		size_t cVal = lut.find(toupper(c));
		if (cVal != string::npos) {
			revVal <<= 4;
			revVal += cVal;
		}
	}
	return revVal;
}

void MVKPhysicalDevice::setMemoryHeap(uint32_t heapIndex, VkDeviceSize heapSize, VkMemoryHeapFlags heapFlags) {
	_memoryProperties.memoryHeaps[heapIndex].size = heapSize;
	_memoryProperties.memoryHeaps[heapIndex].flags = heapFlags;
}

void MVKPhysicalDevice::setMemoryType(uint32_t typeIndex, uint32_t heapIndex, VkMemoryPropertyFlags propertyFlags) {
	_memoryProperties.memoryTypes[typeIndex].heapIndex = heapIndex;
	_memoryProperties.memoryTypes[typeIndex].propertyFlags = propertyFlags;
}

// Initializes the memory properties of this instance.
// Metal Shared:
//	- applies to both buffers and textures
//	- default mode for buffers on both iOS & macOS
//	- default mode for textures on iOS
//	- one copy of memory visible to both CPU & GPU
//	- coherent at command buffer boundaries
// Metal Private:
//	- applies to both buffers and textures
//	- accessed only by GPU through render, compute, or BLIT operations
//	- no access by CPU
//	- always use for framebuffers and renderable textures
// Metal Managed:
//	- applies to both buffers and textures
//	- default mode for textures on macOS
//	- two copies of each buffer or texture when discrete memory available
//	- convenience of shared mode, performance of private mode
//	- on unified systems behaves like shared memory and has only one copy of content
//	- when writing, use:
//		- buffer didModifyRange:
//		- texture replaceRegion:
//	- when reading, use:
//		- encoder synchronizeResource: followed by
//		- cmdbuff waitUntilCompleted (or completion handler)
//		- buffer/texture getBytes:
// Metal Memoryless:
//	- applies only to textures used as transient render targets
//	- only available with TBDR devices (i.e. on iOS)
//	- no device memory is reserved at all
//	- storage comes from tile memory
//	- contents are undefined after rendering
//	- use for temporary renderable textures
void MVKPhysicalDevice::initMemoryProperties() {

	mvkClear(&_memoryProperties);	// Start with everything cleared

	// Main heap
	uint32_t mainHeapIdx = 0;
	setMemoryHeap(mainHeapIdx, getVRAMSize(), VK_MEMORY_HEAP_DEVICE_LOCAL_BIT);

	// Optional second heap for shared memory
	uint32_t sharedHeapIdx;
	VkMemoryPropertyFlags sharedTypePropFlags;
	if (getHasUnifiedMemory()) {
		// Shared memory goes in the single main heap in unified memory, and per Vulkan spec must be marked local
		sharedHeapIdx = mainHeapIdx;
		sharedTypePropFlags = MVK_VK_MEMORY_TYPE_METAL_SHARED | VK_MEMORY_PROPERTY_DEVICE_LOCAL_BIT;
	} else {
		// Define a second heap to mark the shared memory as non-local
		sharedHeapIdx = mainHeapIdx + 1;
		setMemoryHeap(sharedHeapIdx, mvkGetSystemMemorySize(), 0);
		sharedTypePropFlags = MVK_VK_MEMORY_TYPE_METAL_SHARED;
	}

	_memoryProperties.memoryHeapCount = sharedHeapIdx + 1;

	// Memory types
	uint32_t typeIdx = 0;

	// Private storage
	uint32_t privateBit = 1 << typeIdx;
	setMemoryType(typeIdx, mainHeapIdx, MVK_VK_MEMORY_TYPE_METAL_PRIVATE);
	typeIdx++;

	// Shared storage
	uint32_t sharedBit = 1 << typeIdx;
	setMemoryType(typeIdx, sharedHeapIdx, sharedTypePropFlags);
	typeIdx++;

	// Managed storage
	uint32_t managedBit = 0;
#if MVK_MACOS
	managedBit = 1 << typeIdx;
	setMemoryType(typeIdx, mainHeapIdx, MVK_VK_MEMORY_TYPE_METAL_MANAGED);
	typeIdx++;
#endif

	// Memoryless storage
	uint32_t memlessBit = 0;
#if MVK_MACOS_APPLE_SILICON
	if (supportsMTLGPUFamily(Apple5)) {
		memlessBit = 1 << typeIdx;
		setMemoryType(typeIdx, mainHeapIdx, MVK_VK_MEMORY_TYPE_METAL_MEMORYLESS);
		typeIdx++;
	}
#endif
#if MVK_IOS
	if (supportsMTLFeatureSet(iOS_GPUFamily1_v3)) {
		memlessBit = 1 << typeIdx;
		setMemoryType(typeIdx, mainHeapIdx, MVK_VK_MEMORY_TYPE_METAL_MEMORYLESS);
		typeIdx++;
	}
#endif
#if MVK_TVOS
	if (supportsMTLFeatureSet(tvOS_GPUFamily1_v2)) {
		memlessBit = 1 << typeIdx;
		setMemoryType(typeIdx, mainHeapIdx, MVK_VK_MEMORY_TYPE_METAL_MEMORYLESS);
		typeIdx++;
	}
#endif

	_memoryProperties.memoryTypeCount = typeIdx;

	_privateMemoryTypes			= privateBit | memlessBit;
	_hostVisibleMemoryTypes		= sharedBit | managedBit;
	_hostCoherentMemoryTypes 	= sharedBit;
	_lazilyAllocatedMemoryTypes	= memlessBit;
	_allMemoryTypes				= privateBit | sharedBit | managedBit | memlessBit;
}

bool MVKPhysicalDevice::getHasUnifiedMemory() {
#if MVK_IOS_OR_TVOS
	return true;
#endif
#if MVK_MACOS
	return ([_mtlDevice respondsToSelector: @selector(hasUnifiedMemory)]
			? _mtlDevice.hasUnifiedMemory : _mtlDevice.isLowPower);
#endif
}

uint64_t MVKPhysicalDevice::getVRAMSize() {
	if (getHasUnifiedMemory()) {
		return mvkGetSystemMemorySize();
	} else {
		// There's actually no way to query the total physical VRAM on the device in Metal.
		// Just default to using the recommended max working set size (i.e. the budget).
		return getRecommendedMaxWorkingSetSize();
	}
}

uint64_t MVKPhysicalDevice::getRecommendedMaxWorkingSetSize() {
#if MVK_MACOS
	if ( [_mtlDevice respondsToSelector: @selector(recommendedMaxWorkingSetSize)]) {
		return _mtlDevice.recommendedMaxWorkingSetSize;
	}
#endif
#if MVK_IOS_OR_TVOS
	// GPU and CPU use shared memory. Estimate the current free memory in the system.
	uint64_t freeMem = mvkGetAvailableMemorySize();
	if (freeMem) { return freeMem; }
#endif

	return 128 * MEBI;		// Conservative minimum for macOS GPU's & iOS shared memory
}

uint64_t MVKPhysicalDevice::getCurrentAllocatedSize() {
	if ( [_mtlDevice respondsToSelector: @selector(currentAllocatedSize)] ) {
		return _mtlDevice.currentAllocatedSize;
	}
#if MVK_IOS_OR_TVOS
	// We can use the current memory used by this process as a reasonable approximation.
	return mvkGetUsedMemorySize();
#endif
#if MVK_MACOS
	return 0;
#endif
}

void MVKPhysicalDevice::initExternalMemoryProperties() {

	// Buffers
	_mtlBufferExternalMemoryProperties.externalMemoryFeatures = (VK_EXTERNAL_MEMORY_FEATURE_EXPORTABLE_BIT |
																 VK_EXTERNAL_MEMORY_FEATURE_IMPORTABLE_BIT);
	_mtlBufferExternalMemoryProperties.exportFromImportedHandleTypes = VK_EXTERNAL_MEMORY_HANDLE_TYPE_MTLBUFFER_BIT_KHR;
	_mtlBufferExternalMemoryProperties.compatibleHandleTypes = VK_EXTERNAL_MEMORY_HANDLE_TYPE_MTLBUFFER_BIT_KHR;

	// Images
	_mtlTextureExternalMemoryProperties.externalMemoryFeatures = (VK_EXTERNAL_MEMORY_FEATURE_EXPORTABLE_BIT |
																  VK_EXTERNAL_MEMORY_FEATURE_IMPORTABLE_BIT |
																  VK_EXTERNAL_MEMORY_FEATURE_DEDICATED_ONLY_BIT);
	_mtlTextureExternalMemoryProperties.exportFromImportedHandleTypes = VK_EXTERNAL_MEMORY_HANDLE_TYPE_MTLTEXTURE_BIT_KHR;
	_mtlTextureExternalMemoryProperties.compatibleHandleTypes = VK_EXTERNAL_MEMORY_HANDLE_TYPE_MTLTEXTURE_BIT_KHR;
}

void MVKPhysicalDevice::initExtensions() {
	MVKExtensionList* pWritableExtns = (MVKExtensionList*)&_supportedExtensions;
	pWritableExtns->disableAllButEnabledDeviceExtensions();

#if MVK_IOS_OR_TVOS
	if (!_metalFeatures.depthResolve) {
		pWritableExtns->vk_KHR_depth_stencil_resolve.enabled = false;
	}
#endif
	if (!_metalFeatures.samplerMirrorClampToEdge) {
		pWritableExtns->vk_KHR_sampler_mirror_clamp_to_edge.enabled = false;
	}
	if (!_metalFeatures.rasterOrderGroups) {
		pWritableExtns->vk_EXT_fragment_shader_interlock.enabled = false;
	}
	if (!_metalFeatures.postDepthCoverage) {
		pWritableExtns->vk_EXT_post_depth_coverage.enabled = false;
	}
	if (!_metalFeatures.stencilFeedback) {
		pWritableExtns->vk_EXT_shader_stencil_export.enabled = false;
	}
	if (!_metalFeatures.astcHDRTextures) {
		pWritableExtns->vk_EXT_texture_compression_astc_hdr.enabled = false;
	}
	if (!_metalFeatures.simdPermute && !_metalFeatures.quadPermute) {
		pWritableExtns->vk_KHR_shader_subgroup_extended_types.enabled = false;
	}
#if MVK_MACOS
	if (!supportsMTLGPUFamily(Apple5)) {
		pWritableExtns->vk_AMD_shader_image_load_store_lod.enabled = false;
		pWritableExtns->vk_IMG_format_pvrtc.enabled = false;
	}
#endif
}

void MVKPhysicalDevice::logGPUInfo() {
	string devTypeStr;
	switch (_properties.deviceType) {
		case VK_PHYSICAL_DEVICE_TYPE_DISCRETE_GPU:
			devTypeStr = "Discrete";
			break;
		case VK_PHYSICAL_DEVICE_TYPE_INTEGRATED_GPU:
			devTypeStr = "Integrated";
			break;
		case VK_PHYSICAL_DEVICE_TYPE_VIRTUAL_GPU:
			devTypeStr = "Virtual";
			break;
		case VK_PHYSICAL_DEVICE_TYPE_CPU:
			devTypeStr = "CPU Emulation";
			break;
		default:
			devTypeStr = "Unknown";
			break;
	}

	string logMsg = "GPU device:";
	logMsg += "\n\t\tmodel: %s";
	logMsg += "\n\t\ttype: %s";
	logMsg += "\n\t\tvendorID: %#06x";
	logMsg += "\n\t\tdeviceID: %#06x";
	logMsg += "\n\t\tpipelineCacheUUID: %s";
	logMsg += "\n\tsupports the following Metal Versions, GPU's and Feature Sets:";
	logMsg += "\n\t\tMetal Shading Language %s";

#if MVK_IOS || MVK_MACOS_APPLE_SILICON
	if (supportsMTLGPUFamily(Apple7)) { logMsg += "\n\t\tGPU Family Apple 7"; }
	if (supportsMTLGPUFamily(Apple6)) { logMsg += "\n\t\tGPU Family Apple 6"; }
#endif
	if (supportsMTLGPUFamily(Apple5)) { logMsg += "\n\t\tGPU Family Apple 5"; }
	if (supportsMTLGPUFamily(Apple4)) { logMsg += "\n\t\tGPU Family Apple 4"; }
	if (supportsMTLGPUFamily(Apple3)) { logMsg += "\n\t\tGPU Family Apple 3"; }
	if (supportsMTLGPUFamily(Apple2)) { logMsg += "\n\t\tGPU Family Apple 2"; }
	if (supportsMTLGPUFamily(Apple1)) { logMsg += "\n\t\tGPU Family Apple 1"; }

	if (supportsMTLGPUFamily(Mac2)) { logMsg += "\n\t\tGPU Family Mac 2"; }
	if (supportsMTLGPUFamily(Mac1)) { logMsg += "\n\t\tGPU Family Mac 1"; }

	if (supportsMTLGPUFamily(Common3)) { logMsg += "\n\t\tGPU Family Common 3"; }
	if (supportsMTLGPUFamily(Common2)) { logMsg += "\n\t\tGPU Family Common 2"; }
	if (supportsMTLGPUFamily(Common1)) { logMsg += "\n\t\tGPU Family Common 1"; }

	if (supportsMTLGPUFamily(MacCatalyst2)) { logMsg += "\n\t\tGPU Family Mac Catalyst 2"; }
	if (supportsMTLGPUFamily(MacCatalyst1)) { logMsg += "\n\t\tGPU Family Mac Catalyst 1"; }

#if MVK_IOS
	if (supportsMTLFeatureSet(iOS_GPUFamily5_v1)) { logMsg += "\n\t\tiOS GPU Family 5 v1"; }

	if (supportsMTLFeatureSet(iOS_GPUFamily4_v2)) { logMsg += "\n\t\tiOS GPU Family 4 v2"; }
	if (supportsMTLFeatureSet(iOS_GPUFamily4_v1)) { logMsg += "\n\t\tiOS GPU Family 4 v1"; }

	if (supportsMTLFeatureSet(iOS_GPUFamily3_v4)) { logMsg += "\n\t\tiOS GPU Family 3 v4"; }
    if (supportsMTLFeatureSet(iOS_GPUFamily3_v3)) { logMsg += "\n\t\tiOS GPU Family 3 v3"; }
    if (supportsMTLFeatureSet(iOS_GPUFamily3_v2)) { logMsg += "\n\t\tiOS GPU Family 3 v2"; }
    if (supportsMTLFeatureSet(iOS_GPUFamily3_v1)) { logMsg += "\n\t\tiOS GPU Family 3 v1"; }

	if (supportsMTLFeatureSet(iOS_GPUFamily2_v5)) { logMsg += "\n\t\tiOS GPU Family 2 v5"; }
    if (supportsMTLFeatureSet(iOS_GPUFamily2_v4)) { logMsg += "\n\t\tiOS GPU Family 2 v4"; }
    if (supportsMTLFeatureSet(iOS_GPUFamily2_v3)) { logMsg += "\n\t\tiOS GPU Family 2 v3"; }
    if (supportsMTLFeatureSet(iOS_GPUFamily2_v2)) { logMsg += "\n\t\tiOS GPU Family 2 v2"; }
    if (supportsMTLFeatureSet(iOS_GPUFamily2_v1)) { logMsg += "\n\t\tiOS GPU Family 2 v1"; }

	if (supportsMTLFeatureSet(iOS_GPUFamily1_v5)) { logMsg += "\n\t\tiOS GPU Family 1 v5"; }
    if (supportsMTLFeatureSet(iOS_GPUFamily1_v4)) { logMsg += "\n\t\tiOS GPU Family 1 v4"; }
    if (supportsMTLFeatureSet(iOS_GPUFamily1_v3)) { logMsg += "\n\t\tiOS GPU Family 1 v3"; }
    if (supportsMTLFeatureSet(iOS_GPUFamily1_v2)) { logMsg += "\n\t\tiOS GPU Family 1 v2"; }
    if (supportsMTLFeatureSet(iOS_GPUFamily1_v1)) { logMsg += "\n\t\tiOS GPU Family 1 v1"; }
#endif

#if MVK_TVOS
    if (supportsMTLFeatureSet(tvOS_GPUFamily2_v2)) { logMsg += "\n\t\ttvOS GPU Family 2 v2"; }
    if (supportsMTLFeatureSet(tvOS_GPUFamily2_v1)) { logMsg += "\n\t\ttvOS GPU Family 2 v1"; }

    if (supportsMTLFeatureSet(tvOS_GPUFamily1_v4)) { logMsg += "\n\t\ttvOS GPU Family 1 v4"; }
    if (supportsMTLFeatureSet(tvOS_GPUFamily1_v3)) { logMsg += "\n\t\ttvOS GPU Family 1 v3"; }
    if (supportsMTLFeatureSet(tvOS_GPUFamily1_v2)) { logMsg += "\n\t\ttvOS GPU Family 1 v2"; }
    if (supportsMTLFeatureSet(tvOS_GPUFamily1_v1)) { logMsg += "\n\t\ttvOS GPU Family 1 v1"; }
#endif

#if MVK_MACOS
	if (supportsMTLFeatureSet(macOS_GPUFamily2_v1)) { logMsg += "\n\t\tmacOS GPU Family 2 v1"; }

	if (supportsMTLFeatureSet(macOS_GPUFamily1_v4)) { logMsg += "\n\t\tmacOS GPU Family 1 v4"; }
    if (supportsMTLFeatureSet(macOS_GPUFamily1_v3)) { logMsg += "\n\t\tmacOS GPU Family 1 v3"; }
    if (supportsMTLFeatureSet(macOS_GPUFamily1_v2)) { logMsg += "\n\t\tmacOS GPU Family 1 v2"; }
    if (supportsMTLFeatureSet(macOS_GPUFamily1_v1)) { logMsg += "\n\t\tmacOS GPU Family 1 v1"; }

#if !MVK_MACCAT
	if (supportsMTLFeatureSet(macOS_ReadWriteTextureTier2)) { logMsg += "\n\t\tmacOS Read-Write Texture Tier 2"; }
#endif
#endif

#if MVK_MACCAT
	if ([_mtlDevice respondsToSelector: @selector(readWriteTextureSupport)] &&
		_mtlDevice.readWriteTextureSupport == MTLReadWriteTextureTier2) {
		logMsg += "\n\t\tmacOS Read-Write Texture Tier 2";
	}
#endif

	NSUUID* nsUUID = [[NSUUID alloc] initWithUUIDBytes: _properties.pipelineCacheUUID];		// temp retain
	MVKLogInfo(logMsg.c_str(), _properties.deviceName, devTypeStr.c_str(),
			   _properties.vendorID, _properties.deviceID, nsUUID.UUIDString.UTF8String,
			   SPIRVToMSLConversionOptions::printMSLVersion(_metalFeatures.mslVersion).c_str());
	[nsUUID release];																		// temp release
}

MVKPhysicalDevice::~MVKPhysicalDevice() {
	mvkDestroyContainerContents(_queueFamilies);
	[_mtlDevice release];
}


#pragma mark -
#pragma mark MVKDevice

// Returns core device commands and enabled extension device commands.
PFN_vkVoidFunction MVKDevice::getProcAddr(const char* pName) {
	MVKEntryPoint* pMVKPA = _physicalDevice->_mvkInstance->getEntryPoint(pName);
	uint32_t apiVersion = _physicalDevice->_mvkInstance->_appInfo.apiVersion;

	bool isSupported = (pMVKPA &&											// Command exists and...
						pMVKPA->isDevice &&									// ...is a device command and...
						pMVKPA->isEnabled(apiVersion, _enabledExtensions));	// ...is a core or enabled extension command.

	return isSupported ? pMVKPA->functionPointer : nullptr;
}

MVKQueue* MVKDevice::getQueue(uint32_t queueFamilyIndex, uint32_t queueIndex) {
	return _queuesByQueueFamilyIndex[queueFamilyIndex][queueIndex];
}

MVKQueue* MVKDevice::getQueue(const VkDeviceQueueInfo2* queueInfo) {
	return _queuesByQueueFamilyIndex[queueInfo->queueFamilyIndex][queueInfo->queueIndex];
}

MVKQueue* MVKDevice::getAnyQueue() {
	for (auto& queues : _queuesByQueueFamilyIndex) {
		for (MVKQueue* q : queues) {
			if (q) { return q; };
		}
	}
	return nullptr;
}

VkResult MVKDevice::waitIdle() {
	VkResult rslt = VK_SUCCESS;
	for (auto& queues : _queuesByQueueFamilyIndex) {
		for (MVKQueue* q : queues) {
			if ((rslt = q->waitIdle()) != VK_SUCCESS) { return rslt; }
		}
	}
	return VK_SUCCESS;
}

VkResult MVKDevice::markLost() {
	lock_guard<mutex> lock(_sem4Lock);
	setConfigurationResult(VK_ERROR_DEVICE_LOST);
	for (auto* sem4 : _awaitingSemaphores) {
		sem4->release();
	}
	for (auto& sem4AndValue : _awaitingTimelineSem4s) {
		VkSemaphoreSignalInfo signalInfo;
		signalInfo.value = sem4AndValue.second;
		sem4AndValue.first->signal(&signalInfo);
	}
	_awaitingSemaphores.clear();
	_awaitingTimelineSem4s.clear();
	return VK_ERROR_DEVICE_LOST;
}

void MVKDevice::getDescriptorSetLayoutSupport(const VkDescriptorSetLayoutCreateInfo* pCreateInfo,
											  VkDescriptorSetLayoutSupport* pSupport) {
	// According to the Vulkan spec:
	//   "If the descriptor set layout satisfies the VkPhysicalDeviceMaintenance3Properties::maxPerSetDescriptors
	//   limit, this command is guaranteed to return VK_TRUE in VkDescriptorSetLayout::supported...
	//   "This command does not consider other limits such as maxPerStageDescriptor*..."
	uint32_t descriptorCount = 0;
	for (uint32_t i = 0; i < pCreateInfo->bindingCount; i++) {
		descriptorCount += pCreateInfo->pBindings[i].descriptorCount;
	}
	pSupport->supported = (descriptorCount < ((_physicalDevice->_metalFeatures.maxPerStageBufferCount + _physicalDevice->_metalFeatures.maxPerStageTextureCount + _physicalDevice->_metalFeatures.maxPerStageSamplerCount) * 2));

	// Check whether the layout has a variable-count descriptor, and if so, whether we can support it.
	for (auto* next = (VkBaseOutStructure*)pSupport->pNext; next; next = next->pNext) {
		switch (next->sType) {
			case VK_STRUCTURE_TYPE_DESCRIPTOR_SET_VARIABLE_DESCRIPTOR_COUNT_LAYOUT_SUPPORT_EXT: {
				auto* pVarDescSetCountSupport = (VkDescriptorSetVariableDescriptorCountLayoutSupportEXT*)next;
				getDescriptorVariableDescriptorCountLayoutSupport(pCreateInfo, pSupport, pVarDescSetCountSupport);
				break;
			}
			default:
				break;
		}
	}
}

// Check whether the layout has a variable-count descriptor, and if so, whether we can support it.
void MVKDevice::getDescriptorVariableDescriptorCountLayoutSupport(const VkDescriptorSetLayoutCreateInfo* pCreateInfo,
																  VkDescriptorSetLayoutSupport* pSupport,
																  VkDescriptorSetVariableDescriptorCountLayoutSupportEXT* pVarDescSetCountSupport) {
	// Assume we don't need this, then set appropriately if we do.
	pVarDescSetCountSupport->maxVariableDescriptorCount = 0;

	// Look for a variable length descriptor and remember its index.
	int32_t varBindingIdx = -1;
	for (const auto* next = (VkBaseInStructure*)pCreateInfo->pNext; next; next = next->pNext) {
		switch (next->sType) {
			case VK_STRUCTURE_TYPE_DESCRIPTOR_SET_LAYOUT_BINDING_FLAGS_CREATE_INFO_EXT: {
				auto* pDescSetLayoutBindingFlags = (VkDescriptorSetLayoutBindingFlagsCreateInfoEXT*)next;
				for (uint32_t bindIdx = 0; bindIdx < pDescSetLayoutBindingFlags->bindingCount; bindIdx++) {
					if (mvkIsAnyFlagEnabled(pDescSetLayoutBindingFlags->pBindingFlags[bindIdx], VK_DESCRIPTOR_BINDING_VARIABLE_DESCRIPTOR_COUNT_BIT)) {
						varBindingIdx = bindIdx;
						break;
					}
				}
				break;
			}
			default:
				break;
		}
	}

	// If no variable length descriptor is found, we can skip the rest.
	if (varBindingIdx < 0) { return; }

	// Device does not support variable descriptor counts but it has been requested.
	if ( !_enabledDescriptorIndexingFeatures.descriptorBindingVariableDescriptorCount ) {
		pSupport->supported = false;
		return;
	}

	uint32_t mtlBuffCnt = 0;
	uint32_t mtlTexCnt = 0;
	uint32_t mtlSampCnt = 0;
	uint32_t requestedCount = 0;
	uint32_t maxVarDescCount = 0;

	// Determine the number of descriptors available for use by the variable descriptor by
	// accumulating the number of resources accumulated by other descriptors and subtracting
	// that from the device's per-stage max counts. This is not perfect because it does not
	// take into consideration other descriptor sets in the pipeline layout, but we can't
	// anticipate that here. The variable descriptor must have the highest binding number,
	// but it may not be the last descriptor in the array. The handling here accommodates that.
	for (uint32_t bindIdx = 0; bindIdx < pCreateInfo->bindingCount; bindIdx++) {
		auto* pBind = &pCreateInfo->pBindings[bindIdx];
		if (bindIdx == varBindingIdx) {
			requestedCount = std::max(pBind->descriptorCount, 1u);
		} else {
			switch (pBind->descriptorType) {
				case VK_DESCRIPTOR_TYPE_UNIFORM_BUFFER:
				case VK_DESCRIPTOR_TYPE_STORAGE_BUFFER:
				case VK_DESCRIPTOR_TYPE_UNIFORM_BUFFER_DYNAMIC:
				case VK_DESCRIPTOR_TYPE_STORAGE_BUFFER_DYNAMIC:
					mtlBuffCnt += pBind->descriptorCount;
					maxVarDescCount = _pMetalFeatures->maxPerStageBufferCount - mtlBuffCnt;
					break;
				case VK_DESCRIPTOR_TYPE_INLINE_UNIFORM_BLOCK_EXT:
					maxVarDescCount = (uint32_t)min<VkDeviceSize>(_pMetalFeatures->maxMTLBufferSize, numeric_limits<uint32_t>::max());
					break;
				case VK_DESCRIPTOR_TYPE_SAMPLED_IMAGE:
				case VK_DESCRIPTOR_TYPE_UNIFORM_TEXEL_BUFFER:
				case VK_DESCRIPTOR_TYPE_INPUT_ATTACHMENT:
					mtlTexCnt += pBind->descriptorCount;
					maxVarDescCount = _pMetalFeatures->maxPerStageTextureCount - mtlTexCnt;
					break;
				case VK_DESCRIPTOR_TYPE_STORAGE_IMAGE:
				case VK_DESCRIPTOR_TYPE_STORAGE_TEXEL_BUFFER:
					mtlTexCnt += pBind->descriptorCount;
					mtlBuffCnt += pBind->descriptorCount;
					maxVarDescCount = min(_pMetalFeatures->maxPerStageTextureCount - mtlTexCnt,
										  _pMetalFeatures->maxPerStageBufferCount - mtlBuffCnt);
					break;
				case VK_DESCRIPTOR_TYPE_SAMPLER:
					mtlSampCnt += pBind->descriptorCount;
					maxVarDescCount = _pMetalFeatures->maxPerStageSamplerCount - mtlSampCnt;
					break;
				case VK_DESCRIPTOR_TYPE_COMBINED_IMAGE_SAMPLER:
					mtlTexCnt += pBind->descriptorCount;
					mtlSampCnt += pBind->descriptorCount;
					maxVarDescCount = min(_pMetalFeatures->maxPerStageTextureCount - mtlTexCnt,
										  _pMetalFeatures->maxPerStageSamplerCount - mtlSampCnt);
					break;
				default:
					break;
			}
		}
	}

	// If there is enough room for the requested size, indicate the amount available,
	// otherwise indicate that the requested size cannot be supported.
	if (requestedCount < maxVarDescCount) {
		pVarDescSetCountSupport->maxVariableDescriptorCount = maxVarDescCount;
	} else {
		pSupport->supported = false;
	}
}

VkResult MVKDevice::getDeviceGroupPresentCapabilities(VkDeviceGroupPresentCapabilitiesKHR* pDeviceGroupPresentCapabilities) {
	mvkClear(&pDeviceGroupPresentCapabilities->presentMask);
	pDeviceGroupPresentCapabilities->presentMask[0] = 0x1;

	pDeviceGroupPresentCapabilities->modes = VK_DEVICE_GROUP_PRESENT_MODE_LOCAL_BIT_KHR;

	return VK_SUCCESS;
}

VkResult MVKDevice::getDeviceGroupSurfacePresentModes(MVKSurface* surface, VkDeviceGroupPresentModeFlagsKHR* pModes) {
	*pModes = VK_DEVICE_GROUP_PRESENT_MODE_LOCAL_BIT_KHR;
	return VK_SUCCESS;
}

void MVKDevice::getPeerMemoryFeatures(uint32_t heapIndex, uint32_t localDevice, uint32_t remoteDevice, VkPeerMemoryFeatureFlags* pPeerMemoryFeatures) {
	*pPeerMemoryFeatures = VK_PEER_MEMORY_FEATURE_COPY_SRC_BIT | VK_PEER_MEMORY_FEATURE_COPY_DST_BIT;
}


#pragma mark Object lifecycle

uint32_t MVKDevice::getVulkanMemoryTypeIndex(MTLStorageMode mtlStorageMode) {
    VkMemoryPropertyFlags vkMemFlags;
    switch (mtlStorageMode) {
        case MTLStorageModePrivate:
            vkMemFlags = MVK_VK_MEMORY_TYPE_METAL_PRIVATE;
            break;
        case MTLStorageModeShared:
            vkMemFlags = MVK_VK_MEMORY_TYPE_METAL_SHARED;
            break;
#if MVK_MACOS
        case MTLStorageModeManaged:
            vkMemFlags = MVK_VK_MEMORY_TYPE_METAL_MANAGED;
            break;
#endif
#if MVK_IOS_OR_TVOS || MVK_MACOS_APPLE_SILICON
        case MTLStorageModeMemoryless:
            vkMemFlags = MVK_VK_MEMORY_TYPE_METAL_MEMORYLESS;
            break;
#endif
        default:
            vkMemFlags = MVK_VK_MEMORY_TYPE_METAL_SHARED;
            break;
    }

    for (uint32_t mtIdx = 0; mtIdx < _pMemoryProperties->memoryTypeCount; mtIdx++) {
        if (_pMemoryProperties->memoryTypes[mtIdx].propertyFlags == vkMemFlags) { return mtIdx; }
    }
    MVKAssert(false, "Could not find memory type corresponding to VkMemoryPropertyFlags %d", vkMemFlags);
    return 0;
}

MVKBuffer* MVKDevice::createBuffer(const VkBufferCreateInfo* pCreateInfo,
								   const VkAllocationCallbacks* pAllocator) {
    return (MVKBuffer*)addResource(new MVKBuffer(this, pCreateInfo));
}

void MVKDevice::destroyBuffer(MVKBuffer* mvkBuff,
							  const VkAllocationCallbacks* pAllocator) {
	if (mvkBuff) {
		removeResource(mvkBuff);
		mvkBuff->destroy();
	}
}

MVKBufferView* MVKDevice::createBufferView(const VkBufferViewCreateInfo* pCreateInfo,
                                           const VkAllocationCallbacks* pAllocator) {
    return new MVKBufferView(this, pCreateInfo);
}

void MVKDevice::destroyBufferView(MVKBufferView* mvkBuffView,
                                  const VkAllocationCallbacks* pAllocator) {
	if (mvkBuffView) { mvkBuffView->destroy(); }
}

MVKImage* MVKDevice::createImage(const VkImageCreateInfo* pCreateInfo,
								 const VkAllocationCallbacks* pAllocator) {
	// If there's a VkImageSwapchainCreateInfoKHR, then we need to create a swapchain image.
	const VkImageSwapchainCreateInfoKHR* swapchainInfo = nullptr;
	for (const auto* next = (const VkBaseInStructure*)pCreateInfo->pNext; next; next = next->pNext) {
		switch (next->sType) {
		case VK_STRUCTURE_TYPE_IMAGE_SWAPCHAIN_CREATE_INFO_KHR:
			swapchainInfo = (const VkImageSwapchainCreateInfoKHR*)next;
			break;
		default:
			break;
		}
	}
    MVKImage* mvkImg = (swapchainInfo)
        ? new MVKPeerSwapchainImage(this, pCreateInfo, (MVKSwapchain*)swapchainInfo->swapchain, uint32_t(-1))
        : new MVKImage(this, pCreateInfo);
    for (auto& memoryBinding : mvkImg->_memoryBindings) {
        addResource(memoryBinding);
    }
	return mvkImg;
}

void MVKDevice::destroyImage(MVKImage* mvkImg,
							 const VkAllocationCallbacks* pAllocator) {
	if (mvkImg) {
		for (auto& memoryBinding : mvkImg->_memoryBindings) {
            removeResource(memoryBinding);
        }
		mvkImg->destroy();
	}
}

MVKImageView* MVKDevice::createImageView(const VkImageViewCreateInfo* pCreateInfo,
										 const VkAllocationCallbacks* pAllocator) {
	return new MVKImageView(this, pCreateInfo);
}

void MVKDevice::destroyImageView(MVKImageView* mvkImgView,
								 const VkAllocationCallbacks* pAllocator) {
	if (mvkImgView) { mvkImgView->destroy(); }
}

MVKSwapchain* MVKDevice::createSwapchain(const VkSwapchainCreateInfoKHR* pCreateInfo,
										 const VkAllocationCallbacks* pAllocator) {
#if MVK_MACOS
	// If we have selected a high-power GPU and want to force the window system
	// to use it, force the window system to use a high-power GPU by calling the
	// MTLCreateSystemDefaultDevice function, and if that GPU is the same as the
	// selected GPU, update the MTLDevice instance used by the MVKPhysicalDevice.
	id<MTLDevice> mtlDevice = _physicalDevice->getMTLDevice();
	if (_pMVKConfig->switchSystemGPU && !(mtlDevice.isLowPower || mtlDevice.isHeadless) ) {
		id<MTLDevice> sysMTLDevice = MTLCreateSystemDefaultDevice();
		if (mvkGetRegistryID(sysMTLDevice) == mvkGetRegistryID(mtlDevice)) {
			_physicalDevice->replaceMTLDevice(sysMTLDevice);
		}
	}
#endif

	return new MVKSwapchain(this, pCreateInfo);
}

void MVKDevice::destroySwapchain(MVKSwapchain* mvkSwpChn,
								 const VkAllocationCallbacks* pAllocator) {
	if (mvkSwpChn) { mvkSwpChn->destroy(); }
}

MVKPresentableSwapchainImage* MVKDevice::createPresentableSwapchainImage(const VkImageCreateInfo* pCreateInfo,
																		 MVKSwapchain* swapchain,
																		 uint32_t swapchainIndex,
																		 const VkAllocationCallbacks* pAllocator) {
    MVKPresentableSwapchainImage* mvkImg = new MVKPresentableSwapchainImage(this, pCreateInfo, swapchain, swapchainIndex);
    for (auto& memoryBinding : mvkImg->_memoryBindings) {
        addResource(memoryBinding);
    }
    return mvkImg;
}

void MVKDevice::destroyPresentableSwapchainImage(MVKPresentableSwapchainImage* mvkImg,
												 const VkAllocationCallbacks* pAllocator) {
	if (mvkImg) {
		for (auto& memoryBinding : mvkImg->_memoryBindings) {
            removeResource(memoryBinding);
        }
		mvkImg->destroy();
	}
}

MVKFence* MVKDevice::createFence(const VkFenceCreateInfo* pCreateInfo,
								 const VkAllocationCallbacks* pAllocator) {
	return new MVKFence(this, pCreateInfo);
}

void MVKDevice::destroyFence(MVKFence* mvkFence,
							 const VkAllocationCallbacks* pAllocator) {
	if (mvkFence) { mvkFence->destroy(); }
}

MVKSemaphore* MVKDevice::createSemaphore(const VkSemaphoreCreateInfo* pCreateInfo,
										 const VkAllocationCallbacks* pAllocator) {
	const VkSemaphoreTypeCreateInfo* pTypeCreateInfo = nullptr;
	for (auto* next = (const VkBaseInStructure*)pCreateInfo->pNext; next; next = next->pNext) {
		switch (next->sType) {
			case VK_STRUCTURE_TYPE_SEMAPHORE_TYPE_CREATE_INFO:
				pTypeCreateInfo = (VkSemaphoreTypeCreateInfo*)next;
				break;
			default:
				break;
		}
	}
	if (pTypeCreateInfo && pTypeCreateInfo->semaphoreType == VK_SEMAPHORE_TYPE_TIMELINE) {
		if (_pMetalFeatures->events) {
			return new MVKTimelineSemaphoreMTLEvent(this, pCreateInfo, pTypeCreateInfo);
		} else {
			return new MVKTimelineSemaphoreEmulated(this, pCreateInfo, pTypeCreateInfo);
		}
	} else {
		if (_useMTLEventForSemaphores) {
			return new MVKSemaphoreMTLEvent(this, pCreateInfo);
		} else if (_useMTLFenceForSemaphores) {
			return new MVKSemaphoreMTLFence(this, pCreateInfo);
		} else {
			return new MVKSemaphoreEmulated(this, pCreateInfo);
		}
	}
}

void MVKDevice::destroySemaphore(MVKSemaphore* mvkSem4,
								 const VkAllocationCallbacks* pAllocator) {
	if (mvkSem4) { mvkSem4->destroy(); }
}

MVKEvent* MVKDevice::createEvent(const VkEventCreateInfo* pCreateInfo,
								 const VkAllocationCallbacks* pAllocator) {
	if (_pMetalFeatures->events) {
		return new MVKEventNative(this, pCreateInfo);
	} else {
		return new MVKEventEmulated(this, pCreateInfo);
	}
}

void MVKDevice::destroyEvent(MVKEvent* mvkEvent, const VkAllocationCallbacks* pAllocator) {
	if (mvkEvent) { mvkEvent->destroy(); }
}

MVKQueryPool* MVKDevice::createQueryPool(const VkQueryPoolCreateInfo* pCreateInfo,
										 const VkAllocationCallbacks* pAllocator) {
	switch (pCreateInfo->queryType) {
        case VK_QUERY_TYPE_OCCLUSION:
            return new MVKOcclusionQueryPool(this, pCreateInfo);
		case VK_QUERY_TYPE_TIMESTAMP:
			return new MVKTimestampQueryPool(this, pCreateInfo);
		case VK_QUERY_TYPE_PIPELINE_STATISTICS:
			return new MVKPipelineStatisticsQueryPool(this, pCreateInfo);
		default:
            return new MVKUnsupportedQueryPool(this, pCreateInfo);
	}
}

void MVKDevice::destroyQueryPool(MVKQueryPool* mvkQP,
								 const VkAllocationCallbacks* pAllocator) {
	if (mvkQP) { mvkQP->destroy(); }
}

MVKShaderModule* MVKDevice::createShaderModule(const VkShaderModuleCreateInfo* pCreateInfo,
											   const VkAllocationCallbacks* pAllocator) {
	return new MVKShaderModule(this, pCreateInfo);
}

void MVKDevice::destroyShaderModule(MVKShaderModule* mvkShdrMod,
									const VkAllocationCallbacks* pAllocator) {
	if (mvkShdrMod) { mvkShdrMod->destroy(); }
}

MVKPipelineCache* MVKDevice::createPipelineCache(const VkPipelineCacheCreateInfo* pCreateInfo,
												 const VkAllocationCallbacks* pAllocator) {
	return new MVKPipelineCache(this, pCreateInfo);
}

void MVKDevice::destroyPipelineCache(MVKPipelineCache* mvkPLC,
									 const VkAllocationCallbacks* pAllocator) {
	if (mvkPLC) { mvkPLC->destroy(); }
}

MVKPipelineLayout* MVKDevice::createPipelineLayout(const VkPipelineLayoutCreateInfo* pCreateInfo,
												   const VkAllocationCallbacks* pAllocator) {
	return new MVKPipelineLayout(this, pCreateInfo);
}

void MVKDevice::destroyPipelineLayout(MVKPipelineLayout* mvkPLL,
									  const VkAllocationCallbacks* pAllocator) {
	if (mvkPLL) { mvkPLL->destroy(); }
}

template<typename PipelineType, typename PipelineInfoType>
VkResult MVKDevice::createPipelines(VkPipelineCache pipelineCache,
                                    uint32_t count,
                                    const PipelineInfoType* pCreateInfos,
                                    const VkAllocationCallbacks* pAllocator,
                                    VkPipeline* pPipelines) {
    VkResult rslt = VK_SUCCESS;
    MVKPipelineCache* mvkPLC = (MVKPipelineCache*)pipelineCache;

    for (uint32_t plIdx = 0; plIdx < count; plIdx++) {
        const PipelineInfoType* pCreateInfo = &pCreateInfos[plIdx];

        // See if this pipeline has a parent. This can come either directly
        // via basePipelineHandle or indirectly via basePipelineIndex.
        MVKPipeline* parentPL = VK_NULL_HANDLE;
        if ( mvkAreAllFlagsEnabled(pCreateInfo->flags, VK_PIPELINE_CREATE_DERIVATIVE_BIT) ) {
            VkPipeline vkParentPL = pCreateInfo->basePipelineHandle;
            int32_t parentPLIdx = pCreateInfo->basePipelineIndex;
            if ( !vkParentPL && (parentPLIdx >= 0)) { vkParentPL = pPipelines[parentPLIdx]; }
            parentPL = vkParentPL ? (MVKPipeline*)vkParentPL : VK_NULL_HANDLE;
        }

        // Create the pipeline and if creation was successful, insert the new pipeline
        // in the return array and add it to the pipeline cache (if the cache was specified).
        // If creation was unsuccessful, insert NULL into the return array, change the
        // result code of this function, and destroy the broken pipeline.
        MVKPipeline* mvkPL = new PipelineType(this, mvkPLC, parentPL, pCreateInfo);
        VkResult plRslt = mvkPL->getConfigurationResult();
        if (plRslt == VK_SUCCESS) {
            pPipelines[plIdx] = (VkPipeline)mvkPL;
        } else {
            rslt = plRslt;
            pPipelines[plIdx] = VK_NULL_HANDLE;
            mvkPL->destroy();
        }
    }

    return rslt;
}

// Create concrete implementations of the two variations of the mvkCreatePipelines() function
// that we will be using. This is required since the template definition is located in this
// implementation file instead of in the header file. This is a realistic approach if the
// universe of possible template implementation variations is small and known in advance.
template VkResult MVKDevice::createPipelines<MVKGraphicsPipeline, VkGraphicsPipelineCreateInfo>(VkPipelineCache pipelineCache,
                                                                                                uint32_t count,
                                                                                                const VkGraphicsPipelineCreateInfo* pCreateInfos,
                                                                                                const VkAllocationCallbacks* pAllocator,
                                                                                                VkPipeline* pPipelines);

template VkResult MVKDevice::createPipelines<MVKComputePipeline, VkComputePipelineCreateInfo>(VkPipelineCache pipelineCache,
                                                                                              uint32_t count,
                                                                                              const VkComputePipelineCreateInfo* pCreateInfos,
                                                                                              const VkAllocationCallbacks* pAllocator,
                                                                                              VkPipeline* pPipelines);

void MVKDevice::destroyPipeline(MVKPipeline* mvkPL,
                                const VkAllocationCallbacks* pAllocator) {
	if (mvkPL) { mvkPL->destroy(); }
}

MVKSampler* MVKDevice::createSampler(const VkSamplerCreateInfo* pCreateInfo,
									 const VkAllocationCallbacks* pAllocator) {
	return new MVKSampler(this, pCreateInfo);
}

void MVKDevice::destroySampler(MVKSampler* mvkSamp,
							   const VkAllocationCallbacks* pAllocator) {
	if (mvkSamp) { mvkSamp->destroy(); }
}

MVKSamplerYcbcrConversion* MVKDevice::createSamplerYcbcrConversion(const VkSamplerYcbcrConversionCreateInfo* pCreateInfo,
																   const VkAllocationCallbacks* pAllocator) {
	return new MVKSamplerYcbcrConversion(this, pCreateInfo);
}

void MVKDevice::destroySamplerYcbcrConversion(MVKSamplerYcbcrConversion* mvkSampConv,
											  const VkAllocationCallbacks* pAllocator) {
	mvkSampConv->destroy();
}

MVKDescriptorSetLayout* MVKDevice::createDescriptorSetLayout(const VkDescriptorSetLayoutCreateInfo* pCreateInfo,
															 const VkAllocationCallbacks* pAllocator) {
	return new MVKDescriptorSetLayout(this, pCreateInfo);
}

void MVKDevice::destroyDescriptorSetLayout(MVKDescriptorSetLayout* mvkDSL,
										   const VkAllocationCallbacks* pAllocator) {
	if (mvkDSL) { mvkDSL->destroy(); }
}

MVKDescriptorPool* MVKDevice::createDescriptorPool(const VkDescriptorPoolCreateInfo* pCreateInfo,
												   const VkAllocationCallbacks* pAllocator) {
	return new MVKDescriptorPool(this, pCreateInfo);
}

void MVKDevice::destroyDescriptorPool(MVKDescriptorPool* mvkDP,
									  const VkAllocationCallbacks* pAllocator) {
	if (mvkDP) { mvkDP->destroy(); }
}

MVKDescriptorUpdateTemplate* MVKDevice::createDescriptorUpdateTemplate(
	const VkDescriptorUpdateTemplateCreateInfoKHR* pCreateInfo,
	const VkAllocationCallbacks* pAllocator) {
	return new MVKDescriptorUpdateTemplate(this, pCreateInfo);
}

void MVKDevice::destroyDescriptorUpdateTemplate(MVKDescriptorUpdateTemplate* mvkDUT,
												const VkAllocationCallbacks* pAllocator) {
	if (mvkDUT) { mvkDUT->destroy(); }
}

MVKFramebuffer* MVKDevice::createFramebuffer(const VkFramebufferCreateInfo* pCreateInfo,
											 const VkAllocationCallbacks* pAllocator) {
	return new MVKFramebuffer(this, pCreateInfo);
}

void MVKDevice::destroyFramebuffer(MVKFramebuffer* mvkFB,
								   const VkAllocationCallbacks* pAllocator) {
	if (mvkFB) { mvkFB->destroy(); }
}

MVKRenderPass* MVKDevice::createRenderPass(const VkRenderPassCreateInfo* pCreateInfo,
										   const VkAllocationCallbacks* pAllocator) {
	return new MVKRenderPass(this, pCreateInfo);
}

MVKRenderPass* MVKDevice::createRenderPass(const VkRenderPassCreateInfo2* pCreateInfo,
										   const VkAllocationCallbacks* pAllocator) {
	return new MVKRenderPass(this, pCreateInfo);
}

void MVKDevice::destroyRenderPass(MVKRenderPass* mvkRP,
								  const VkAllocationCallbacks* pAllocator) {
	if (mvkRP) { mvkRP->destroy(); }
}

MVKCommandPool* MVKDevice::createCommandPool(const VkCommandPoolCreateInfo* pCreateInfo,
											const VkAllocationCallbacks* pAllocator) {
	return new MVKCommandPool(this, pCreateInfo, _useCommandPooling);
}

void MVKDevice::destroyCommandPool(MVKCommandPool* mvkCmdPool,
								   const VkAllocationCallbacks* pAllocator) {
	if (mvkCmdPool) { mvkCmdPool->destroy(); }
}

MVKDeviceMemory* MVKDevice::allocateMemory(const VkMemoryAllocateInfo* pAllocateInfo,
										   const VkAllocationCallbacks* pAllocator) {
	return new MVKDeviceMemory(this, pAllocateInfo, pAllocator);
}

void MVKDevice::freeMemory(MVKDeviceMemory* mvkDevMem,
						   const VkAllocationCallbacks* pAllocator) {
	if (mvkDevMem) { mvkDevMem->destroy(); }
}

// Look for an available pre-reserved private data slot and return it's address if found.
// Otherwise create a new instance and return it.
VkResult MVKDevice::createPrivateDataSlot(const VkPrivateDataSlotCreateInfoEXT* pCreateInfo,
										  const VkAllocationCallbacks* pAllocator,
										  VkPrivateDataSlotEXT* pPrivateDataSlot) {
	MVKPrivateDataSlot* mvkPDS = nullptr;

	size_t slotCnt = _privateDataSlots.size();
	for (size_t slotIdx = 0; slotIdx < slotCnt; slotIdx++) {
		if ( _privateDataSlotsAvailability[slotIdx] ) {
			_privateDataSlotsAvailability[slotIdx] = false;
			mvkPDS = _privateDataSlots[slotIdx];
			break;
		}
	}

	if ( !mvkPDS ) { mvkPDS = new MVKPrivateDataSlot(this); }

	*pPrivateDataSlot = (VkPrivateDataSlotEXT)mvkPDS;
	return VK_SUCCESS;
}

// If the private data slot is one of the pre-reserved slots, clear it and mark it as available.
// Otherwise destroy it.
void MVKDevice::destroyPrivateDataSlot(VkPrivateDataSlotEXT privateDataSlot,
									   const VkAllocationCallbacks* pAllocator) {

	MVKPrivateDataSlot* mvkPDS = (MVKPrivateDataSlot*)privateDataSlot;

	size_t slotCnt = _privateDataSlots.size();
	for (size_t slotIdx = 0; slotIdx < slotCnt; slotIdx++) {
		if (mvkPDS == _privateDataSlots[slotIdx]) {
			mvkPDS->clearData();
			_privateDataSlotsAvailability[slotIdx] = true;
			return;
		}
	}

	mvkPDS->destroy();
}


#pragma mark Operations

// Adds the specified resource for tracking, and returns the added resource.
MVKResource* MVKDevice::addResource(MVKResource* rez) {
	lock_guard<mutex> lock(_rezLock);
	_resources.push_back(rez);
	return rez;
}

// Removes the specified resource for tracking and returns the removed resource.
MVKResource* MVKDevice::removeResource(MVKResource* rez) {
	lock_guard<mutex> lock(_rezLock);
	mvkRemoveFirstOccurance(_resources, rez);
	return rez;
}

// Adds the specified host semaphore to be woken upon device loss.
void MVKDevice::addSemaphore(MVKSemaphoreImpl* sem4) {
	lock_guard<mutex> lock(_sem4Lock);
	_awaitingSemaphores.push_back(sem4);
}

// Removes the specified host semaphore.
void MVKDevice::removeSemaphore(MVKSemaphoreImpl* sem4) {
	lock_guard<mutex> lock(_sem4Lock);
	mvkRemoveFirstOccurance(_awaitingSemaphores, sem4);
}

// Adds the specified timeline semaphore to be woken at the specified value upon device loss.
void MVKDevice::addTimelineSemaphore(MVKTimelineSemaphore* sem4, uint64_t value) {
	lock_guard<mutex> lock(_sem4Lock);
	_awaitingTimelineSem4s.emplace_back(sem4, value);
}

// Removes the specified timeline semaphore.
void MVKDevice::removeTimelineSemaphore(MVKTimelineSemaphore* sem4, uint64_t value) {
	lock_guard<mutex> lock(_sem4Lock);
	mvkRemoveFirstOccurance(_awaitingTimelineSem4s, make_pair(sem4, value));
}

void MVKDevice::applyMemoryBarrier(VkPipelineStageFlags srcStageMask,
								   VkPipelineStageFlags dstStageMask,
								   MVKPipelineBarrier& barrier,
								   MVKCommandEncoder* cmdEncoder,
								   MVKCommandUse cmdUse) {
	if (!mvkIsAnyFlagEnabled(dstStageMask, VK_PIPELINE_STAGE_HOST_BIT) ||
		!mvkIsAnyFlagEnabled(barrier.dstAccessMask, VK_ACCESS_HOST_READ_BIT) ) { return; }
	lock_guard<mutex> lock(_rezLock);
	for (auto& rez : _resources) {
		rez->applyMemoryBarrier(srcStageMask, dstStageMask, barrier, cmdEncoder, cmdUse);
	}
}

void MVKDevice::updateActivityPerformance(MVKPerformanceTracker& activity,
										  uint64_t startTime, uint64_t endTime) {

	double currInterval = mvkGetElapsedMilliseconds(startTime, endTime);
	lock_guard<mutex> lock(_perfLock);

	activity.latestDuration = currInterval;
	activity.minimumDuration = ((activity.minimumDuration == 0.0)
								? currInterval :
								min(currInterval, activity.minimumDuration));
	activity.maximumDuration = max(currInterval, activity.maximumDuration);
	double totalInterval = (activity.averageDuration * activity.count++) + currInterval;
	activity.averageDuration = totalInterval / activity.count;
}

void MVKDevice::logActivityPerformance(MVKPerformanceTracker& activity, MVKPerformanceStatistics& perfStats, bool isInline) {
	MVKLogInfo("%s%s%s avg: %.3f ms, latest: %.3f ms, min: %.3f ms, max: %.3f ms, count: %d",
			   (isInline ? "" : "  "),
			   getActivityPerformanceDescription(activity, perfStats),
			   (isInline ? " performance" : ""),
			   activity.averageDuration,
			   activity.latestDuration,
			   activity.minimumDuration,
			   activity.maximumDuration,
			   activity.count);
}

void MVKDevice::logPerformanceSummary() {
	if (_logActivityPerformanceInline) { return; }

	// Get a copy to minimize time under lock
	MVKPerformanceStatistics perfStats;
	getPerformanceStatistics(&perfStats);

	logActivityPerformance(perfStats.queue.frameInterval, perfStats);
	logActivityPerformance(perfStats.queue.nextCAMetalDrawable, perfStats);
	logActivityPerformance(perfStats.queue.mtlCommandBufferCompletion, perfStats);
	logActivityPerformance(perfStats.queue.mtlQueueAccess, perfStats);
	logActivityPerformance(perfStats.shaderCompilation.hashShaderCode, perfStats);
	logActivityPerformance(perfStats.shaderCompilation.spirvToMSL, perfStats);
	logActivityPerformance(perfStats.shaderCompilation.mslCompile, perfStats);
	logActivityPerformance(perfStats.shaderCompilation.mslLoad, perfStats);
	logActivityPerformance(perfStats.shaderCompilation.shaderLibraryFromCache, perfStats);
	logActivityPerformance(perfStats.shaderCompilation.functionRetrieval, perfStats);
	logActivityPerformance(perfStats.shaderCompilation.functionSpecialization, perfStats);
	logActivityPerformance(perfStats.shaderCompilation.pipelineCompile, perfStats);
	logActivityPerformance(perfStats.pipelineCache.sizePipelineCache, perfStats);
	logActivityPerformance(perfStats.pipelineCache.readPipelineCache, perfStats);
	logActivityPerformance(perfStats.pipelineCache.writePipelineCache, perfStats);
}

const char* MVKDevice::getActivityPerformanceDescription(MVKPerformanceTracker& activity, MVKPerformanceStatistics& perfStats) {
	if (&activity == &perfStats.shaderCompilation.hashShaderCode) { return "Hash shader SPIR-V code"; }
	if (&activity == &perfStats.shaderCompilation.spirvToMSL) { return "Convert SPIR-V to MSL source code"; }
	if (&activity == &perfStats.shaderCompilation.mslCompile) { return "Compile MSL source code into a MTLLibrary"; }
	if (&activity == &perfStats.shaderCompilation.mslLoad) { return "Load pre-compiled MSL code into a MTLLibrary"; }
	if (&activity == &perfStats.shaderCompilation.shaderLibraryFromCache) { return "Retrieve shader library from the cache"; }
	if (&activity == &perfStats.shaderCompilation.functionRetrieval) { return "Retrieve a MTLFunction from a MTLLibrary"; }
	if (&activity == &perfStats.shaderCompilation.functionSpecialization) { return "Specialize a retrieved MTLFunction"; }
	if (&activity == &perfStats.shaderCompilation.pipelineCompile) { return "Compile MTLFunctions into a pipeline"; }
	if (&activity == &perfStats.pipelineCache.sizePipelineCache) { return "Calculate cache size required to write MSL to pipeline cache"; }
	if (&activity == &perfStats.pipelineCache.readPipelineCache) { return "Read MSL from pipeline cache"; }
	if (&activity == &perfStats.pipelineCache.writePipelineCache) { return "Write MSL to pipeline cache"; }
	if (&activity == &perfStats.queue.mtlQueueAccess) { return "Access MTLCommandQueue"; }
	if (&activity == &perfStats.queue.mtlCommandBufferCompletion) { return "Complete MTLCommandBuffer"; }
	if (&activity == &perfStats.queue.nextCAMetalDrawable) { return "Retrieve a CAMetalDrawable from CAMetalLayer"; }
	if (&activity == &perfStats.queue.frameInterval) { return "Frame interval"; }
	return "Unknown performance activity";
}

void MVKDevice::getPerformanceStatistics(MVKPerformanceStatistics* pPerf) {
    lock_guard<mutex> lock(_perfLock);

    if (pPerf) { *pPerf = _performanceStatistics; }
}

VkResult MVKDevice::invalidateMappedMemoryRanges(uint32_t memRangeCount, const VkMappedMemoryRange* pMemRanges) {
	@autoreleasepool {
		VkResult rslt = VK_SUCCESS;
		MVKMTLBlitEncoder mvkBlitEnc;
		for (uint32_t i = 0; i < memRangeCount; i++) {
			const VkMappedMemoryRange* pMem = &pMemRanges[i];
			MVKDeviceMemory* mvkMem = (MVKDeviceMemory*)pMem->memory;
			VkResult r = mvkMem->pullFromDevice(pMem->offset, pMem->size, false, &mvkBlitEnc);
			if (rslt == VK_SUCCESS) { rslt = r; }
		}
		if (mvkBlitEnc.mtlBlitEncoder) { [mvkBlitEnc.mtlBlitEncoder endEncoding]; }
		if (mvkBlitEnc.mtlCmdBuffer) {
			[mvkBlitEnc.mtlCmdBuffer commit];
			[mvkBlitEnc.mtlCmdBuffer waitUntilCompleted];
		}
		return rslt;
	}
}


#pragma mark Metal

uint32_t MVKDevice::getMetalBufferIndexForVertexAttributeBinding(uint32_t binding) {
	return ((_pMetalFeatures->maxPerStageBufferCount - 1) - binding);
}

VkDeviceSize MVKDevice::getVkFormatTexelBufferAlignment(VkFormat format, MVKBaseObject* mvkObj) {
	VkDeviceSize deviceAlignment = 0;
	id<MTLDevice> mtlDev = getMTLDevice();
	MVKPixelFormats* mvkPixFmts = getPixelFormats();
	if ([mtlDev respondsToSelector: @selector(minimumLinearTextureAlignmentForPixelFormat:)]) {
		MTLPixelFormat mtlPixFmt = mvkPixFmts->getMTLPixelFormat(format);
		if (mvkPixFmts->getChromaSubsamplingPlaneCount(format) >= 2) {
			// Use plane 1 to get the alignment requirements. In a 2-plane format, this will
			// typically have stricter alignment requirements due to it being a 2-component format.
			mtlPixFmt = mvkPixFmts->getChromaSubsamplingPlaneMTLPixelFormat(format, 1);
		}
		deviceAlignment = [mtlDev minimumLinearTextureAlignmentForPixelFormat: mtlPixFmt];
	}
	return deviceAlignment ? deviceAlignment : _pProperties->limits.minTexelBufferOffsetAlignment;
}

id<MTLBuffer> MVKDevice::getGlobalVisibilityResultMTLBuffer() {
    lock_guard<mutex> lock(_vizLock);
    return _globalVisibilityResultMTLBuffer;
}

uint32_t MVKDevice::expandVisibilityResultMTLBuffer(uint32_t queryCount) {
    lock_guard<mutex> lock(_vizLock);

    // Ensure we don't overflow the maximum number of queries
    _globalVisibilityQueryCount += queryCount;
    VkDeviceSize reqBuffLen = (VkDeviceSize)_globalVisibilityQueryCount * kMVKQuerySlotSizeInBytes;
    VkDeviceSize maxBuffLen = _pMetalFeatures->maxQueryBufferSize;
    VkDeviceSize newBuffLen = min(reqBuffLen, maxBuffLen);
    _globalVisibilityQueryCount = uint32_t(newBuffLen / kMVKQuerySlotSizeInBytes);

    if (reqBuffLen > maxBuffLen) {
        reportError(VK_ERROR_OUT_OF_DEVICE_MEMORY, "vkCreateQueryPool(): A maximum of %d total queries are available on this device in its current configuration. See the API notes for the MVKConfiguration.supportLargeQueryPools configuration parameter for more info.", _globalVisibilityQueryCount);
    }

    NSUInteger mtlBuffLen = mvkAlignByteCount(newBuffLen, _pMetalFeatures->mtlBufferAlignment);
    MTLResourceOptions mtlBuffOpts = MTLResourceStorageModeShared | MTLResourceCPUCacheModeDefaultCache;
    [_globalVisibilityResultMTLBuffer release];
    _globalVisibilityResultMTLBuffer = [getMTLDevice() newBufferWithLength: mtlBuffLen options: mtlBuffOpts];     // retained

    return _globalVisibilityQueryCount - queryCount;     // Might be lower than requested if an overflow occurred
}

id<MTLSamplerState> MVKDevice::getDefaultMTLSamplerState() {
	if ( !_defaultMTLSamplerState ) {

		// Lock and check again in case another thread has created the sampler.
		lock_guard<mutex> lock(_rezLock);
		if ( !_defaultMTLSamplerState ) {
			@autoreleasepool {
				MTLSamplerDescriptor* mtlSampDesc = [[MTLSamplerDescriptor new] autorelease];
				_defaultMTLSamplerState = [getMTLDevice() newSamplerStateWithDescriptor: mtlSampDesc];	// retained
			}
		}
	}
	return _defaultMTLSamplerState;
}

// Can't use prefilled Metal command buffers if any of the resource descriptors can be updated after binding.
bool MVKDevice::shouldPrefillMTLCommandBuffers() {
	return (_pMVKConfig->prefillMetalCommandBuffers &&
			!(_enabledDescriptorIndexingFeatures.descriptorBindingUniformBufferUpdateAfterBind ||
			  _enabledDescriptorIndexingFeatures.descriptorBindingSampledImageUpdateAfterBind ||
			  _enabledDescriptorIndexingFeatures.descriptorBindingStorageImageUpdateAfterBind ||
			  _enabledDescriptorIndexingFeatures.descriptorBindingStorageBufferUpdateAfterBind ||
			  _enabledDescriptorIndexingFeatures.descriptorBindingUniformTexelBufferUpdateAfterBind ||
			  _enabledDescriptorIndexingFeatures.descriptorBindingStorageTexelBufferUpdateAfterBind ||
			  _enabledInlineUniformBlockFeatures.descriptorBindingInlineUniformBlockUpdateAfterBind));
}


#pragma mark Construction

MVKDevice::MVKDevice(MVKPhysicalDevice* physicalDevice, const VkDeviceCreateInfo* pCreateInfo) :
	_enabledFeatures(),
	_enabledStorage16Features(),
	_enabledStorage8Features(),
	_enabledF16I8Features(),
	_enabledUBOLayoutFeatures(),
	_enabledVarPtrFeatures(),
	_enabledDescriptorIndexingFeatures(),
	_enabledInlineUniformBlockFeatures(),
	_enabledInterlockFeatures(),
	_enabledHostQryResetFeatures(),
	_enabledSamplerYcbcrConversionFeatures(),
	_enabledScalarLayoutFeatures(),
	_enabledTexelBuffAlignFeatures(),
	_enabledVtxAttrDivFeatures(),
	_enabledPrivateDataFeatures(),
	_enabledPortabilityFeatures(),
	_enabledExtensions(this)
{
	// If the physical device is lost, bail.
	if (physicalDevice->getConfigurationResult() != VK_SUCCESS) {
		setConfigurationResult(physicalDevice->getConfigurationResult());
		return;
	}

	initPerformanceTracking();
	initPhysicalDevice(physicalDevice, pCreateInfo);
	enableFeatures(pCreateInfo);
	enableExtensions(pCreateInfo);
	initQueues(pCreateInfo);
	reservePrivateData(pCreateInfo);

    _globalVisibilityResultMTLBuffer = nil;
    _globalVisibilityQueryCount = 0;

	_defaultMTLSamplerState = nil;

	initMTLCompileOptions();	// Before command resource factory

	_commandResourceFactory = new MVKCommandResourceFactory(this);

<<<<<<< HEAD
	getInstance()->startAutoGPUCapture(MVK_CONFIG_AUTO_GPU_CAPTURE_SCOPE_DEVICE, getMTLDevice());
=======
// This code will be refactored in an upcoming release, but for now,
// suppress deprecation warnings for startCaptureWithDevice: on MacCatalyst.
#pragma clang diagnostic push
#pragma clang diagnostic ignored "-Wdeprecated-declarations"
	if (getInstance()->_autoGPUCaptureScope == MVK_CONFIG_AUTO_GPU_CAPTURE_SCOPE_DEVICE) {
		MTLCaptureManager *captureMgr = [MTLCaptureManager sharedCaptureManager];
		if (!getInstance()->_autoGPUCaptureOutputFile.empty()) {
			if ( ![captureMgr respondsToSelector: @selector(supportsDestination:)] ||
				 ![captureMgr supportsDestination: MTLCaptureDestinationGPUTraceDocument] ) {
				reportError(VK_ERROR_FEATURE_NOT_PRESENT, "Capturing GPU traces to a file requires macOS 10.15 or iOS 13.0. Falling back to Xcode GPU capture.");
				[captureMgr startCaptureWithDevice: getMTLDevice()];
			} else {
				NSError *err = nil;
				NSString *path, *expandedPath;
				MTLCaptureDescriptor *captureDesc = [MTLCaptureDescriptor new];
				captureDesc.captureObject = getMTLDevice();
				captureDesc.destination = MTLCaptureDestinationGPUTraceDocument;
				path = [NSString stringWithUTF8String: getInstance()->_autoGPUCaptureOutputFile.c_str()];
				expandedPath = path.stringByExpandingTildeInPath;
				captureDesc.outputURL = [NSURL fileURLWithPath: expandedPath];
				if (![captureMgr startCaptureWithDescriptor: captureDesc error: &err]) {
					reportError(VK_ERROR_INITIALIZATION_FAILED, "Failed to start GPU capture session to %s (Error code %li): %s", getInstance()->_autoGPUCaptureOutputFile.c_str(), (long)err.code, err.localizedDescription.UTF8String);
					[err release];
				}
				[captureDesc.outputURL release];
				[captureDesc release];
				[expandedPath release];
				[path release];
			}
		} else {
			[captureMgr startCaptureWithDevice: getMTLDevice()];
		}
	}
#pragma clang diagnostic pop
>>>>>>> 49de6604

	MVKLogInfo("Created VkDevice to run on GPU %s with the following %d Vulkan extensions enabled:%s",
			   _pProperties->deviceName,
			   _enabledExtensions.getEnabledCount(),
			   _enabledExtensions.enabledNamesString("\n\t\t", true).c_str());
}

void MVKDevice::initPerformanceTracking() {
#	ifndef MVK_CONFIG_PERFORMANCE_LOGGING_INLINE
#   	define MVK_CONFIG_PERFORMANCE_LOGGING_INLINE    0
#	endif
	MVK_SET_FROM_ENV_OR_BUILD_BOOL(_logActivityPerformanceInline, MVK_CONFIG_PERFORMANCE_LOGGING_INLINE);

	MVKPerformanceTracker initPerf;
    initPerf.count = 0;
    initPerf.averageDuration = 0.0;
    initPerf.minimumDuration = 0.0;
    initPerf.maximumDuration = 0.0;

	_performanceStatistics.shaderCompilation.hashShaderCode = initPerf;
    _performanceStatistics.shaderCompilation.spirvToMSL = initPerf;
    _performanceStatistics.shaderCompilation.mslCompile = initPerf;
    _performanceStatistics.shaderCompilation.mslLoad = initPerf;
	_performanceStatistics.shaderCompilation.shaderLibraryFromCache = initPerf;
    _performanceStatistics.shaderCompilation.functionRetrieval = initPerf;
    _performanceStatistics.shaderCompilation.functionSpecialization = initPerf;
    _performanceStatistics.shaderCompilation.pipelineCompile = initPerf;
	_performanceStatistics.pipelineCache.sizePipelineCache = initPerf;
	_performanceStatistics.pipelineCache.writePipelineCache = initPerf;
	_performanceStatistics.pipelineCache.readPipelineCache = initPerf;
	_performanceStatistics.queue.mtlQueueAccess = initPerf;
	_performanceStatistics.queue.mtlCommandBufferCompletion = initPerf;
	_performanceStatistics.queue.nextCAMetalDrawable = initPerf;
	_performanceStatistics.queue.frameInterval = initPerf;
}

void MVKDevice::initPhysicalDevice(MVKPhysicalDevice* physicalDevice, const VkDeviceCreateInfo* pCreateInfo) {

	const VkDeviceGroupDeviceCreateInfo* pGroupCreateInfo = nullptr;
	for (const auto* next = (const VkBaseInStructure*)pCreateInfo->pNext; next; next = next->pNext) {
		switch (next->sType) {
		case VK_STRUCTURE_TYPE_DEVICE_GROUP_DEVICE_CREATE_INFO:
			pGroupCreateInfo = (const VkDeviceGroupDeviceCreateInfo*)next;
			break;
		default:
			break;
		}
	}

	// If I was given physical devices for a grouped device, use them.
	// At this time, we only support device groups consisting of a single member,
	// so this is sufficient for now.
	if (pGroupCreateInfo && pGroupCreateInfo->physicalDeviceCount)
		_physicalDevice = MVKPhysicalDevice::getMVKPhysicalDevice(pGroupCreateInfo->pPhysicalDevices[0]);
	else
		_physicalDevice = physicalDevice;

	_pMVKConfig = _physicalDevice->_mvkInstance->getMoltenVKConfiguration();
	_pMetalFeatures = _physicalDevice->getMetalFeatures();
	_pProperties = &_physicalDevice->_properties;
	_pMemoryProperties = &_physicalDevice->_memoryProperties;

	// Indicates whether semaphores should use a MTLFence if available.
	// Set by the MVK_ALLOW_METAL_FENCES environment variable if MTLFences are available.
	// This should be a temporary fix after some repair to semaphore handling.
	_useMTLFenceForSemaphores = false;
	if (_pMetalFeatures->fences) {
		MVK_SET_FROM_ENV_OR_BUILD_BOOL(_useMTLFenceForSemaphores, MVK_ALLOW_METAL_FENCES);
	}

	// Indicates whether semaphores should use a MTLEvent if available.
	// Set by the MVK_ALLOW_METAL_EVENTS environment variable if MTLEvents are available.
	// This should be a temporary fix after some repair to semaphore handling.
	_useMTLEventForSemaphores = false;
	if (_pMetalFeatures->events) {
		MVK_SET_FROM_ENV_OR_BUILD_BOOL(_useMTLEventForSemaphores, MVK_ALLOW_METAL_EVENTS);
	}
	MVKLogInfo("Using %s for Vulkan semaphores.", _useMTLEventForSemaphores ? "MTLEvent" : (_useMTLFenceForSemaphores ? "MTLFence" : "emulation"));

#	ifndef MVK_CONFIG_USE_COMMAND_POOLING
#   	define MVK_CONFIG_USE_COMMAND_POOLING    1
#	endif
	MVK_SET_FROM_ENV_OR_BUILD_BOOL(_useCommandPooling, MVK_CONFIG_USE_COMMAND_POOLING);
}

void MVKDevice::enableFeatures(const VkDeviceCreateInfo* pCreateInfo) {

	// Start with all features disabled
	mvkClear(&_enabledFeatures);
	mvkClear(&_enabledStorage16Features);
	mvkClear(&_enabledStorage8Features);
	mvkClear(&_enabledF16I8Features);
	mvkClear(&_enabledUBOLayoutFeatures);
	mvkClear(&_enabledVarPtrFeatures);
	mvkClear(&_enabledDescriptorIndexingFeatures);
	mvkClear(&_enabledInlineUniformBlockFeatures);
	mvkClear(&_enabledInterlockFeatures);
	mvkClear(&_enabledHostQryResetFeatures);
	mvkClear(&_enabledSamplerYcbcrConversionFeatures);
	mvkClear(&_enabledPrivateDataFeatures);
	mvkClear(&_enabledScalarLayoutFeatures);
	mvkClear(&_enabledTexelBuffAlignFeatures);
	mvkClear(&_enabledVtxAttrDivFeatures);
	mvkClear(&_enabledPortabilityFeatures);

	// Fetch the available physical device features.
	VkPhysicalDevicePortabilitySubsetFeaturesKHR pdPortabilityFeatures;
	pdPortabilityFeatures.sType = VK_STRUCTURE_TYPE_PHYSICAL_DEVICE_PORTABILITY_SUBSET_FEATURES_KHR;
	pdPortabilityFeatures.pNext = NULL;

	VkPhysicalDeviceVertexAttributeDivisorFeaturesEXT pdVtxAttrDivFeatures;
	pdVtxAttrDivFeatures.sType = VK_STRUCTURE_TYPE_PHYSICAL_DEVICE_VERTEX_ATTRIBUTE_DIVISOR_FEATURES_EXT;
	pdVtxAttrDivFeatures.pNext = &pdPortabilityFeatures;

	VkPhysicalDeviceTexelBufferAlignmentFeaturesEXT pdTexelBuffAlignFeatures;
	pdTexelBuffAlignFeatures.sType = VK_STRUCTURE_TYPE_PHYSICAL_DEVICE_TEXEL_BUFFER_ALIGNMENT_FEATURES_EXT;
	pdTexelBuffAlignFeatures.pNext = &pdVtxAttrDivFeatures;

	VkPhysicalDeviceScalarBlockLayoutFeaturesEXT pdScalarLayoutFeatures;
	pdScalarLayoutFeatures.sType = VK_STRUCTURE_TYPE_PHYSICAL_DEVICE_SCALAR_BLOCK_LAYOUT_FEATURES_EXT;
	pdScalarLayoutFeatures.pNext = &pdTexelBuffAlignFeatures;

	VkPhysicalDevicePrivateDataFeaturesEXT pdPrivateDataFeatures;
	pdPrivateDataFeatures.sType = VK_STRUCTURE_TYPE_PHYSICAL_DEVICE_PRIVATE_DATA_FEATURES_EXT;
	pdPrivateDataFeatures.pNext = &pdScalarLayoutFeatures;

	VkPhysicalDeviceSamplerYcbcrConversionFeatures pdSamplerYcbcrConversionFeatures;
	pdSamplerYcbcrConversionFeatures.sType = VK_STRUCTURE_TYPE_PHYSICAL_DEVICE_SAMPLER_YCBCR_CONVERSION_FEATURES;
	pdSamplerYcbcrConversionFeatures.pNext = &pdPrivateDataFeatures;

	VkPhysicalDeviceHostQueryResetFeaturesEXT pdHostQryResetFeatures;
	pdHostQryResetFeatures.sType = VK_STRUCTURE_TYPE_PHYSICAL_DEVICE_HOST_QUERY_RESET_FEATURES_EXT;
	pdHostQryResetFeatures.pNext = &pdSamplerYcbcrConversionFeatures;

	VkPhysicalDeviceFragmentShaderInterlockFeaturesEXT pdInterlockFeatures;
	pdInterlockFeatures.sType = VK_STRUCTURE_TYPE_PHYSICAL_DEVICE_FRAGMENT_SHADER_INTERLOCK_FEATURES_EXT;
	pdInterlockFeatures.pNext = &pdHostQryResetFeatures;

	VkPhysicalDeviceInlineUniformBlockFeaturesEXT pdInlnUnfmBlkFeatures;
	pdInlnUnfmBlkFeatures.sType = VK_STRUCTURE_TYPE_PHYSICAL_DEVICE_INLINE_UNIFORM_BLOCK_FEATURES_EXT;
	pdInlnUnfmBlkFeatures.pNext = &pdInterlockFeatures;

	VkPhysicalDeviceDescriptorIndexingFeaturesEXT pdDescIdxFeatures;
	pdDescIdxFeatures.sType = VK_STRUCTURE_TYPE_PHYSICAL_DEVICE_DESCRIPTOR_INDEXING_FEATURES_EXT;
	pdDescIdxFeatures.pNext = &pdInlnUnfmBlkFeatures;

	VkPhysicalDeviceVariablePointerFeatures pdVarPtrFeatures;
	pdVarPtrFeatures.sType = VK_STRUCTURE_TYPE_PHYSICAL_DEVICE_VARIABLE_POINTER_FEATURES;
	pdVarPtrFeatures.pNext = &pdDescIdxFeatures;

	VkPhysicalDeviceUniformBufferStandardLayoutFeaturesKHR pdUBOLayoutFeatures;
	pdUBOLayoutFeatures.sType = VK_STRUCTURE_TYPE_PHYSICAL_DEVICE_UNIFORM_BUFFER_STANDARD_LAYOUT_FEATURES_KHR;
	pdUBOLayoutFeatures.pNext = &pdVarPtrFeatures;

	VkPhysicalDeviceFloat16Int8FeaturesKHR pdF16I8Features;
	pdF16I8Features.sType = VK_STRUCTURE_TYPE_PHYSICAL_DEVICE_FLOAT16_INT8_FEATURES_KHR;
	pdF16I8Features.pNext = &pdUBOLayoutFeatures;

	VkPhysicalDevice8BitStorageFeaturesKHR pdStorage8Features;
	pdStorage8Features.sType = VK_STRUCTURE_TYPE_PHYSICAL_DEVICE_8BIT_STORAGE_FEATURES_KHR;
	pdStorage8Features.pNext = &pdF16I8Features;

	VkPhysicalDevice16BitStorageFeatures pdStorage16Features;
	pdStorage16Features.sType = VK_STRUCTURE_TYPE_PHYSICAL_DEVICE_16BIT_STORAGE_FEATURES;
	pdStorage16Features.pNext = &pdStorage8Features;

	VkPhysicalDeviceFeatures2 pdFeats2;
	pdFeats2.sType = VK_STRUCTURE_TYPE_PHYSICAL_DEVICE_FEATURES_2;
	pdFeats2.pNext = &pdStorage16Features;

	_physicalDevice->getFeatures(&pdFeats2);

	//Enable device features based on requested and available features
	if (pCreateInfo->pEnabledFeatures) {
		enableFeatures(&_enabledFeatures.robustBufferAccess,
					   &pCreateInfo->pEnabledFeatures->robustBufferAccess,
					   &pdFeats2.features.robustBufferAccess, 55);
	}

	for (const auto* next = (VkBaseInStructure*)pCreateInfo->pNext; next; next = next->pNext) {
		switch ((uint32_t)next->sType) {
			case VK_STRUCTURE_TYPE_PHYSICAL_DEVICE_FEATURES_2: {
				auto* requestedFeatures = (VkPhysicalDeviceFeatures2*)next;
				enableFeatures(&_enabledFeatures.robustBufferAccess,
							   &requestedFeatures->features.robustBufferAccess,
							   &pdFeats2.features.robustBufferAccess, 55);
				break;
			}
			case VK_STRUCTURE_TYPE_PHYSICAL_DEVICE_16BIT_STORAGE_FEATURES: {
				auto* requestedFeatures = (VkPhysicalDevice16BitStorageFeatures*)next;
				enableFeatures(&_enabledStorage16Features.storageBuffer16BitAccess,
							   &requestedFeatures->storageBuffer16BitAccess,
							   &pdStorage16Features.storageBuffer16BitAccess, 4);
				break;
			}
			case VK_STRUCTURE_TYPE_PHYSICAL_DEVICE_8BIT_STORAGE_FEATURES_KHR: {
				auto* requestedFeatures = (VkPhysicalDevice8BitStorageFeaturesKHR*)next;
				enableFeatures(&_enabledStorage8Features.storageBuffer8BitAccess,
							   &requestedFeatures->storageBuffer8BitAccess,
							   &pdStorage8Features.storageBuffer8BitAccess, 3);
				break;
			}
			case VK_STRUCTURE_TYPE_PHYSICAL_DEVICE_FLOAT16_INT8_FEATURES_KHR: {
				auto* requestedFeatures = (VkPhysicalDeviceFloat16Int8FeaturesKHR*)next;
				enableFeatures(&_enabledF16I8Features.shaderFloat16,
							   &requestedFeatures->shaderFloat16,
							   &pdF16I8Features.shaderFloat16, 2);
				break;
			}
			case VK_STRUCTURE_TYPE_PHYSICAL_DEVICE_UNIFORM_BUFFER_STANDARD_LAYOUT_FEATURES_KHR: {
				auto* requestedFeatures = (VkPhysicalDeviceUniformBufferStandardLayoutFeaturesKHR*)next;
				enableFeatures(&_enabledUBOLayoutFeatures.uniformBufferStandardLayout,
							   &requestedFeatures->uniformBufferStandardLayout,
							   &pdUBOLayoutFeatures.uniformBufferStandardLayout, 1);
				break;
			}
			case VK_STRUCTURE_TYPE_PHYSICAL_DEVICE_VARIABLE_POINTER_FEATURES: {
				auto* requestedFeatures = (VkPhysicalDeviceVariablePointerFeatures*)next;
				enableFeatures(&_enabledVarPtrFeatures.variablePointersStorageBuffer,
							   &requestedFeatures->variablePointersStorageBuffer,
							   &pdVarPtrFeatures.variablePointersStorageBuffer, 2);
				break;
			}
			case VK_STRUCTURE_TYPE_PHYSICAL_DEVICE_DESCRIPTOR_INDEXING_FEATURES_EXT: {
				auto* requestedFeatures = (VkPhysicalDeviceDescriptorIndexingFeaturesEXT*)next;
				enableFeatures(&_enabledDescriptorIndexingFeatures.shaderInputAttachmentArrayDynamicIndexing,
							   &requestedFeatures->shaderInputAttachmentArrayDynamicIndexing,
							   &pdDescIdxFeatures.shaderInputAttachmentArrayDynamicIndexing, 20);
				break;
			}
			case VK_STRUCTURE_TYPE_PHYSICAL_DEVICE_INLINE_UNIFORM_BLOCK_FEATURES_EXT: {
				auto* requestedFeatures = (VkPhysicalDeviceInlineUniformBlockFeaturesEXT*)next;
				enableFeatures(&_enabledInlineUniformBlockFeatures.inlineUniformBlock,
							   &requestedFeatures->inlineUniformBlock,
							   &pdInlnUnfmBlkFeatures.inlineUniformBlock, 2);
				break;
			}
			case VK_STRUCTURE_TYPE_PHYSICAL_DEVICE_FRAGMENT_SHADER_INTERLOCK_FEATURES_EXT: {
				auto* requestedFeatures = (VkPhysicalDeviceFragmentShaderInterlockFeaturesEXT*)next;
				enableFeatures(&_enabledInterlockFeatures.fragmentShaderSampleInterlock,
							   &requestedFeatures->fragmentShaderSampleInterlock,
							   &pdInterlockFeatures.fragmentShaderSampleInterlock, 3);
				break;
			}
			case VK_STRUCTURE_TYPE_PHYSICAL_DEVICE_HOST_QUERY_RESET_FEATURES_EXT: {
				auto* requestedFeatures = (VkPhysicalDeviceHostQueryResetFeaturesEXT*)next;
				enableFeatures(&_enabledHostQryResetFeatures.hostQueryReset,
							   &requestedFeatures->hostQueryReset,
							   &pdHostQryResetFeatures.hostQueryReset, 1);
				break;
			}
			case VK_STRUCTURE_TYPE_PHYSICAL_DEVICE_SAMPLER_YCBCR_CONVERSION_FEATURES: {
				auto* requestedFeatures = (VkPhysicalDeviceSamplerYcbcrConversionFeatures*)next;
				enableFeatures(&_enabledSamplerYcbcrConversionFeatures.samplerYcbcrConversion,
							   &requestedFeatures->samplerYcbcrConversion,
							   &pdSamplerYcbcrConversionFeatures.samplerYcbcrConversion, 1);
				break;
			}
			case VK_STRUCTURE_TYPE_PHYSICAL_DEVICE_PRIVATE_DATA_FEATURES_EXT: {
				auto* requestedFeatures = (VkPhysicalDevicePrivateDataFeaturesEXT*)next;
				enableFeatures(&_enabledPrivateDataFeatures.privateData,
							   &requestedFeatures->privateData,
							   &pdPrivateDataFeatures.privateData, 1);
				break;
			}
			case VK_STRUCTURE_TYPE_PHYSICAL_DEVICE_SCALAR_BLOCK_LAYOUT_FEATURES_EXT: {
				auto* requestedFeatures = (VkPhysicalDeviceScalarBlockLayoutFeaturesEXT*)next;
				enableFeatures(&_enabledScalarLayoutFeatures.scalarBlockLayout,
							   &requestedFeatures->scalarBlockLayout,
							   &pdScalarLayoutFeatures.scalarBlockLayout, 1);
				break;
			}
			case VK_STRUCTURE_TYPE_PHYSICAL_DEVICE_TEXEL_BUFFER_ALIGNMENT_FEATURES_EXT: {
				auto* requestedFeatures = (VkPhysicalDeviceTexelBufferAlignmentFeaturesEXT*)next;
				enableFeatures(&_enabledTexelBuffAlignFeatures.texelBufferAlignment,
							   &requestedFeatures->texelBufferAlignment,
							   &pdTexelBuffAlignFeatures.texelBufferAlignment, 1);
				break;
			}
			case VK_STRUCTURE_TYPE_PHYSICAL_DEVICE_VERTEX_ATTRIBUTE_DIVISOR_FEATURES_EXT: {
				auto* requestedFeatures = (VkPhysicalDeviceVertexAttributeDivisorFeaturesEXT*)next;
				enableFeatures(&_enabledVtxAttrDivFeatures.vertexAttributeInstanceRateDivisor,
							   &requestedFeatures->vertexAttributeInstanceRateDivisor,
							   &pdVtxAttrDivFeatures.vertexAttributeInstanceRateDivisor, 2);
				break;
			}
			case VK_STRUCTURE_TYPE_PHYSICAL_DEVICE_PORTABILITY_SUBSET_FEATURES_KHR: {
				auto* requestedFeatures = (VkPhysicalDevicePortabilitySubsetFeaturesKHR*)next;
				enableFeatures(&_enabledPortabilityFeatures.constantAlphaColorBlendFactors,
							   &requestedFeatures->constantAlphaColorBlendFactors,
							   &pdPortabilityFeatures.constantAlphaColorBlendFactors, 15);
				break;
			}
			default:
				break;
		}
	}
}

void MVKDevice::enableFeatures(const VkBool32* pEnable, const VkBool32* pRequested, const VkBool32* pAvailable, uint32_t count) {
	for (uint32_t i = 0; i < count; i++) {
		((VkBool32*)pEnable)[i] = pRequested[i] && pAvailable[i];
		if (pRequested[i] && !pAvailable[i]) {
			setConfigurationResult(reportError(VK_ERROR_FEATURE_NOT_PRESENT, "vkCreateDevice(): Requested feature is not available on this device."));
		}
	}
}

void MVKDevice::enableExtensions(const VkDeviceCreateInfo* pCreateInfo) {
	MVKExtensionList* pWritableExtns = (MVKExtensionList*)&_enabledExtensions;
	setConfigurationResult(pWritableExtns->enable(pCreateInfo->enabledExtensionCount,
												  pCreateInfo->ppEnabledExtensionNames,
												  &_physicalDevice->_supportedExtensions));
}

// Create the command queues
void MVKDevice::initQueues(const VkDeviceCreateInfo* pCreateInfo) {
	auto qFams = _physicalDevice->getQueueFamilies();
	uint32_t qrCnt = pCreateInfo->queueCreateInfoCount;
	for (uint32_t qrIdx = 0; qrIdx < qrCnt; qrIdx++) {
		const VkDeviceQueueCreateInfo* pQFInfo = &pCreateInfo->pQueueCreateInfos[qrIdx];
		uint32_t qfIdx = pQFInfo->queueFamilyIndex;
		MVKQueueFamily* qFam = qFams[qfIdx];
		VkQueueFamilyProperties qfProps;
		qFam->getProperties(&qfProps);

		// Ensure an entry for this queue family exists
		uint32_t qfCntMin = qfIdx + 1;
		if (_queuesByQueueFamilyIndex.size() < qfCntMin) {
			_queuesByQueueFamilyIndex.resize(qfCntMin);
		}
		auto& queues = _queuesByQueueFamilyIndex[qfIdx];
		uint32_t qCnt = min(pQFInfo->queueCount, qfProps.queueCount);
		for (uint32_t qIdx = 0; qIdx < qCnt; qIdx++) {
			queues.push_back(new MVKQueue(this, qFam, qIdx, pQFInfo->pQueuePriorities[qIdx]));
		}
	}
}

void MVKDevice::reservePrivateData(const VkDeviceCreateInfo* pCreateInfo) {
	size_t slotCnt = 0;
	for (const auto* next = (const VkBaseInStructure*)pCreateInfo->pNext; next; next = next->pNext) {
		switch (next->sType) {
			case VK_STRUCTURE_TYPE_DEVICE_PRIVATE_DATA_CREATE_INFO_EXT: {
				auto* pPDCreateInfo = (const VkDevicePrivateDataCreateInfoEXT*)next;
				slotCnt += pPDCreateInfo->privateDataSlotRequestCount;
				break;
			}
			default:
				break;
		}
	}

	_privateDataSlots.reserve(slotCnt);
	_privateDataSlotsAvailability.reserve(slotCnt);
	for (uint32_t slotIdx = 0; slotIdx < slotCnt; slotIdx++) {
		_privateDataSlots.push_back(new MVKPrivateDataSlot(this));
		_privateDataSlotsAvailability.push_back(true);
	}
}

void MVKDevice::initMTLCompileOptions() {
	_mtlCompileOptions = [MTLCompileOptions new];	// retained
	_mtlCompileOptions.languageVersion = _pMetalFeatures->mslVersionEnum;
}

MVKDevice::~MVKDevice() {
	for (auto& queues : _queuesByQueueFamilyIndex) {
		mvkDestroyContainerContents(queues);
	}
	_commandResourceFactory->destroy();

	[_mtlCompileOptions release];
    [_globalVisibilityResultMTLBuffer release];
	[_defaultMTLSamplerState release];

	getInstance()->stopAutoGPUCapture(MVK_CONFIG_AUTO_GPU_CAPTURE_SCOPE_DEVICE);

	mvkDestroyContainerContents(_privateDataSlots);
}


#pragma mark -
#pragma mark Support functions

uint64_t mvkGetRegistryID(id<MTLDevice> mtlDevice) {
	return [mtlDevice respondsToSelector: @selector(registryID)] ? mtlDevice.registryID : 0;
}<|MERGE_RESOLUTION|>--- conflicted
+++ resolved
@@ -3691,44 +3691,7 @@
 
 	_commandResourceFactory = new MVKCommandResourceFactory(this);
 
-<<<<<<< HEAD
 	getInstance()->startAutoGPUCapture(MVK_CONFIG_AUTO_GPU_CAPTURE_SCOPE_DEVICE, getMTLDevice());
-=======
-// This code will be refactored in an upcoming release, but for now,
-// suppress deprecation warnings for startCaptureWithDevice: on MacCatalyst.
-#pragma clang diagnostic push
-#pragma clang diagnostic ignored "-Wdeprecated-declarations"
-	if (getInstance()->_autoGPUCaptureScope == MVK_CONFIG_AUTO_GPU_CAPTURE_SCOPE_DEVICE) {
-		MTLCaptureManager *captureMgr = [MTLCaptureManager sharedCaptureManager];
-		if (!getInstance()->_autoGPUCaptureOutputFile.empty()) {
-			if ( ![captureMgr respondsToSelector: @selector(supportsDestination:)] ||
-				 ![captureMgr supportsDestination: MTLCaptureDestinationGPUTraceDocument] ) {
-				reportError(VK_ERROR_FEATURE_NOT_PRESENT, "Capturing GPU traces to a file requires macOS 10.15 or iOS 13.0. Falling back to Xcode GPU capture.");
-				[captureMgr startCaptureWithDevice: getMTLDevice()];
-			} else {
-				NSError *err = nil;
-				NSString *path, *expandedPath;
-				MTLCaptureDescriptor *captureDesc = [MTLCaptureDescriptor new];
-				captureDesc.captureObject = getMTLDevice();
-				captureDesc.destination = MTLCaptureDestinationGPUTraceDocument;
-				path = [NSString stringWithUTF8String: getInstance()->_autoGPUCaptureOutputFile.c_str()];
-				expandedPath = path.stringByExpandingTildeInPath;
-				captureDesc.outputURL = [NSURL fileURLWithPath: expandedPath];
-				if (![captureMgr startCaptureWithDescriptor: captureDesc error: &err]) {
-					reportError(VK_ERROR_INITIALIZATION_FAILED, "Failed to start GPU capture session to %s (Error code %li): %s", getInstance()->_autoGPUCaptureOutputFile.c_str(), (long)err.code, err.localizedDescription.UTF8String);
-					[err release];
-				}
-				[captureDesc.outputURL release];
-				[captureDesc release];
-				[expandedPath release];
-				[path release];
-			}
-		} else {
-			[captureMgr startCaptureWithDevice: getMTLDevice()];
-		}
-	}
-#pragma clang diagnostic pop
->>>>>>> 49de6604
 
 	MVKLogInfo("Created VkDevice to run on GPU %s with the following %d Vulkan extensions enabled:%s",
 			   _pProperties->deviceName,
