/*
 * MVKDevice.mm
 *
 * Copyright (c) 2015-2025 The Brenwill Workshop Ltd. (http://www.brenwill.com)
 *
 * Licensed under the Apache License, Version 2.0 (the "License");
 * you may not use this file except in compliance with the License.
 * You may obtain a copy of the License at
 *
 *     http://www.apache.org/licenses/LICENSE-2.0
 *
 * Unless required by applicable law or agreed to in writing, software
 * distributed under the License is distributed on an "AS IS" BASIS,
 * WITHOUT WARRANTIES OR CONDITIONS OF ANY KIND, either express or implied.
 * See the License for the specific language governing permissions and
 * limitations under the License.
 */

#include "MVKInstance.h"
#include "MVKDevice.h"
#include "MVKQueue.h"
#include "MVKSurface.h"
#include "MVKBuffer.h"
#include "MVKImage.h"
#include "MVKSwapchain.h"
#include "MVKQueryPool.h"
#include "MVKShaderModule.h"
#include "MVKPipeline.h"
#include "MVKFramebuffer.h"
#include "MVKRenderPass.h"
#include "MVKSync.h"
#include "MVKCommandPool.h"
#include "MVKFoundation.h"
#include "MVKCodec.h"
#include "MVKStrings.h"
#include <MoltenVKShaderConverter/SPIRVToMSLConverter.h>

#import "CAMetalLayer+MoltenVK.h"

#include <sys/stat.h>
#include <cmath>

using namespace std;


#if MVK_IOS_OR_TVOS || MVK_VISIONOS
#	include <UIKit/UIKit.h>
#	define MVKViewClass		UIView
#endif
#if MVK_MACOS
#	include <AppKit/AppKit.h>
#	define MVKViewClass		NSView
#endif

static const uint32_t kAMDVendorId = 0x1002;
static const uint32_t kAppleVendorId = 0x106b;
static const uint32_t kIntelVendorId = 0x8086;
static const uint32_t kNVVendorId = 0x10de;

// These appear in conditional code, and may be unused on some platform builds.
[[maybe_unused]] static const uint32_t kAMDRadeonRX5700DeviceId = 0x731f;
[[maybe_unused]] static const uint32_t kAMDRadeonRX5500DeviceId = 0x7340;
[[maybe_unused]] static const uint32_t kAMDRadeonPROW6800XDeviceId = 0x73ab;
[[maybe_unused]] static const uint32_t kAMDRadeonRX6800DeviceId = 0x73bf;
[[maybe_unused]] static const uint32_t kAMDRadeonRX6700DeviceId = 0x73df;
[[maybe_unused]] static const uint32_t kAMDRadeonRX6600DeviceId = 0x73ff;

static const uint32_t kMaxTimeDomains = 2;


#pragma mark -
#pragma mark MVKMTLDeviceCapabilities

#define supportsGPUFam(gpuFam, mtlDev)  ([mtlDev respondsToSelector: @selector(supportsFamily:)] && [mtlDev supportsFamily: MTLGPUFamily ##gpuFam])

#if MVK_IOS
#define supportsIOSGPU(gpuIdx, mtlDev)  [mtlDev supportsFeatureSet: MTLFeatureSet_iOS_GPUFamily ##gpuIdx ##_v1]
#else
#define supportsIOSGPU(gpuIdx, mtlDev)  false
#endif

#if MVK_TVOS
#define supportsTVOSGPU(gpuIdx, mtlDev)  [mtlDev supportsFeatureSet: MTLFeatureSet_tvOS_GPUFamily ##gpuIdx ##_v1]
#else
#define supportsTVOSGPU(gpuIdx, mtlDev)  false
#endif

#define returnGPUValIf(gpuType, gpuIdx)  if (supports ##gpuType ##gpuIdx) { return gpuIdx; }

uint8_t MVKMTLDeviceCapabilities::getHighestAppleGPU() const {
	returnGPUValIf(Apple, 9);
	returnGPUValIf(Apple, 8);
	returnGPUValIf(Apple, 7);
	returnGPUValIf(Apple, 6);
	returnGPUValIf(Apple, 5);
	returnGPUValIf(Apple, 4);
	returnGPUValIf(Apple, 3);
	returnGPUValIf(Apple, 2);
	returnGPUValIf(Apple, 1);
	return 0;
}

uint8_t MVKMTLDeviceCapabilities::getHighestMacGPU() const {
	returnGPUValIf(Mac, 2);
	returnGPUValIf(Mac, 1);
	return 0;
}

MVKMTLDeviceCapabilities::MVKMTLDeviceCapabilities(id<MTLDevice> mtlDev) {
	mvkClear(this);
	supportsApple1 = supportsGPUFam(Apple1, mtlDev) || supportsIOSGPU(1, mtlDev) || supportsTVOSGPU(1, mtlDev);
	supportsApple2 = supportsGPUFam(Apple2, mtlDev) || supportsIOSGPU(2, mtlDev) || supportsTVOSGPU(1, mtlDev);
	supportsApple3 = supportsGPUFam(Apple3, mtlDev) || supportsIOSGPU(3, mtlDev) || supportsTVOSGPU(2, mtlDev);
	supportsApple4 = supportsGPUFam(Apple4, mtlDev) || supportsIOSGPU(4, mtlDev);
	supportsApple5 = supportsGPUFam(Apple5, mtlDev) || supportsIOSGPU(5, mtlDev);
	supportsApple6 = supportsGPUFam(Apple6, mtlDev);
#if MVK_XCODE_13
	supportsApple7 = supportsGPUFam(Apple7, mtlDev);
#endif
#if MVK_XCODE_14
	supportsApple8 = supportsGPUFam(Apple8, mtlDev);
	supportsMetal3 = supportsGPUFam(Metal3, mtlDev);
#endif
#if MVK_XCODE_15 && !MVK_TVOS && !MVK_VISIONOS
	supportsApple9 = supportsGPUFam(Apple9, mtlDev);
#endif
#if MVK_XCODE_26
	supportsApple10 = supportsGPUFam(Apple10, mtlDev);
#endif
	supportsMac1 = MVK_MACOS;	// Incl Mac1 & MacCatalyst1
	supportsMac2 = MVK_MACOS;	// Incl Mac2 & MacCatalyst2

	isAppleGPU = supportsApple1;

#if MVK_XCODE_14_3 || (MVK_MACOS && !MVK_MACCAT)
	if ([mtlDev respondsToSelector: @selector(supportsBCTextureCompression)]) {
		supportsBCTextureCompression = mtlDev.supportsBCTextureCompression;
	}
#else
	supportsBCTextureCompression = supportsMac1;
#endif
#if MVK_MACOS
	supportsDepth24Stencil8 = mtlDev.isDepth24Stencil8PixelFormatSupported;
#endif
#if MVK_XCODE_14 || !MVK_TVOS
	if ([mtlDev respondsToSelector: @selector(supports32BitFloatFiltering)]) {
		supports32BitFloatFiltering = mtlDev.supports32BitFloatFiltering;
	}
	if ([mtlDev respondsToSelector: @selector(supports32BitMSAA)]) {
		supports32BitMSAA = mtlDev.supports32BitMSAA;
	}
#endif
}


#pragma mark -
#pragma mark MVKPhysicalDevice

#define supportsMTLGPUFamily(gpuFam)  _gpuCapabilities.supports ##gpuFam

VkResult MVKPhysicalDevice::getExtensionProperties(const char* pLayerName, uint32_t* pCount, VkExtensionProperties* pProperties) {
	return _supportedExtensions.getProperties(pCount, pProperties);
}

void MVKPhysicalDevice::getFeatures(VkPhysicalDeviceFeatures* features) {
    *features = _features;
}

void MVKPhysicalDevice::getFeatures(VkPhysicalDeviceFeatures2* features) {

	// Create a SSOT for these Vulkan 1.1 features, which can be queried via two mechanisms here.
	VkPhysicalDeviceVulkan11Features supportedFeats11 = {
		.sType = VK_STRUCTURE_TYPE_PHYSICAL_DEVICE_VULKAN_1_1_FEATURES,
		.pNext = nullptr,
		.storageBuffer16BitAccess = true,
		.uniformAndStorageBuffer16BitAccess = true,
		.storagePushConstant16 = true,
		.storageInputOutput16 = true,
		.multiview = true,
		.multiviewGeometryShader = false,
		.multiviewTessellationShader = false,		// FIXME
		.variablePointersStorageBuffer = true,
		.variablePointers = true,
		.protectedMemory = false,
		.samplerYcbcrConversion = true,
		.shaderDrawParameters = true,
	};

	// Create a SSOT for these Vulkan 1.2 features, which can be queried via two mechanisms here.
	VkPhysicalDeviceVulkan12Features supportedFeats12 = {
		.sType = VK_STRUCTURE_TYPE_PHYSICAL_DEVICE_VULKAN_1_2_FEATURES,
		.pNext = nullptr,
		.samplerMirrorClampToEdge = _vulkan12NoExtFeatures.samplerMirrorClampToEdge,
		.drawIndirectCount = _vulkan12NoExtFeatures.drawIndirectCount,
		.storageBuffer8BitAccess = true,
		.uniformAndStorageBuffer8BitAccess = true,
		.storagePushConstant8 = true,
		.shaderBufferInt64Atomics = false,
		.shaderSharedInt64Atomics = false,
		.shaderFloat16 = true,
		.shaderInt8 = true,
		.descriptorIndexing = _vulkan12NoExtFeatures.descriptorIndexing,
		.shaderInputAttachmentArrayDynamicIndexing = _metalFeatures.arrayOfTextures,
		.shaderUniformTexelBufferArrayDynamicIndexing = _metalFeatures.arrayOfTextures,
		.shaderStorageTexelBufferArrayDynamicIndexing = _metalFeatures.arrayOfTextures,
		.shaderUniformBufferArrayNonUniformIndexing = true,
		.shaderSampledImageArrayNonUniformIndexing = _metalFeatures.arrayOfTextures && _metalFeatures.arrayOfSamplers,
		.shaderStorageBufferArrayNonUniformIndexing = true,
		.shaderStorageImageArrayNonUniformIndexing = _metalFeatures.arrayOfTextures,
		.shaderInputAttachmentArrayNonUniformIndexing = _metalFeatures.arrayOfTextures,
		.shaderUniformTexelBufferArrayNonUniformIndexing = _metalFeatures.arrayOfTextures,
		.shaderStorageTexelBufferArrayNonUniformIndexing = _metalFeatures.arrayOfTextures,
		.descriptorBindingUniformBufferUpdateAfterBind = true,
		.descriptorBindingSampledImageUpdateAfterBind = true,
		.descriptorBindingStorageImageUpdateAfterBind = true,
		.descriptorBindingStorageBufferUpdateAfterBind = true,
		.descriptorBindingUniformTexelBufferUpdateAfterBind = true,
		.descriptorBindingStorageTexelBufferUpdateAfterBind = true,
		.descriptorBindingUpdateUnusedWhilePending = true,
		.descriptorBindingPartiallyBound = true,
		.descriptorBindingVariableDescriptorCount = true,
		.runtimeDescriptorArray = true,
		.samplerFilterMinmax = _vulkan12NoExtFeatures.samplerFilterMinmax,
		.scalarBlockLayout = true,
		.imagelessFramebuffer = true,
		.uniformBufferStandardLayout = true,
		.shaderSubgroupExtendedTypes = _metalFeatures.simdPermute || _metalFeatures.quadPermute,
		.separateDepthStencilLayouts = true,
		.hostQueryReset = true,
		.timelineSemaphore = true,
		.bufferDeviceAddress = mvkSupportsBufferDeviceAddress(),
		.bufferDeviceAddressCaptureReplay = false,
		.bufferDeviceAddressMultiDevice = false,
		.vulkanMemoryModel = true,
		.vulkanMemoryModelDeviceScope = true,
		.vulkanMemoryModelAvailabilityVisibilityChains = false,
		.shaderOutputViewportIndex = _vulkan12NoExtFeatures.shaderOutputViewportIndex,
		.shaderOutputLayer = _vulkan12NoExtFeatures.shaderOutputLayer,
		.subgroupBroadcastDynamicId = _vulkan12NoExtFeatures.subgroupBroadcastDynamicId,
	};

	// Create a SSOT for these Vulkan 1.3 features, which can be queried via two mechanisms here.
	VkPhysicalDeviceVulkan13Features supportedFeats13 = {
		.sType = VK_STRUCTURE_TYPE_PHYSICAL_DEVICE_VULKAN_1_3_FEATURES,
		.pNext = nullptr,
		.robustImageAccess = true,
		.inlineUniformBlock = true,
		.descriptorBindingInlineUniformBlockUpdateAfterBind = true,
		.pipelineCreationCacheControl = true,
		.privateData = true,
		.shaderDemoteToHelperInvocation = true,
		.shaderTerminateInvocation = true,
		.subgroupSizeControl = _metalFeatures.simdPermute || _metalFeatures.quadPermute,
		.computeFullSubgroups = _metalFeatures.simdPermute || _metalFeatures.quadPermute,
		.synchronization2 = true,
		.textureCompressionASTC_HDR = _metalFeatures.astcHDRTextures,
		.shaderZeroInitializeWorkgroupMemory = true,
		.dynamicRendering = true,
		.shaderIntegerDotProduct = true,
		.maintenance4 = true,
	};

	// Create a SSOT for these Vulkan 1.4 features, which can be queried via two mechanisms here.
	VkPhysicalDeviceVulkan14Features supportedFeats14 = {
		.sType = VK_STRUCTURE_TYPE_PHYSICAL_DEVICE_VULKAN_1_4_FEATURES,
		.pNext = nullptr,
		.globalPriorityQuery = true,
		.shaderSubgroupRotate = _metalFeatures.simdPermute || _metalFeatures.quadPermute,
		.shaderSubgroupRotateClustered = _metalFeatures.simdPermute || _metalFeatures.quadPermute,
		.shaderFloatControls2 = true,
		.shaderExpectAssume = true,
		.rectangularLines = false,
		.bresenhamLines = true,
		.smoothLines = false,
		.stippledRectangularLines = false,
		.stippledBresenhamLines = false,
		.stippledSmoothLines = false,
		.vertexAttributeInstanceRateDivisor = true,
		.vertexAttributeInstanceRateZeroDivisor = true,
		.indexTypeUint8 = true,
		.dynamicRenderingLocalRead = true,
		.maintenance5 = true,
		.maintenance6 = true,
		.pipelineProtectedAccess = false,	// Required only if VkPhysicalDeviceVulkan11Features::protectedMemory is enabled
		.pipelineRobustness = true,
		.hostImageCopy = true,
		.pushDescriptor = _vulkan14NoExtFeatures.pushDescriptor,
	};

	features->sType = VK_STRUCTURE_TYPE_PHYSICAL_DEVICE_FEATURES_2;
	features->features = _features;
	for (auto* next = (VkBaseOutStructure*)features->pNext; next; next = next->pNext) {
		switch ((uint32_t)next->sType) {
			case VK_STRUCTURE_TYPE_PHYSICAL_DEVICE_VULKAN_1_1_FEATURES: {
				// Copy from supportedFeats11, but keep pNext as is.
				auto* pFeats11 = (VkPhysicalDeviceVulkan11Features*)next;
				supportedFeats11.pNext = pFeats11->pNext;
				*pFeats11 = supportedFeats11;
				break;
			}
			case VK_STRUCTURE_TYPE_PHYSICAL_DEVICE_VULKAN_1_2_FEATURES: {
				// Copy from supportedFeats12, but keep pNext as is.
				auto* pFeats12 = (VkPhysicalDeviceVulkan12Features*)next;
				supportedFeats12.pNext = pFeats12->pNext;
				*pFeats12 = supportedFeats12;
				break;
			}
			case VK_STRUCTURE_TYPE_PHYSICAL_DEVICE_VULKAN_1_3_FEATURES: {
				// Copy from supportedFeats13, but keep pNext as is.
				auto* pFeats13 = (VkPhysicalDeviceVulkan13Features*)next;
				supportedFeats13.pNext = pFeats13->pNext;
				*pFeats13 = supportedFeats13;
				break;
			}
			case VK_STRUCTURE_TYPE_PHYSICAL_DEVICE_VULKAN_1_4_FEATURES: {
				// Copy from supportedFeats14, but keep pNext as is.
				auto* pFeats14 = (VkPhysicalDeviceVulkan14Features*)next;
				supportedFeats14.pNext = pFeats14->pNext;
				*pFeats14 = supportedFeats14;
				break;
			}

			// For consistency and ease of admin, keep the following list in the same order as in MVKDeviceFeatureStructs.def
			case VK_STRUCTURE_TYPE_PHYSICAL_DEVICE_16BIT_STORAGE_FEATURES: {
				auto* storageFeatures = (VkPhysicalDevice16BitStorageFeatures*)next;
				storageFeatures->storageBuffer16BitAccess = supportedFeats11.storageBuffer16BitAccess;
				storageFeatures->uniformAndStorageBuffer16BitAccess = supportedFeats11.uniformAndStorageBuffer16BitAccess;
				storageFeatures->storagePushConstant16 = supportedFeats11.storagePushConstant16;
				storageFeatures->storageInputOutput16 = supportedFeats11.storageInputOutput16;
				break;
			}
			case VK_STRUCTURE_TYPE_PHYSICAL_DEVICE_8BIT_STORAGE_FEATURES: {
				auto* storageFeatures = (VkPhysicalDevice8BitStorageFeatures*)next;
				storageFeatures->storageBuffer8BitAccess = supportedFeats12.storagePushConstant8;
				storageFeatures->uniformAndStorageBuffer8BitAccess = supportedFeats12.storagePushConstant8;
				storageFeatures->storagePushConstant8 = supportedFeats12.storagePushConstant8;
				break;
			}
			case VK_STRUCTURE_TYPE_PHYSICAL_DEVICE_BUFFER_DEVICE_ADDRESS_FEATURES:
			case VK_STRUCTURE_TYPE_PHYSICAL_DEVICE_BUFFER_DEVICE_ADDRESS_FEATURES_EXT: {
				auto* bufferDeviceAddressFeatures = (VkPhysicalDeviceBufferDeviceAddressFeatures*)next;
				bufferDeviceAddressFeatures->bufferDeviceAddress = supportedFeats12.bufferDeviceAddress;
				bufferDeviceAddressFeatures->bufferDeviceAddressCaptureReplay = supportedFeats12.bufferDeviceAddressCaptureReplay;
				bufferDeviceAddressFeatures->bufferDeviceAddressMultiDevice = supportedFeats12.bufferDeviceAddressMultiDevice;
				break;
			}
			case VK_STRUCTURE_TYPE_PHYSICAL_DEVICE_DESCRIPTOR_INDEXING_FEATURES: {
				auto* pDescIdxFeatures = (VkPhysicalDeviceDescriptorIndexingFeatures*)next;
				pDescIdxFeatures->shaderInputAttachmentArrayDynamicIndexing = supportedFeats12.shaderInputAttachmentArrayDynamicIndexing;
				pDescIdxFeatures->shaderUniformTexelBufferArrayDynamicIndexing = supportedFeats12.shaderUniformTexelBufferArrayDynamicIndexing;
				pDescIdxFeatures->shaderStorageTexelBufferArrayDynamicIndexing = supportedFeats12.shaderStorageTexelBufferArrayDynamicIndexing;
				pDescIdxFeatures->shaderUniformBufferArrayNonUniformIndexing = supportedFeats12.shaderUniformBufferArrayNonUniformIndexing;
				pDescIdxFeatures->shaderSampledImageArrayNonUniformIndexing = supportedFeats12.shaderSampledImageArrayNonUniformIndexing;
				pDescIdxFeatures->shaderStorageBufferArrayNonUniformIndexing = supportedFeats12.shaderStorageBufferArrayNonUniformIndexing;
				pDescIdxFeatures->shaderStorageImageArrayNonUniformIndexing = supportedFeats12.shaderStorageImageArrayNonUniformIndexing;
				pDescIdxFeatures->shaderInputAttachmentArrayNonUniformIndexing = supportedFeats12.shaderInputAttachmentArrayNonUniformIndexing;
				pDescIdxFeatures->shaderUniformTexelBufferArrayNonUniformIndexing = supportedFeats12.shaderUniformTexelBufferArrayNonUniformIndexing;
				pDescIdxFeatures->shaderStorageTexelBufferArrayNonUniformIndexing = supportedFeats12.shaderStorageTexelBufferArrayNonUniformIndexing;
				pDescIdxFeatures->descriptorBindingUniformBufferUpdateAfterBind = supportedFeats12.descriptorBindingUniformBufferUpdateAfterBind;
				pDescIdxFeatures->descriptorBindingSampledImageUpdateAfterBind = supportedFeats12.descriptorBindingSampledImageUpdateAfterBind;
				pDescIdxFeatures->descriptorBindingStorageImageUpdateAfterBind = supportedFeats12.descriptorBindingStorageImageUpdateAfterBind;
				pDescIdxFeatures->descriptorBindingStorageBufferUpdateAfterBind = supportedFeats12.descriptorBindingStorageBufferUpdateAfterBind;
				pDescIdxFeatures->descriptorBindingUniformTexelBufferUpdateAfterBind = supportedFeats12.descriptorBindingUniformTexelBufferUpdateAfterBind;
				pDescIdxFeatures->descriptorBindingStorageTexelBufferUpdateAfterBind = supportedFeats12.descriptorBindingStorageTexelBufferUpdateAfterBind;
				pDescIdxFeatures->descriptorBindingUpdateUnusedWhilePending = supportedFeats12.descriptorBindingUpdateUnusedWhilePending;
				pDescIdxFeatures->descriptorBindingPartiallyBound = supportedFeats12.descriptorBindingPartiallyBound;
				pDescIdxFeatures->descriptorBindingVariableDescriptorCount = supportedFeats12.descriptorBindingVariableDescriptorCount;
				pDescIdxFeatures->runtimeDescriptorArray = supportedFeats12.runtimeDescriptorArray;
				break;
			}
			case VK_STRUCTURE_TYPE_PHYSICAL_DEVICE_DYNAMIC_RENDERING_FEATURES: {
				auto* dynamicRenderingFeatures = (VkPhysicalDeviceDynamicRenderingFeatures*)next;
				dynamicRenderingFeatures->dynamicRendering = supportedFeats13.dynamicRendering;
				break;
			}
			case VK_STRUCTURE_TYPE_PHYSICAL_DEVICE_DYNAMIC_RENDERING_LOCAL_READ_FEATURES: {
				auto* dynamicRenderingLocalReadFeatures = (VkPhysicalDeviceDynamicRenderingLocalReadFeatures*)next;
				dynamicRenderingLocalReadFeatures->dynamicRenderingLocalRead = supportedFeats14.dynamicRenderingLocalRead;
				break;
			}
			case VK_STRUCTURE_TYPE_PHYSICAL_DEVICE_GLOBAL_PRIORITY_QUERY_FEATURES: {
				auto* globalPriorityFeatures = (VkPhysicalDeviceGlobalPriorityQueryFeatures*)next;
				globalPriorityFeatures->globalPriorityQuery = supportedFeats14.globalPriorityQuery;
				break;
			}
			case VK_STRUCTURE_TYPE_PHYSICAL_DEVICE_HOST_IMAGE_COPY_FEATURES: {
				auto* hostImageCopyFeatures = (VkPhysicalDeviceHostImageCopyFeatures*)next;
				hostImageCopyFeatures->hostImageCopy = supportedFeats14.hostImageCopy;
				break;
			}
			case VK_STRUCTURE_TYPE_PHYSICAL_DEVICE_HOST_QUERY_RESET_FEATURES: {
				auto* hostQueryResetFeatures = (VkPhysicalDeviceHostQueryResetFeatures*)next;
				hostQueryResetFeatures->hostQueryReset = supportedFeats12.hostQueryReset;
				break;
			}
			case VK_STRUCTURE_TYPE_PHYSICAL_DEVICE_IMAGELESS_FRAMEBUFFER_FEATURES: {
				auto* imagelessFramebufferFeatures = (VkPhysicalDeviceImagelessFramebufferFeatures*)next;
				imagelessFramebufferFeatures->imagelessFramebuffer = supportedFeats12.imagelessFramebuffer;
				break;
			}
			case VK_STRUCTURE_TYPE_PHYSICAL_DEVICE_IMAGE_ROBUSTNESS_FEATURES: {
				auto *imageRobustnessFeatures = (VkPhysicalDeviceImageRobustnessFeatures*)next;
				imageRobustnessFeatures->robustImageAccess = supportedFeats13.robustImageAccess;
				break;
			}
			case VK_STRUCTURE_TYPE_PHYSICAL_DEVICE_INDEX_TYPE_UINT8_FEATURES: {
				auto* indexTypeUint8Features = (VkPhysicalDeviceIndexTypeUint8Features*)next;
				indexTypeUint8Features->indexTypeUint8 = supportedFeats14.indexTypeUint8;
				break;
			}
			case VK_STRUCTURE_TYPE_PHYSICAL_DEVICE_INLINE_UNIFORM_BLOCK_FEATURES: {
				auto* inlineUniformBlockFeatures = (VkPhysicalDeviceInlineUniformBlockFeatures*)next;
				inlineUniformBlockFeatures->inlineUniformBlock = supportedFeats13.inlineUniformBlock;
				inlineUniformBlockFeatures->descriptorBindingInlineUniformBlockUpdateAfterBind = supportedFeats13.descriptorBindingInlineUniformBlockUpdateAfterBind;
				break;
			}
			case VK_STRUCTURE_TYPE_PHYSICAL_DEVICE_LINE_RASTERIZATION_FEATURES: {
				auto* lineRasterizationFeatures = (VkPhysicalDeviceLineRasterizationFeatures*)next;
				lineRasterizationFeatures->rectangularLines = supportedFeats14.rectangularLines;
				lineRasterizationFeatures->bresenhamLines = supportedFeats14.bresenhamLines;
				lineRasterizationFeatures->smoothLines = supportedFeats14.smoothLines;
				lineRasterizationFeatures->stippledRectangularLines = supportedFeats14.stippledRectangularLines;
				lineRasterizationFeatures->stippledBresenhamLines = supportedFeats14.stippledBresenhamLines;
				lineRasterizationFeatures->stippledSmoothLines = supportedFeats14.stippledSmoothLines;
				break;
			}
			case VK_STRUCTURE_TYPE_PHYSICAL_DEVICE_MAINTENANCE_4_FEATURES: {
				auto* maintenace4Features = (VkPhysicalDeviceMaintenance4Features*)next;
				maintenace4Features->maintenance4 = supportedFeats13.maintenance4;
				break;
			}
			case VK_STRUCTURE_TYPE_PHYSICAL_DEVICE_MAINTENANCE_5_FEATURES: {
				auto* maintenance5Features = (VkPhysicalDeviceMaintenance5Features*)next;
				maintenance5Features->maintenance5 = supportedFeats14.maintenance5;
				break;
			}
			case VK_STRUCTURE_TYPE_PHYSICAL_DEVICE_MAINTENANCE_6_FEATURES: {
				auto* maintenance6Features = (VkPhysicalDeviceMaintenance6Features*)next;
				maintenance6Features->maintenance6 = supportedFeats14.maintenance6;
				break;
			}
			case VK_STRUCTURE_TYPE_PHYSICAL_DEVICE_MULTIVIEW_FEATURES: {
				auto* multiviewFeatures = (VkPhysicalDeviceMultiviewFeatures*)next;
				multiviewFeatures->multiview = supportedFeats11.multiview;
				multiviewFeatures->multiviewGeometryShader = supportedFeats11.multiviewGeometryShader;
				multiviewFeatures->multiviewTessellationShader = supportedFeats11.multiviewTessellationShader;
				break;
			}
			case VK_STRUCTURE_TYPE_PHYSICAL_DEVICE_PIPELINE_CREATION_CACHE_CONTROL_FEATURES: {
				auto* pipelineCreationCacheControlFeatures = (VkPhysicalDevicePipelineCreationCacheControlFeatures*)next;
				pipelineCreationCacheControlFeatures->pipelineCreationCacheControl = supportedFeats13.pipelineCreationCacheControl;
				break;
			}
			case VK_STRUCTURE_TYPE_PHYSICAL_DEVICE_PIPELINE_PROTECTED_ACCESS_FEATURES: {
				auto* pipelineProtectedAccessFeatures = (VkPhysicalDevicePipelineProtectedAccessFeatures*)next;
				pipelineProtectedAccessFeatures->pipelineProtectedAccess = supportedFeats14.pipelineProtectedAccess;
				break;
			}
			case VK_STRUCTURE_TYPE_PHYSICAL_DEVICE_PIPELINE_ROBUSTNESS_FEATURES: {
				auto* pipelineRobustnessFeatures = (VkPhysicalDevicePipelineRobustnessFeatures*)next;
				pipelineRobustnessFeatures->pipelineRobustness = supportedFeats14.pipelineRobustness;
				break;
			}
			case VK_STRUCTURE_TYPE_PHYSICAL_DEVICE_PRIVATE_DATA_FEATURES: {
				auto* privateDataFeatures = (VkPhysicalDevicePrivateDataFeatures*)next;
				privateDataFeatures->privateData = supportedFeats13.privateData;
				break;
			}
			case VK_STRUCTURE_TYPE_PHYSICAL_DEVICE_PROTECTED_MEMORY_FEATURES: {
				auto* protectedMemFeatures = (VkPhysicalDeviceProtectedMemoryFeatures*)next;
				protectedMemFeatures->protectedMemory = supportedFeats11.protectedMemory;
				break;
			}
			case VK_STRUCTURE_TYPE_PHYSICAL_DEVICE_SAMPLER_YCBCR_CONVERSION_FEATURES: {
				auto* samplerYcbcrConvFeatures = (VkPhysicalDeviceSamplerYcbcrConversionFeatures*)next;
				samplerYcbcrConvFeatures->samplerYcbcrConversion = supportedFeats11.samplerYcbcrConversion;
				break;
			}
			case VK_STRUCTURE_TYPE_PHYSICAL_DEVICE_SCALAR_BLOCK_LAYOUT_FEATURES: {
				auto* scalarLayoutFeatures = (VkPhysicalDeviceScalarBlockLayoutFeatures*)next;
				scalarLayoutFeatures->scalarBlockLayout = supportedFeats12.scalarBlockLayout;
				break;
			}
			case VK_STRUCTURE_TYPE_PHYSICAL_DEVICE_SEPARATE_DEPTH_STENCIL_LAYOUTS_FEATURES: {
				auto* separateDepthStencilLayoutsFeatures = (VkPhysicalDeviceSeparateDepthStencilLayoutsFeatures*)next;
				separateDepthStencilLayoutsFeatures->separateDepthStencilLayouts = supportedFeats12.separateDepthStencilLayouts;
				break;
			}
			case VK_STRUCTURE_TYPE_PHYSICAL_DEVICE_SHADER_ATOMIC_INT64_FEATURES: {
				auto* i64Features = (VkPhysicalDeviceShaderAtomicInt64Features*)next;
				i64Features->shaderBufferInt64Atomics = supportedFeats12.shaderBufferInt64Atomics;
				i64Features->shaderSharedInt64Atomics = supportedFeats12.shaderSharedInt64Atomics;
				break;
			}
			case VK_STRUCTURE_TYPE_PHYSICAL_DEVICE_SHADER_DEMOTE_TO_HELPER_INVOCATION_FEATURES: {
				auto* demoteFeatures = (VkPhysicalDeviceShaderDemoteToHelperInvocationFeatures*)next;
				demoteFeatures->shaderDemoteToHelperInvocation = supportedFeats13.shaderDemoteToHelperInvocation;
				break;
			}
			case VK_STRUCTURE_TYPE_PHYSICAL_DEVICE_SHADER_DRAW_PARAMETERS_FEATURES: {
				auto* shaderDrawParamsFeatures = (VkPhysicalDeviceShaderDrawParametersFeatures*)next;
				shaderDrawParamsFeatures->shaderDrawParameters = supportedFeats11.shaderDrawParameters;
				break;
			}
			case VK_STRUCTURE_TYPE_PHYSICAL_DEVICE_SHADER_EXPECT_ASSUME_FEATURES: {
				auto* shaderExpectAssumeFeatures = (VkPhysicalDeviceShaderExpectAssumeFeatures*)next;
				shaderExpectAssumeFeatures->shaderExpectAssume = supportedFeats14.shaderExpectAssume;
				break;
			}
			case VK_STRUCTURE_TYPE_PHYSICAL_DEVICE_SHADER_FLOAT_CONTROLS_2_FEATURES: {
				auto* shaderFloatControl2Features = (VkPhysicalDeviceShaderFloatControls2Features*)next;
				shaderFloatControl2Features->shaderFloatControls2 = supportedFeats14.shaderFloatControls2;
				break;
			}
			case VK_STRUCTURE_TYPE_PHYSICAL_DEVICE_SHADER_FLOAT16_INT8_FEATURES: {
				auto* f16Features = (VkPhysicalDeviceShaderFloat16Int8Features*)next;
				f16Features->shaderFloat16 = supportedFeats12.shaderFloat16;
				f16Features->shaderInt8 = supportedFeats12.shaderInt8;
				break;
			}
			case VK_STRUCTURE_TYPE_PHYSICAL_DEVICE_SHADER_INTEGER_DOT_PRODUCT_FEATURES: {
				auto* shaderIntDotFeatures = (VkPhysicalDeviceShaderIntegerDotProductFeatures*)next;
				shaderIntDotFeatures->shaderIntegerDotProduct = supportedFeats13.shaderIntegerDotProduct;
				break;
			}
			case VK_STRUCTURE_TYPE_PHYSICAL_DEVICE_SHADER_SUBGROUP_EXTENDED_TYPES_FEATURES: {
				auto* shaderSGTypesFeatures = (VkPhysicalDeviceShaderSubgroupExtendedTypesFeatures*)next;
				shaderSGTypesFeatures->shaderSubgroupExtendedTypes = supportedFeats12.shaderSubgroupExtendedTypes;
				break;
			}
			case VK_STRUCTURE_TYPE_PHYSICAL_DEVICE_SHADER_SUBGROUP_ROTATE_FEATURES: {
				auto* shaderSGRotateFeatures = (VkPhysicalDeviceShaderSubgroupRotateFeatures*)next;
				shaderSGRotateFeatures->shaderSubgroupRotate = supportedFeats14.shaderSubgroupRotate;
				shaderSGRotateFeatures->shaderSubgroupRotateClustered = supportedFeats14.shaderSubgroupRotateClustered;
				break;
			}
			case VK_STRUCTURE_TYPE_PHYSICAL_DEVICE_SHADER_TERMINATE_INVOCATION_FEATURES: {
				auto* terminateFeatures = (VkPhysicalDeviceShaderTerminateInvocationFeatures*)next;
				terminateFeatures->shaderTerminateInvocation = supportedFeats13.shaderTerminateInvocation;
				break;
			}
			case VK_STRUCTURE_TYPE_PHYSICAL_DEVICE_SUBGROUP_SIZE_CONTROL_FEATURES: {
				auto* subgroupSizeFeatures = (VkPhysicalDeviceSubgroupSizeControlFeatures*)next;
				subgroupSizeFeatures->subgroupSizeControl = supportedFeats13.subgroupSizeControl;
				subgroupSizeFeatures->computeFullSubgroups = supportedFeats13.computeFullSubgroups;
				break;
			}
			case VK_STRUCTURE_TYPE_PHYSICAL_DEVICE_SYNCHRONIZATION_2_FEATURES: {
				auto* synch2Features = (VkPhysicalDeviceSynchronization2Features*)next;
				synch2Features->synchronization2 = supportedFeats13.synchronization2;
				break;
			}
			case VK_STRUCTURE_TYPE_PHYSICAL_DEVICE_TEXTURE_COMPRESSION_ASTC_HDR_FEATURES: {
				auto* astcHDRFeatures = (VkPhysicalDeviceTextureCompressionASTCHDRFeatures*)next;
				astcHDRFeatures->textureCompressionASTC_HDR = supportedFeats13.textureCompressionASTC_HDR;
				break;
			}
			case VK_STRUCTURE_TYPE_PHYSICAL_DEVICE_TIMELINE_SEMAPHORE_FEATURES: {
				auto* timelineSem4Features = (VkPhysicalDeviceTimelineSemaphoreFeatures*)next;
				timelineSem4Features->timelineSemaphore = supportedFeats12.timelineSemaphore;
				break;
			}
			case VK_STRUCTURE_TYPE_PHYSICAL_DEVICE_UNIFORM_BUFFER_STANDARD_LAYOUT_FEATURES: {
				auto* uboLayoutFeatures = (VkPhysicalDeviceUniformBufferStandardLayoutFeatures*)next;
				uboLayoutFeatures->uniformBufferStandardLayout = supportedFeats12.uniformBufferStandardLayout;
				break;
			}
			case VK_STRUCTURE_TYPE_PHYSICAL_DEVICE_VARIABLE_POINTER_FEATURES: {
				auto* varPtrFeatures = (VkPhysicalDeviceVariablePointerFeatures*)next;
				varPtrFeatures->variablePointersStorageBuffer = supportedFeats11.variablePointersStorageBuffer;
				varPtrFeatures->variablePointers = supportedFeats11.variablePointers;
				break;
			}
			case VK_STRUCTURE_TYPE_PHYSICAL_DEVICE_VERTEX_ATTRIBUTE_DIVISOR_FEATURES: {
				auto* divisorFeatures = (VkPhysicalDeviceVertexAttributeDivisorFeatures*)next;
				divisorFeatures->vertexAttributeInstanceRateDivisor = supportedFeats14.vertexAttributeInstanceRateDivisor;
				divisorFeatures->vertexAttributeInstanceRateZeroDivisor = supportedFeats14.vertexAttributeInstanceRateZeroDivisor;
				break;
			}
			case VK_STRUCTURE_TYPE_PHYSICAL_DEVICE_VULKAN_MEMORY_MODEL_FEATURES: {
				auto* vmmFeatures = (VkPhysicalDeviceVulkanMemoryModelFeatures*)next;
				vmmFeatures->vulkanMemoryModel = supportedFeats12.vulkanMemoryModel;
				vmmFeatures->vulkanMemoryModelDeviceScope = supportedFeats12.vulkanMemoryModelDeviceScope;
				vmmFeatures->vulkanMemoryModelAvailabilityVisibilityChains = supportedFeats12.vulkanMemoryModelAvailabilityVisibilityChains;
				break;
			}
			case VK_STRUCTURE_TYPE_PHYSICAL_DEVICE_ZERO_INITIALIZE_WORKGROUP_MEMORY_FEATURES: {
				auto* zeroInitWorkgroupMemFeatures = (VkPhysicalDeviceZeroInitializeWorkgroupMemoryFeatures*)next;
				zeroInitWorkgroupMemFeatures->shaderZeroInitializeWorkgroupMemory = supportedFeats13.shaderZeroInitializeWorkgroupMemory;
				break;
			}
			case VK_STRUCTURE_TYPE_PHYSICAL_DEVICE_FRAGMENT_SHADER_BARYCENTRIC_FEATURES_KHR: {
				auto* barycentricFeatures = (VkPhysicalDeviceFragmentShaderBarycentricFeaturesKHR*)next;
				barycentricFeatures->fragmentShaderBarycentric = true;
				break;
			}
			case VK_STRUCTURE_TYPE_PHYSICAL_DEVICE_MAINTENANCE_7_FEATURES_KHR: {
				auto* maintenance7Features = (VkPhysicalDeviceMaintenance7FeaturesKHR*)next;
				maintenance7Features->maintenance7 = true;
				break;
			}
			case VK_STRUCTURE_TYPE_PHYSICAL_DEVICE_MAINTENANCE_8_FEATURES_KHR: {
				auto* maintenance8Features = (VkPhysicalDeviceMaintenance8FeaturesKHR*)next;
				maintenance8Features->maintenance8 = true;
				break;
			}
			case VK_STRUCTURE_TYPE_PHYSICAL_DEVICE_PORTABILITY_SUBSET_FEATURES_KHR: {
				auto* portabilityFeatures = (VkPhysicalDevicePortabilitySubsetFeaturesKHR*)next;
				portabilityFeatures->constantAlphaColorBlendFactors = true;
				portabilityFeatures->events = true;
				portabilityFeatures->imageViewFormatReinterpretation = true;
				portabilityFeatures->imageViewFormatSwizzle = (_metalFeatures.nativeTextureSwizzle ||
															   getMVKConfig().fullImageViewSwizzle);
				portabilityFeatures->imageView2DOn3DImage = _metalFeatures.placementHeaps;
				portabilityFeatures->multisampleArrayImage = _metalFeatures.multisampleArrayTextures;
				portabilityFeatures->mutableComparisonSamplers = _metalFeatures.depthSampleCompare;
				portabilityFeatures->pointPolygons = false;
				portabilityFeatures->samplerMipLodBias = _metalFeatures.samplerMipLodBias;
				portabilityFeatures->separateStencilMaskRef = true;
				portabilityFeatures->shaderSampleRateInterpolationFunctions = _metalFeatures.pullModelInterpolation;
				portabilityFeatures->tessellationIsolines = false;
				portabilityFeatures->tessellationPointMode = false;
				portabilityFeatures->triangleFans = true;
				portabilityFeatures->vertexAttributeAccessBeyondStride = true;	// Costs additional buffers. Should make configuration switch.
				break;
			}
			case VK_STRUCTURE_TYPE_PHYSICAL_DEVICE_PRESENT_ID_FEATURES_KHR: {
				auto* presentIdFeatures = (VkPhysicalDevicePresentIdFeaturesKHR*)next;
				presentIdFeatures->presentId = true;
				break;
			}
			case VK_STRUCTURE_TYPE_PHYSICAL_DEVICE_PRESENT_ID_2_FEATURES_KHR: {
				auto* presentId2Features = (VkPhysicalDevicePresentId2FeaturesKHR*)next;
				presentId2Features->presentId2 = true;
				break;
			}
			case VK_STRUCTURE_TYPE_PHYSICAL_DEVICE_PRESENT_WAIT_FEATURES_KHR: {
				auto* presentWaitFeatures = (VkPhysicalDevicePresentWaitFeaturesKHR*)next;
				presentWaitFeatures->presentWait = true;
				break;
			}
			case VK_STRUCTURE_TYPE_PHYSICAL_DEVICE_PRESENT_WAIT_2_FEATURES_KHR: {
				auto* presentWait2Features = (VkPhysicalDevicePresentWait2FeaturesKHR*)next;
				presentWait2Features->presentWait2 = true;
				break;
			}
			case VK_STRUCTURE_TYPE_PHYSICAL_DEVICE_SHADER_MAXIMAL_RECONVERGENCE_FEATURES_KHR: {
				auto* shaderReconvergenceFeatures = (VkPhysicalDeviceShaderMaximalReconvergenceFeaturesKHR*)next;
				shaderReconvergenceFeatures->shaderMaximalReconvergence = _metalFeatures.maximalReconvergence;
				break;
			}
			case VK_STRUCTURE_TYPE_PHYSICAL_DEVICE_SHADER_QUAD_CONTROL_FEATURES_KHR: {
				auto* shaderQuadControlFeatures = (VkPhysicalDeviceShaderQuadControlFeaturesKHR*)next;
				shaderQuadControlFeatures->shaderQuadControl = _metalFeatures.quadControlFlow && _metalFeatures.quadPermute;
				break;
			}
			case VK_STRUCTURE_TYPE_PHYSICAL_DEVICE_SHADER_RELAXED_EXTENDED_INSTRUCTION_FEATURES_KHR: {
				auto* shaderRelaxedFeatures = (VkPhysicalDeviceShaderRelaxedExtendedInstructionFeaturesKHR*)next;
				shaderRelaxedFeatures->shaderRelaxedExtendedInstruction = true;
				break;
			}
			case VK_STRUCTURE_TYPE_PHYSICAL_DEVICE_SHADER_SUBGROUP_UNIFORM_CONTROL_FLOW_FEATURES_KHR: {
				auto* shaderSGUniformFeatures = (VkPhysicalDeviceShaderSubgroupUniformControlFlowFeaturesKHR*)next;
				shaderSGUniformFeatures->shaderSubgroupUniformControlFlow = _metalFeatures.subgroupUniformControlFlow;
				break;
			}
			case VK_STRUCTURE_TYPE_PHYSICAL_DEVICE_4444_FORMATS_FEATURES_EXT: {
				auto* formatFeatures = (VkPhysicalDevice4444FormatsFeaturesEXT*)next;
				bool canSupport4444 = _metalFeatures.tileBasedDeferredRendering &&
									  (_metalFeatures.nativeTextureSwizzle ||
									   getMVKConfig().fullImageViewSwizzle);
				formatFeatures->formatA4R4G4B4 = canSupport4444;
				formatFeatures->formatA4B4G4R4 = canSupport4444;
				break;
			}
			case VK_STRUCTURE_TYPE_PHYSICAL_DEVICE_DEPTH_CLIP_CONTROL_FEATURES_EXT: {
				auto* depthFeatures = (VkPhysicalDeviceDepthClipControlFeaturesEXT*)next;
				depthFeatures->depthClipControl = true;
				break;
			}
			case VK_STRUCTURE_TYPE_PHYSICAL_DEVICE_EXTENDED_DYNAMIC_STATE_FEATURES_EXT: {
				auto* extDynState = (VkPhysicalDeviceExtendedDynamicStateFeaturesEXT*)next;
				extDynState->extendedDynamicState = true;
				break;
			}
			case VK_STRUCTURE_TYPE_PHYSICAL_DEVICE_EXTENDED_DYNAMIC_STATE_2_FEATURES_EXT: {
				auto* extDynState2 = (VkPhysicalDeviceExtendedDynamicState2FeaturesEXT*)next;
				extDynState2->extendedDynamicState2 = true;
				extDynState2->extendedDynamicState2LogicOp = false;
				extDynState2->extendedDynamicState2PatchControlPoints = true;
				break;
			}
			case VK_STRUCTURE_TYPE_PHYSICAL_DEVICE_EXTENDED_DYNAMIC_STATE_3_FEATURES_EXT: {
				auto* extDynState3 = (VkPhysicalDeviceExtendedDynamicState3FeaturesEXT*)next;
				extDynState3->extendedDynamicState3TessellationDomainOrigin = false;
				extDynState3->extendedDynamicState3DepthClampEnable = true;
				extDynState3->extendedDynamicState3PolygonMode = true;
				extDynState3->extendedDynamicState3RasterizationSamples = false;
				extDynState3->extendedDynamicState3SampleMask = false;
				extDynState3->extendedDynamicState3AlphaToCoverageEnable = false;
				extDynState3->extendedDynamicState3AlphaToOneEnable = false;
				extDynState3->extendedDynamicState3LogicOpEnable = false;
				extDynState3->extendedDynamicState3ColorBlendEnable = false;
				extDynState3->extendedDynamicState3ColorBlendEquation = false;
				extDynState3->extendedDynamicState3ColorWriteMask = false;
				extDynState3->extendedDynamicState3RasterizationStream = false;
				extDynState3->extendedDynamicState3ConservativeRasterizationMode = false;
				extDynState3->extendedDynamicState3ExtraPrimitiveOverestimationSize = false;
				extDynState3->extendedDynamicState3DepthClipEnable = true;
				extDynState3->extendedDynamicState3SampleLocationsEnable = true;
				extDynState3->extendedDynamicState3ColorBlendAdvanced = false;
				extDynState3->extendedDynamicState3ProvokingVertexMode = false;
				extDynState3->extendedDynamicState3LineRasterizationMode = true;
				extDynState3->extendedDynamicState3LineStippleEnable = false;
				extDynState3->extendedDynamicState3DepthClipNegativeOneToOne = false;
				extDynState3->extendedDynamicState3ViewportWScalingEnable = false;
				extDynState3->extendedDynamicState3ViewportSwizzle = false;
				extDynState3->extendedDynamicState3CoverageToColorEnable = false;
				extDynState3->extendedDynamicState3CoverageToColorLocation = false;
				extDynState3->extendedDynamicState3CoverageModulationMode = false;
				extDynState3->extendedDynamicState3CoverageModulationTableEnable = false;
				extDynState3->extendedDynamicState3CoverageModulationTable = false;
				extDynState3->extendedDynamicState3CoverageReductionMode = false;
				extDynState3->extendedDynamicState3RepresentativeFragmentTestEnable = false;
				extDynState3->extendedDynamicState3ShadingRateImageEnable = false;
				break;
			}
			case VK_STRUCTURE_TYPE_PHYSICAL_DEVICE_FRAGMENT_SHADER_INTERLOCK_FEATURES_EXT: {
				auto* interlockFeatures = (VkPhysicalDeviceFragmentShaderInterlockFeaturesEXT*)next;
				interlockFeatures->fragmentShaderSampleInterlock = _metalFeatures.rasterOrderGroups;
				interlockFeatures->fragmentShaderPixelInterlock = _metalFeatures.rasterOrderGroups;
				interlockFeatures->fragmentShaderShadingRateInterlock = false;    // Requires variable rate shading; not supported yet in Metal
				break;
			}
			case VK_STRUCTURE_TYPE_PHYSICAL_DEVICE_IMAGE_2D_VIEW_OF_3D_FEATURES_EXT: {
				auto* extFeatures = (VkPhysicalDeviceImage2DViewOf3DFeaturesEXT*)next;
				extFeatures->image2DViewOf3D = _metalFeatures.placementHeaps;
				extFeatures->sampler2DViewOf3D = _metalFeatures.placementHeaps;
				break;
			}
			case VK_STRUCTURE_TYPE_PHYSICAL_DEVICE_ROBUSTNESS_2_FEATURES_KHR: {
				auto* robustness2Features = (VkPhysicalDeviceRobustness2FeaturesKHR*)next;
				robustness2Features->robustBufferAccess2 = false;
				robustness2Features->robustImageAccess2 = true;
				robustness2Features->nullDescriptor = false;
				break;
			}
			case VK_STRUCTURE_TYPE_PHYSICAL_DEVICE_SHADER_ATOMIC_FLOAT_FEATURES_EXT: {
				auto* atomicFloatFeatures = (VkPhysicalDeviceShaderAtomicFloatFeaturesEXT*)next;
				bool atomicFloatEnabled = _metalFeatures.mslVersion >= 030000;
				atomicFloatFeatures->shaderBufferFloat32Atomics = atomicFloatEnabled;
				atomicFloatFeatures->shaderBufferFloat32AtomicAdd = atomicFloatEnabled;
				atomicFloatFeatures->shaderBufferFloat64Atomics = false;
				atomicFloatFeatures->shaderBufferFloat64AtomicAdd = false;
				atomicFloatFeatures->shaderSharedFloat32Atomics = atomicFloatEnabled;
				atomicFloatFeatures->shaderSharedFloat32AtomicAdd = atomicFloatEnabled;
				atomicFloatFeatures->shaderSharedFloat64Atomics = false;
				atomicFloatFeatures->shaderSharedFloat64AtomicAdd = false;
				atomicFloatFeatures->shaderImageFloat32Atomics = false;
				atomicFloatFeatures->shaderImageFloat32AtomicAdd = false;
				atomicFloatFeatures->sparseImageFloat32Atomics = false;
				atomicFloatFeatures->sparseImageFloat32AtomicAdd = false;
				break;
			}
			case VK_STRUCTURE_TYPE_PHYSICAL_DEVICE_SWAPCHAIN_MAINTENANCE_1_FEATURES_EXT: {
				auto* swapchainMaintenance1Features = (VkPhysicalDeviceSwapchainMaintenance1FeaturesEXT*)next;
				swapchainMaintenance1Features->swapchainMaintenance1 = true;
				break;
			}
			case VK_STRUCTURE_TYPE_PHYSICAL_DEVICE_TEXEL_BUFFER_ALIGNMENT_FEATURES_EXT: {
				auto* texelBuffAlignFeatures = (VkPhysicalDeviceTexelBufferAlignmentFeaturesEXT*)next;
				texelBuffAlignFeatures->texelBufferAlignment = _metalFeatures.texelBuffers && [_mtlDevice respondsToSelector: @selector(minimumLinearTextureAlignmentForPixelFormat:)];
				break;
			}
			case VK_STRUCTURE_TYPE_PHYSICAL_DEVICE_SHADER_INTEGER_FUNCTIONS_2_FEATURES_INTEL: {
				auto* shaderIntFuncsFeatures = (VkPhysicalDeviceShaderIntegerFunctions2FeaturesINTEL*)next;
				shaderIntFuncsFeatures->shaderIntegerFunctions2 = true;
				break;
			}
			default:
				break;
		}
	}
}

void MVKPhysicalDevice::getProperties(VkPhysicalDeviceProperties* properties) {
	updateTimestampPeriod();
	*properties = _properties;
}

void MVKPhysicalDevice::getProperties(VkPhysicalDeviceProperties2* properties) {

	properties->sType = VK_STRUCTURE_TYPE_PHYSICAL_DEVICE_PROPERTIES_2;
	getProperties(&properties->properties);

	if ( !properties->pNext ) { return; }

	uint32_t uintMax = std::numeric_limits<uint32_t>::max();
	uint32_t maxSamplerCnt = getMaxSamplerCount();

	// Create a SSOT for these Vulkan 1.1 properties, which can be queried via two mechanisms here.
	VkPhysicalDeviceVulkan11Properties supportedProps11;
	supportedProps11.sType = VK_STRUCTURE_TYPE_PHYSICAL_DEVICE_VULKAN_1_1_PROPERTIES;
	supportedProps11.pNext = nullptr;
	populateDeviceIDProperties(&supportedProps11);
	populateSubgroupProperties(&supportedProps11);
	supportedProps11.pointClippingBehavior = VK_POINT_CLIPPING_BEHAVIOR_ALL_CLIP_PLANES;
	supportedProps11.maxMultiviewViewCount = 32;
	supportedProps11.maxMultiviewInstanceIndex = canUseInstancingForMultiview() ? uintMax / 32 : uintMax;
	supportedProps11.protectedNoFault = false;
	supportedProps11.maxPerSetDescriptors = getMaxPerSetDescriptorCount();
	supportedProps11.maxMemoryAllocationSize = _metalFeatures.maxMTLBufferSize;

	// Create a SSOT for these Vulkan 1.2 properties, which can be queried via two mechanisms here.
	bool isTier2 = isTier2MetalArgumentBuffers();
	static constexpr VkConformanceVersion testedCTSVer = { 1, 4, 2, 0 };	// Latest version of CTS used to test
	VkPhysicalDeviceVulkan12Properties supportedProps12;
	supportedProps12.sType = VK_STRUCTURE_TYPE_PHYSICAL_DEVICE_VULKAN_1_2_PROPERTIES;
	supportedProps12.pNext = nullptr;
	supportedProps12.driverID = VK_DRIVER_ID_MOLTENVK;
	strcpy(supportedProps12.driverName, kMVKMoltenVKDriverLayerName);
	strcpy(supportedProps12.driverInfo, MVK_VERSION_STRING);
	supportedProps12.conformanceVersion = testedCTSVer;
	supportedProps12.denormBehaviorIndependence = VK_SHADER_FLOAT_CONTROLS_INDEPENDENCE_NONE;
	supportedProps12.roundingModeIndependence = VK_SHADER_FLOAT_CONTROLS_INDEPENDENCE_NONE;
	supportedProps12.shaderSignedZeroInfNanPreserveFloat16 = true;
	supportedProps12.shaderSignedZeroInfNanPreserveFloat32 = true;
	supportedProps12.shaderSignedZeroInfNanPreserveFloat64 = true;
	supportedProps12.shaderDenormPreserveFloat16 = false;
	supportedProps12.shaderDenormPreserveFloat32 = false;
	supportedProps12.shaderDenormPreserveFloat64 = false;
	supportedProps12.shaderDenormFlushToZeroFloat16 = false;
	supportedProps12.shaderDenormFlushToZeroFloat32 = false;
	supportedProps12.shaderDenormFlushToZeroFloat64 = false;
	supportedProps12.shaderRoundingModeRTEFloat16 = true;
	supportedProps12.shaderRoundingModeRTEFloat32 = true;
	supportedProps12.shaderRoundingModeRTEFloat64 = true;
	supportedProps12.shaderRoundingModeRTZFloat16 = false;
	supportedProps12.shaderRoundingModeRTZFloat32 = false;
	supportedProps12.shaderRoundingModeRTZFloat64 = false;
	supportedProps12.maxUpdateAfterBindDescriptorsInAllPools				= kMVKUndefinedLargeUInt32;
	supportedProps12.shaderUniformBufferArrayNonUniformIndexingNative		= false;
	supportedProps12.shaderSampledImageArrayNonUniformIndexingNative		= _metalFeatures.arrayOfTextures && _metalFeatures.arrayOfSamplers;
	supportedProps12.shaderStorageBufferArrayNonUniformIndexingNative		= false;
	supportedProps12.shaderStorageImageArrayNonUniformIndexingNative		= _metalFeatures.arrayOfTextures;
	supportedProps12.shaderInputAttachmentArrayNonUniformIndexingNative		= _metalFeatures.arrayOfTextures;
	supportedProps12.robustBufferAccessUpdateAfterBind						= _features.robustBufferAccess;
	supportedProps12.quadDivergentImplicitLod								= false;
	supportedProps12.maxPerStageDescriptorUpdateAfterBindSamplers			= isTier2 ? maxSamplerCnt : _properties.limits.maxPerStageDescriptorSamplers;
	supportedProps12.maxPerStageDescriptorUpdateAfterBindUniformBuffers		= isTier2 ? 1e6 : _properties.limits.maxPerStageDescriptorUniformBuffers;
	supportedProps12.maxPerStageDescriptorUpdateAfterBindStorageBuffers		= isTier2 ? 1e6 : _properties.limits.maxPerStageDescriptorStorageBuffers;
	supportedProps12.maxPerStageDescriptorUpdateAfterBindSampledImages		= isTier2 ? 1e6 : _properties.limits.maxPerStageDescriptorSampledImages;
	supportedProps12.maxPerStageDescriptorUpdateAfterBindStorageImages		= isTier2 ? 1e6 : _properties.limits.maxPerStageDescriptorStorageImages;
	supportedProps12.maxPerStageDescriptorUpdateAfterBindInputAttachments	= _properties.limits.maxPerStageDescriptorInputAttachments;
	supportedProps12.maxPerStageUpdateAfterBindResources					= isTier2 ? 1e6 : _properties.limits.maxPerStageResources;
	supportedProps12.maxDescriptorSetUpdateAfterBindSamplers				= isTier2 ? maxSamplerCnt : _properties.limits.maxDescriptorSetSamplers;
	supportedProps12.maxDescriptorSetUpdateAfterBindUniformBuffers			= isTier2 ? 1e6 : _properties.limits.maxDescriptorSetUniformBuffers;
	supportedProps12.maxDescriptorSetUpdateAfterBindUniformBuffersDynamic	= isTier2 ? 1e6 : _properties.limits.maxDescriptorSetUniformBuffersDynamic;
	supportedProps12.maxDescriptorSetUpdateAfterBindStorageBuffers			= isTier2 ? 1e6 : _properties.limits.maxDescriptorSetStorageBuffers;
	supportedProps12.maxDescriptorSetUpdateAfterBindStorageBuffersDynamic	= isTier2 ? 1e6 : _properties.limits.maxDescriptorSetStorageBuffersDynamic;
	supportedProps12.maxDescriptorSetUpdateAfterBindSampledImages			= isTier2 ? 1e6 : _properties.limits.maxDescriptorSetSampledImages;
	supportedProps12.maxDescriptorSetUpdateAfterBindStorageImages			= isTier2 ? 1e6 : _properties.limits.maxDescriptorSetStorageImages;
	supportedProps12.maxDescriptorSetUpdateAfterBindInputAttachments		= _properties.limits.maxDescriptorSetInputAttachments;
	supportedProps12.supportedDepthResolveModes = (_metalFeatures.depthResolve
												   ? VK_RESOLVE_MODE_SAMPLE_ZERO_BIT | VK_RESOLVE_MODE_MIN_BIT | VK_RESOLVE_MODE_MAX_BIT
												   : VK_RESOLVE_MODE_SAMPLE_ZERO_BIT);
	supportedProps12.supportedStencilResolveModes = VK_RESOLVE_MODE_SAMPLE_ZERO_BIT;	// Metal allows you to set the stencil resolve filter to either Sample0 or the same sample used for depth resolve. This is impossible to express in Vulkan.
	supportedProps12.independentResolveNone = true;
	supportedProps12.independentResolve = true;
	supportedProps12.filterMinmaxSingleComponentFormats = false;
	supportedProps12.filterMinmaxImageComponentMapping = false;
	supportedProps12.maxTimelineSemaphoreValueDifference = std::numeric_limits<uint64_t>::max();
	supportedProps12.framebufferIntegerColorSampleCounts = _metalFeatures.supportedSampleCounts;

	// Create a SSOT for these Vulkan 1.3 properties, which can be queried via two mechanisms here.
	VkPhysicalDeviceVulkan13Properties supportedProps13;
	supportedProps13.sType = VK_STRUCTURE_TYPE_PHYSICAL_DEVICE_VULKAN_1_3_PROPERTIES;
	supportedProps13.pNext = nullptr;
	supportedProps13.minSubgroupSize = _metalFeatures.minSubgroupSize;
	supportedProps13.maxSubgroupSize = _metalFeatures.maxSubgroupSize;
	supportedProps13.maxComputeWorkgroupSubgroups = _properties.limits.maxComputeWorkGroupInvocations / _metalFeatures.minSubgroupSize;
	supportedProps13.requiredSubgroupSizeStages = 0;
	supportedProps13.maxInlineUniformBlockSize = _metalFeatures.dynamicMTLBufferSize;
	supportedProps13.maxPerStageDescriptorInlineUniformBlocks = _metalFeatures.dynamicMTLBufferSize ? _metalFeatures.maxPerStageDynamicMTLBufferCount - 1 : 0;    // Less one for push constants
	supportedProps13.maxPerStageDescriptorUpdateAfterBindInlineUniformBlocks = supportedProps13.maxPerStageDescriptorInlineUniformBlocks;
	supportedProps13.maxDescriptorSetInlineUniformBlocks = supportedProps13.maxPerStageDescriptorInlineUniformBlocks * 4;
	supportedProps13.maxDescriptorSetUpdateAfterBindInlineUniformBlocks = supportedProps13.maxPerStageDescriptorUpdateAfterBindInlineUniformBlocks * 4;
	supportedProps13.maxInlineUniformTotalSize = kMVKUndefinedLargeUInt32;
	supportedProps13.integerDotProduct8BitUnsignedAccelerated = false;
	supportedProps13.integerDotProduct8BitSignedAccelerated = false;
	supportedProps13.integerDotProduct8BitMixedSignednessAccelerated = false;
	supportedProps13.integerDotProduct4x8BitPackedUnsignedAccelerated = false;
	supportedProps13.integerDotProduct4x8BitPackedSignedAccelerated = false;
	supportedProps13.integerDotProduct4x8BitPackedMixedSignednessAccelerated = false;
	supportedProps13.integerDotProduct16BitUnsignedAccelerated = false;
	supportedProps13.integerDotProduct16BitSignedAccelerated = false;
	supportedProps13.integerDotProduct16BitMixedSignednessAccelerated = false;
	supportedProps13.integerDotProduct32BitUnsignedAccelerated = false;
	supportedProps13.integerDotProduct32BitSignedAccelerated = false;
	supportedProps13.integerDotProduct32BitMixedSignednessAccelerated = false;
	supportedProps13.integerDotProduct64BitUnsignedAccelerated = false;
	supportedProps13.integerDotProduct64BitSignedAccelerated = false;
	supportedProps13.integerDotProduct64BitMixedSignednessAccelerated = false;
	supportedProps13.integerDotProductAccumulatingSaturating8BitUnsignedAccelerated = false;
	supportedProps13.integerDotProductAccumulatingSaturating8BitSignedAccelerated = false;
	supportedProps13.integerDotProductAccumulatingSaturating8BitMixedSignednessAccelerated = false;
	supportedProps13.integerDotProductAccumulatingSaturating4x8BitPackedUnsignedAccelerated = false;
	supportedProps13.integerDotProductAccumulatingSaturating4x8BitPackedSignedAccelerated = false;
	supportedProps13.integerDotProductAccumulatingSaturating4x8BitPackedMixedSignednessAccelerated = false;
	supportedProps13.integerDotProductAccumulatingSaturating16BitUnsignedAccelerated = false;
	supportedProps13.integerDotProductAccumulatingSaturating16BitSignedAccelerated = false;
	supportedProps13.integerDotProductAccumulatingSaturating16BitMixedSignednessAccelerated = false;
	supportedProps13.integerDotProductAccumulatingSaturating32BitUnsignedAccelerated = false;
	supportedProps13.integerDotProductAccumulatingSaturating32BitSignedAccelerated = false;
	supportedProps13.integerDotProductAccumulatingSaturating32BitMixedSignednessAccelerated = false;
	supportedProps13.integerDotProductAccumulatingSaturating64BitUnsignedAccelerated = false;
	supportedProps13.integerDotProductAccumulatingSaturating64BitSignedAccelerated = false;
	supportedProps13.integerDotProductAccumulatingSaturating64BitMixedSignednessAccelerated = false;
	supportedProps13.storageTexelBufferOffsetAlignmentBytes = _texelBuffAlignProperties.storageTexelBufferOffsetAlignmentBytes;
	supportedProps13.storageTexelBufferOffsetSingleTexelAlignment = _texelBuffAlignProperties.storageTexelBufferOffsetSingleTexelAlignment;
	supportedProps13.uniformTexelBufferOffsetAlignmentBytes = _texelBuffAlignProperties.uniformTexelBufferOffsetAlignmentBytes;
	supportedProps13.uniformTexelBufferOffsetSingleTexelAlignment = _texelBuffAlignProperties.uniformTexelBufferOffsetSingleTexelAlignment;
	supportedProps13.maxBufferSize = _metalFeatures.maxMTLBufferSize;

	// Create a SSOT for these Vulkan 1.4 properties, which can be queried via two mechanisms here.
	VkPhysicalDeviceVulkan14Properties supportedProps14;
	supportedProps14.sType = VK_STRUCTURE_TYPE_PHYSICAL_DEVICE_VULKAN_1_4_PROPERTIES;
	supportedProps14.pNext = nullptr;
	supportedProps14.lineSubPixelPrecisionBits = 4;
	supportedProps14.maxVertexAttribDivisor = kMVKUndefinedLargeUInt32;
	supportedProps14.supportsNonZeroFirstInstance = true;
	supportedProps14.maxPushDescriptors = _properties.limits.maxPerStageResources;
	supportedProps14.dynamicRenderingLocalReadDepthStencilAttachments = true;
	supportedProps14.dynamicRenderingLocalReadMultisampledAttachments = true;
	supportedProps14.earlyFragmentMultisampleCoverageAfterSampleCounting = true;
	supportedProps14.earlyFragmentSampleMaskTestBeforeSampleCounting = false;
	supportedProps14.depthStencilSwizzleOneSupport = true;
	supportedProps14.polygonModePointSize = true;
	supportedProps14.nonStrictSinglePixelWideLinesUseParallelogram = !_properties.limits.strictLines;
	supportedProps14.nonStrictWideLinesUseParallelogram = !_properties.limits.strictLines;
	supportedProps14.blockTexelViewCompatibleMultipleLayers = false;
	supportedProps14.maxCombinedImageSamplerDescriptorCount = 3;
	supportedProps14.fragmentShadingRateClampCombinerInputs = false;
	supportedProps14.defaultRobustnessStorageBuffers = VK_PIPELINE_ROBUSTNESS_BUFFER_BEHAVIOR_DISABLED;
	supportedProps14.defaultRobustnessUniformBuffers = VK_PIPELINE_ROBUSTNESS_BUFFER_BEHAVIOR_DISABLED;
	supportedProps14.defaultRobustnessVertexInputs = VK_PIPELINE_ROBUSTNESS_BUFFER_BEHAVIOR_DISABLED;
	supportedProps14.defaultRobustnessImages = VK_PIPELINE_ROBUSTNESS_IMAGE_BEHAVIOR_ROBUST_IMAGE_ACCESS_2;

	for (auto* next = (VkBaseOutStructure*)properties->pNext; next; next = next->pNext) {
		switch ((uint32_t)next->sType) {
			case VK_STRUCTURE_TYPE_PHYSICAL_DEVICE_VULKAN_1_1_PROPERTIES: {
				// Copy from supportedProps11, but keep pNext as is.
				auto* pProps11 = (VkPhysicalDeviceVulkan11Properties*)next;
				supportedProps11.pNext = pProps11->pNext;
				*pProps11 = supportedProps11;
				break;
			}
			case VK_STRUCTURE_TYPE_PHYSICAL_DEVICE_VULKAN_1_2_PROPERTIES: {
				// Copy from supportedProps12, but keep pNext as is.
				auto* pProps12 = (VkPhysicalDeviceVulkan12Properties*)next;
				supportedProps12.pNext = pProps12->pNext;
				*pProps12 = supportedProps12;
				break;
			}
			case VK_STRUCTURE_TYPE_PHYSICAL_DEVICE_VULKAN_1_3_PROPERTIES: {
				// Copy from supportedProps13, but keep pNext as is.
				auto* pProps13 = (VkPhysicalDeviceVulkan13Properties*)next;
				supportedProps13.pNext = pProps13->pNext;
				*pProps13 = supportedProps13;
				break;
			}
			case VK_STRUCTURE_TYPE_PHYSICAL_DEVICE_VULKAN_1_4_PROPERTIES: {
				// Copy from supportedProps14, but keep pNext as is.
				// Also keep layout allocations as they are, and populate them dynamically.
				auto* pProps14 = (VkPhysicalDeviceVulkan14Properties*)next;
				supportedProps14.pNext = pProps14->pNext;
				supportedProps14.copySrcLayoutCount = pProps14->copySrcLayoutCount;
				supportedProps14.pCopySrcLayouts = pProps14->pCopySrcLayouts;
				supportedProps14.copyDstLayoutCount = pProps14->copyDstLayoutCount;
				supportedProps14.pCopyDstLayouts = pProps14->pCopyDstLayouts;
				populateHostImageCopyProperties(&supportedProps14);
				*pProps14 = supportedProps14;
				break;
			}
			case VK_STRUCTURE_TYPE_PHYSICAL_DEVICE_HOST_IMAGE_COPY_PROPERTIES: {
				populateHostImageCopyProperties((VkPhysicalDeviceHostImageCopyProperties*)next);
				break;
			}
			case VK_STRUCTURE_TYPE_PHYSICAL_DEVICE_ID_PROPERTIES: {
				auto* dvcIDProps = (VkPhysicalDeviceIDProperties*)next;
				mvkCopy(dvcIDProps->deviceUUID, supportedProps11.deviceUUID, VK_UUID_SIZE);
				mvkCopy(dvcIDProps->driverUUID, supportedProps11.driverUUID, VK_UUID_SIZE);
				mvkCopy(dvcIDProps->deviceLUID, supportedProps11.deviceLUID, VK_LUID_SIZE);
				dvcIDProps->deviceNodeMask = supportedProps11.deviceNodeMask;
				dvcIDProps->deviceLUIDValid = supportedProps11.deviceLUIDValid;
				break;
			}
			case VK_STRUCTURE_TYPE_PHYSICAL_DEVICE_SUBGROUP_PROPERTIES: {
				auto* subgroupProps = (VkPhysicalDeviceSubgroupProperties*)next;
				subgroupProps->subgroupSize = supportedProps11.subgroupSize;
				subgroupProps->supportedStages = supportedProps11.subgroupSupportedStages;
				subgroupProps->supportedOperations = supportedProps11.subgroupSupportedOperations;
				subgroupProps->quadOperationsInAllStages = supportedProps11.subgroupQuadOperationsInAllStages;
				break;
			}
			case VK_STRUCTURE_TYPE_PHYSICAL_DEVICE_POINT_CLIPPING_PROPERTIES: {
				auto* pointClipProps = (VkPhysicalDevicePointClippingProperties*)next;
				pointClipProps->pointClippingBehavior = supportedProps11.pointClippingBehavior;
				break;
			}
			case VK_STRUCTURE_TYPE_PHYSICAL_DEVICE_MULTIVIEW_PROPERTIES: {
				auto* multiviewProps = (VkPhysicalDeviceMultiviewProperties*)next;
				multiviewProps->maxMultiviewViewCount = supportedProps11.maxMultiviewViewCount;
				multiviewProps->maxMultiviewInstanceIndex = supportedProps11.maxMultiviewInstanceIndex;
				break;
			}
			case VK_STRUCTURE_TYPE_PHYSICAL_DEVICE_PROTECTED_MEMORY_PROPERTIES: {
				auto* protectedMemProps = (VkPhysicalDeviceProtectedMemoryProperties*)next;
				protectedMemProps->protectedNoFault = supportedProps11.protectedNoFault;
				break;
			}
			case VK_STRUCTURE_TYPE_PHYSICAL_DEVICE_MAINTENANCE_3_PROPERTIES: {
				auto* maint3Props = (VkPhysicalDeviceMaintenance3Properties*)next;
				maint3Props->maxPerSetDescriptors = supportedProps11.maxPerSetDescriptors;
				maint3Props->maxMemoryAllocationSize = supportedProps11.maxMemoryAllocationSize;
				break;
			}
			case VK_STRUCTURE_TYPE_PHYSICAL_DEVICE_MAINTENANCE_4_PROPERTIES: {
				auto* maintenance4Props = (VkPhysicalDeviceMaintenance4Properties*)next;
				maintenance4Props->maxBufferSize = _metalFeatures.maxMTLBufferSize;
				break;
			}
			case VK_STRUCTURE_TYPE_PHYSICAL_DEVICE_MAINTENANCE_5_PROPERTIES: {
				auto* maintenance5Properties = (VkPhysicalDeviceMaintenance5Properties*)next;
				maintenance5Properties->earlyFragmentMultisampleCoverageAfterSampleCounting = supportedProps14.earlyFragmentMultisampleCoverageAfterSampleCounting;
				maintenance5Properties->earlyFragmentSampleMaskTestBeforeSampleCounting = supportedProps14.earlyFragmentSampleMaskTestBeforeSampleCounting;
				maintenance5Properties->depthStencilSwizzleOneSupport = supportedProps14.depthStencilSwizzleOneSupport;
				maintenance5Properties->polygonModePointSize = supportedProps14.polygonModePointSize;
				maintenance5Properties->nonStrictSinglePixelWideLinesUseParallelogram = supportedProps14.nonStrictSinglePixelWideLinesUseParallelogram;
				maintenance5Properties->nonStrictWideLinesUseParallelogram = supportedProps14.nonStrictWideLinesUseParallelogram;
				break;
			}
			case VK_STRUCTURE_TYPE_PHYSICAL_DEVICE_MAINTENANCE_6_PROPERTIES: {
				auto* maintenance6Properties = (VkPhysicalDeviceMaintenance6Properties*)next;
				maintenance6Properties->blockTexelViewCompatibleMultipleLayers = supportedProps14.blockTexelViewCompatibleMultipleLayers;
				maintenance6Properties->maxCombinedImageSamplerDescriptorCount = supportedProps14.maxCombinedImageSamplerDescriptorCount;
				maintenance6Properties->fragmentShadingRateClampCombinerInputs = supportedProps14.fragmentShadingRateClampCombinerInputs;
				break;
			}
			case VK_STRUCTURE_TYPE_PHYSICAL_DEVICE_PIPELINE_ROBUSTNESS_PROPERTIES: {
				auto* pipelineRobustnessProps = (VkPhysicalDevicePipelineRobustnessProperties*)next;
				pipelineRobustnessProps->defaultRobustnessStorageBuffers = supportedProps14.defaultRobustnessStorageBuffers;
				pipelineRobustnessProps->defaultRobustnessUniformBuffers = supportedProps14.defaultRobustnessUniformBuffers;
				pipelineRobustnessProps->defaultRobustnessVertexInputs = supportedProps14.defaultRobustnessVertexInputs;
				pipelineRobustnessProps->defaultRobustnessImages = supportedProps14.defaultRobustnessImages;
				break;
			}
			case VK_STRUCTURE_TYPE_PHYSICAL_DEVICE_PUSH_DESCRIPTOR_PROPERTIES: {
				auto* pushDescProps = (VkPhysicalDevicePushDescriptorProperties*)next;
				pushDescProps->maxPushDescriptors = supportedProps14.maxPushDescriptors;
				break;
			}
			case VK_STRUCTURE_TYPE_PHYSICAL_DEVICE_DEPTH_STENCIL_RESOLVE_PROPERTIES: {
				auto* depthStencilResolveProps = (VkPhysicalDeviceDepthStencilResolveProperties*)next;
				depthStencilResolveProps->supportedDepthResolveModes = supportedProps12.supportedDepthResolveModes;
				depthStencilResolveProps->supportedStencilResolveModes = supportedProps12.supportedStencilResolveModes;
				depthStencilResolveProps->independentResolveNone = supportedProps12.independentResolveNone;
				depthStencilResolveProps->independentResolve = supportedProps12.independentResolve;
				break;
			}
			case VK_STRUCTURE_TYPE_PHYSICAL_DEVICE_DRIVER_PROPERTIES: {
				auto* physicalDeviceDriverProps = (VkPhysicalDeviceDriverProperties*)next;
				physicalDeviceDriverProps->driverID = supportedProps12.driverID;
				mvkCopy(physicalDeviceDriverProps->driverName, supportedProps12.driverName, VK_MAX_DRIVER_NAME_SIZE);
				mvkCopy(physicalDeviceDriverProps->driverInfo, supportedProps12.driverInfo, VK_MAX_DRIVER_INFO_SIZE);
				physicalDeviceDriverProps->conformanceVersion = supportedProps12.conformanceVersion;
				break;
			}
			case VK_STRUCTURE_TYPE_PHYSICAL_DEVICE_SAMPLER_FILTER_MINMAX_PROPERTIES: {
				auto* sfmmProps = (VkPhysicalDeviceSamplerFilterMinmaxProperties*)next;
				sfmmProps->filterMinmaxSingleComponentFormats = supportedProps12.filterMinmaxSingleComponentFormats;
				sfmmProps->filterMinmaxImageComponentMapping = supportedProps12.filterMinmaxImageComponentMapping;
				break;
			}
			case VK_STRUCTURE_TYPE_PHYSICAL_DEVICE_TIMELINE_SEMAPHORE_PROPERTIES: {
                auto* timelineSem4Props = (VkPhysicalDeviceTimelineSemaphoreProperties*)next;
                timelineSem4Props->maxTimelineSemaphoreValueDifference = supportedProps12.maxTimelineSemaphoreValueDifference;
                break;
            }
			case VK_STRUCTURE_TYPE_PHYSICAL_DEVICE_DESCRIPTOR_INDEXING_PROPERTIES: {
				auto* pDescIdxProps = (VkPhysicalDeviceDescriptorIndexingProperties*)next;
				pDescIdxProps->maxUpdateAfterBindDescriptorsInAllPools				= supportedProps12.maxUpdateAfterBindDescriptorsInAllPools;
				pDescIdxProps->shaderUniformBufferArrayNonUniformIndexingNative		= supportedProps12.shaderUniformBufferArrayNonUniformIndexingNative;
				pDescIdxProps->shaderSampledImageArrayNonUniformIndexingNative		= supportedProps12.shaderSampledImageArrayNonUniformIndexingNative;
				pDescIdxProps->shaderStorageBufferArrayNonUniformIndexingNative		= supportedProps12.shaderStorageBufferArrayNonUniformIndexingNative;
				pDescIdxProps->shaderStorageImageArrayNonUniformIndexingNative		= supportedProps12.shaderStorageImageArrayNonUniformIndexingNative;
				pDescIdxProps->shaderInputAttachmentArrayNonUniformIndexingNative	= supportedProps12.shaderInputAttachmentArrayNonUniformIndexingNative;
				pDescIdxProps->robustBufferAccessUpdateAfterBind					= supportedProps12.robustBufferAccessUpdateAfterBind;
				pDescIdxProps->quadDivergentImplicitLod								= supportedProps12.quadDivergentImplicitLod;
				pDescIdxProps->maxPerStageDescriptorUpdateAfterBindSamplers			= supportedProps12.maxPerStageDescriptorUpdateAfterBindSamplers;
				pDescIdxProps->maxPerStageDescriptorUpdateAfterBindUniformBuffers	= supportedProps12.maxPerStageDescriptorUpdateAfterBindUniformBuffers;
				pDescIdxProps->maxPerStageDescriptorUpdateAfterBindStorageBuffers	= supportedProps12.maxPerStageDescriptorUpdateAfterBindStorageBuffers;
				pDescIdxProps->maxPerStageDescriptorUpdateAfterBindSampledImages	= supportedProps12.maxPerStageDescriptorUpdateAfterBindSampledImages;
				pDescIdxProps->maxPerStageDescriptorUpdateAfterBindStorageImages	= supportedProps12.maxPerStageDescriptorUpdateAfterBindStorageImages;
				pDescIdxProps->maxPerStageDescriptorUpdateAfterBindInputAttachments	= supportedProps12.maxPerStageDescriptorUpdateAfterBindInputAttachments;
				pDescIdxProps->maxPerStageUpdateAfterBindResources					= supportedProps12.maxPerStageUpdateAfterBindResources;
				pDescIdxProps->maxDescriptorSetUpdateAfterBindSamplers				= supportedProps12.maxDescriptorSetUpdateAfterBindSamplers;
				pDescIdxProps->maxDescriptorSetUpdateAfterBindUniformBuffers		= supportedProps12.maxDescriptorSetUpdateAfterBindUniformBuffers;
				pDescIdxProps->maxDescriptorSetUpdateAfterBindUniformBuffersDynamic	= supportedProps12.maxDescriptorSetUpdateAfterBindUniformBuffersDynamic;
				pDescIdxProps->maxDescriptorSetUpdateAfterBindStorageBuffers		= supportedProps12.maxDescriptorSetUpdateAfterBindStorageBuffers;
				pDescIdxProps->maxDescriptorSetUpdateAfterBindStorageBuffersDynamic	= supportedProps12.maxDescriptorSetUpdateAfterBindStorageBuffersDynamic;
				pDescIdxProps->maxDescriptorSetUpdateAfterBindSampledImages			= supportedProps12.maxDescriptorSetUpdateAfterBindSampledImages;
				pDescIdxProps->maxDescriptorSetUpdateAfterBindStorageImages			= supportedProps12.maxDescriptorSetUpdateAfterBindStorageImages;
				pDescIdxProps->maxDescriptorSetUpdateAfterBindInputAttachments		= supportedProps12.maxDescriptorSetUpdateAfterBindInputAttachments;
				break;
			}
            case VK_STRUCTURE_TYPE_PHYSICAL_DEVICE_INLINE_UNIFORM_BLOCK_PROPERTIES: {
				auto* inlineUniformBlockProps = (VkPhysicalDeviceInlineUniformBlockProperties*)next;
				inlineUniformBlockProps->maxInlineUniformBlockSize = supportedProps13.maxInlineUniformBlockSize;
				inlineUniformBlockProps->maxPerStageDescriptorInlineUniformBlocks = supportedProps13.maxPerStageDescriptorInlineUniformBlocks;
				inlineUniformBlockProps->maxPerStageDescriptorUpdateAfterBindInlineUniformBlocks = supportedProps13.maxPerStageDescriptorUpdateAfterBindInlineUniformBlocks;
				inlineUniformBlockProps->maxDescriptorSetInlineUniformBlocks = supportedProps13.maxDescriptorSetInlineUniformBlocks;
				inlineUniformBlockProps->maxDescriptorSetUpdateAfterBindInlineUniformBlocks = supportedProps13.maxDescriptorSetUpdateAfterBindInlineUniformBlocks;
				break;
			}
			case VK_STRUCTURE_TYPE_PHYSICAL_DEVICE_LINE_RASTERIZATION_PROPERTIES: {
				auto* lineRasterizationProps = (VkPhysicalDeviceLineRasterizationProperties*)next;
				lineRasterizationProps->lineSubPixelPrecisionBits = supportedProps14.lineSubPixelPrecisionBits;
				break;
			}
			case VK_STRUCTURE_TYPE_PHYSICAL_DEVICE_SUBGROUP_SIZE_CONTROL_PROPERTIES: {
				auto* subgroupSizeProps = (VkPhysicalDeviceSubgroupSizeControlProperties*)next;
				subgroupSizeProps->minSubgroupSize = supportedProps13.minSubgroupSize;
				subgroupSizeProps->maxSubgroupSize = supportedProps13.maxSubgroupSize;
				subgroupSizeProps->maxComputeWorkgroupSubgroups = supportedProps13.maxComputeWorkgroupSubgroups;
				subgroupSizeProps->requiredSubgroupSizeStages = supportedProps13.requiredSubgroupSizeStages;
				break;
			}
			case VK_STRUCTURE_TYPE_PHYSICAL_DEVICE_TEXEL_BUFFER_ALIGNMENT_PROPERTIES: {
				// Save the 'next' pointer; we'll unintentionally overwrite it
				// on the next line. Put it back when we're done.
				auto* texelBuffAlignProps = (VkPhysicalDeviceTexelBufferAlignmentProperties*)next;
				void* pNext = texelBuffAlignProps->pNext;
				*texelBuffAlignProps = _texelBuffAlignProperties;
				texelBuffAlignProps->pNext = pNext;
				break;
			}
			case VK_STRUCTURE_TYPE_PHYSICAL_DEVICE_FLOAT_CONTROLS_PROPERTIES: {
				auto* floatControlsProperties = (VkPhysicalDeviceFloatControlsProperties*)next;
				floatControlsProperties->denormBehaviorIndependence = supportedProps12.denormBehaviorIndependence;
				floatControlsProperties->roundingModeIndependence = supportedProps12.roundingModeIndependence;
				floatControlsProperties->shaderSignedZeroInfNanPreserveFloat16 = supportedProps12.shaderSignedZeroInfNanPreserveFloat16;
				floatControlsProperties->shaderSignedZeroInfNanPreserveFloat32 = supportedProps12.shaderSignedZeroInfNanPreserveFloat32;
				floatControlsProperties->shaderSignedZeroInfNanPreserveFloat64 = supportedProps12.shaderSignedZeroInfNanPreserveFloat64;
				floatControlsProperties->shaderDenormPreserveFloat16 = supportedProps12.shaderDenormPreserveFloat16;
				floatControlsProperties->shaderDenormPreserveFloat32 = supportedProps12.shaderDenormPreserveFloat32;
				floatControlsProperties->shaderDenormPreserveFloat64 = supportedProps12.shaderDenormPreserveFloat64;
				floatControlsProperties->shaderDenormFlushToZeroFloat16 = supportedProps12.shaderDenormFlushToZeroFloat16;
				floatControlsProperties->shaderDenormFlushToZeroFloat32 = supportedProps12.shaderDenormFlushToZeroFloat32;
				floatControlsProperties->shaderDenormFlushToZeroFloat64 = supportedProps12.shaderDenormFlushToZeroFloat64;
				floatControlsProperties->shaderRoundingModeRTEFloat16 = supportedProps12.shaderRoundingModeRTEFloat16;
				floatControlsProperties->shaderRoundingModeRTEFloat32 = supportedProps12.shaderRoundingModeRTEFloat32;
				floatControlsProperties->shaderRoundingModeRTEFloat64 = supportedProps12.shaderRoundingModeRTEFloat64;
				floatControlsProperties->shaderRoundingModeRTZFloat16 = supportedProps12.shaderRoundingModeRTZFloat16;
				floatControlsProperties->shaderRoundingModeRTZFloat32 = supportedProps12.shaderRoundingModeRTZFloat32;
				floatControlsProperties->shaderRoundingModeRTZFloat64 = supportedProps12.shaderRoundingModeRTZFloat64;
				break;
			}
            case VK_STRUCTURE_TYPE_PHYSICAL_DEVICE_FRAGMENT_SHADER_BARYCENTRIC_PROPERTIES_KHR: {
                auto* barycentricProperties = (VkPhysicalDeviceFragmentShaderBarycentricPropertiesKHR*)next;
                barycentricProperties->triStripVertexOrderIndependentOfProvokingVertex = false;
                break;
            }
            case VK_STRUCTURE_TYPE_PHYSICAL_DEVICE_LAYERED_API_PROPERTIES_LIST_KHR: {
                auto* layeredApiPropertiesList = (VkPhysicalDeviceLayeredApiPropertiesListKHR*)next;
                if (layeredApiPropertiesList->pLayeredApis == nullptr) {
                    // Populate with the total number of layered APIs.
                    layeredApiPropertiesList->layeredApiCount = 1;
                } else {
                    // Populate with all layered APIs that will fit.
                    layeredApiPropertiesList->layeredApiCount = std::min(layeredApiPropertiesList->layeredApiCount, 1u);
                    if (layeredApiPropertiesList->layeredApiCount >= 1) {
                        auto& layeredApiProperties = layeredApiPropertiesList->pLayeredApis[0];
                        layeredApiProperties.vendorID = _properties.vendorID;
                        layeredApiProperties.deviceID = _properties.deviceID;
                        layeredApiProperties.layeredAPI = VK_PHYSICAL_DEVICE_LAYERED_API_METAL_KHR;
                        strlcpy(layeredApiProperties.deviceName, _properties.deviceName, VK_MAX_PHYSICAL_DEVICE_NAME_SIZE);
                    }
                }
                break;
            }
            case VK_STRUCTURE_TYPE_PHYSICAL_DEVICE_MAINTENANCE_7_PROPERTIES_KHR: {
                auto* maintenance7Properties = (VkPhysicalDeviceMaintenance7PropertiesKHR*)next;
                maintenance7Properties->robustFragmentShadingRateAttachmentAccess = false;
                maintenance7Properties->separateDepthStencilAttachmentAccess = true;
                maintenance7Properties->maxDescriptorSetTotalUniformBuffersDynamic = _properties.limits.maxDescriptorSetUniformBuffersDynamic;
                maintenance7Properties->maxDescriptorSetTotalStorageBuffersDynamic = _properties.limits.maxDescriptorSetStorageBuffersDynamic;
                maintenance7Properties->maxDescriptorSetTotalBuffersDynamic =
                        _properties.limits.maxDescriptorSetUniformBuffersDynamic + _properties.limits.maxDescriptorSetStorageBuffersDynamic;
                maintenance7Properties->maxDescriptorSetUpdateAfterBindTotalUniformBuffersDynamic = supportedProps12.maxDescriptorSetUpdateAfterBindUniformBuffersDynamic;
                maintenance7Properties->maxDescriptorSetUpdateAfterBindTotalStorageBuffersDynamic = supportedProps12.maxDescriptorSetUpdateAfterBindStorageBuffersDynamic;
                maintenance7Properties->maxDescriptorSetUpdateAfterBindTotalBuffersDynamic =
                        supportedProps12.maxDescriptorSetUpdateAfterBindUniformBuffersDynamic + supportedProps12.maxDescriptorSetUpdateAfterBindStorageBuffersDynamic;
                break;
            }
			case VK_STRUCTURE_TYPE_PHYSICAL_DEVICE_SHADER_INTEGER_DOT_PRODUCT_PROPERTIES: {
				auto* shaderIntDotProperties = (VkPhysicalDeviceShaderIntegerDotProductProperties*)next;
				shaderIntDotProperties->integerDotProduct8BitUnsignedAccelerated = supportedProps13.integerDotProduct8BitUnsignedAccelerated;
				shaderIntDotProperties->integerDotProduct8BitSignedAccelerated = supportedProps13.integerDotProduct8BitSignedAccelerated;
				shaderIntDotProperties->integerDotProduct8BitMixedSignednessAccelerated = supportedProps13.integerDotProduct8BitMixedSignednessAccelerated;
				shaderIntDotProperties->integerDotProduct4x8BitPackedUnsignedAccelerated = supportedProps13.integerDotProduct4x8BitPackedUnsignedAccelerated;
				shaderIntDotProperties->integerDotProduct4x8BitPackedSignedAccelerated = supportedProps13.integerDotProduct4x8BitPackedSignedAccelerated;
				shaderIntDotProperties->integerDotProduct4x8BitPackedMixedSignednessAccelerated = supportedProps13.integerDotProduct4x8BitPackedMixedSignednessAccelerated;
				shaderIntDotProperties->integerDotProduct16BitUnsignedAccelerated = supportedProps13.integerDotProduct16BitUnsignedAccelerated;
				shaderIntDotProperties->integerDotProduct16BitSignedAccelerated = supportedProps13.integerDotProduct16BitSignedAccelerated;
				shaderIntDotProperties->integerDotProduct16BitMixedSignednessAccelerated = supportedProps13.integerDotProduct16BitMixedSignednessAccelerated;
				shaderIntDotProperties->integerDotProduct32BitUnsignedAccelerated = supportedProps13.integerDotProduct32BitUnsignedAccelerated;
				shaderIntDotProperties->integerDotProduct32BitSignedAccelerated = supportedProps13.integerDotProduct32BitSignedAccelerated;
				shaderIntDotProperties->integerDotProduct32BitMixedSignednessAccelerated = supportedProps13.integerDotProduct32BitMixedSignednessAccelerated;
				shaderIntDotProperties->integerDotProduct64BitUnsignedAccelerated = supportedProps13.integerDotProduct64BitUnsignedAccelerated;
				shaderIntDotProperties->integerDotProduct64BitSignedAccelerated = supportedProps13.integerDotProduct64BitSignedAccelerated;
				shaderIntDotProperties->integerDotProduct64BitMixedSignednessAccelerated = supportedProps13.integerDotProduct64BitMixedSignednessAccelerated;
				shaderIntDotProperties->integerDotProductAccumulatingSaturating8BitUnsignedAccelerated = supportedProps13.integerDotProductAccumulatingSaturating8BitUnsignedAccelerated;
				shaderIntDotProperties->integerDotProductAccumulatingSaturating8BitSignedAccelerated = supportedProps13.integerDotProductAccumulatingSaturating8BitSignedAccelerated;
				shaderIntDotProperties->integerDotProductAccumulatingSaturating8BitMixedSignednessAccelerated = supportedProps13.integerDotProductAccumulatingSaturating8BitMixedSignednessAccelerated;
				shaderIntDotProperties->integerDotProductAccumulatingSaturating4x8BitPackedUnsignedAccelerated = supportedProps13.integerDotProductAccumulatingSaturating4x8BitPackedUnsignedAccelerated;
				shaderIntDotProperties->integerDotProductAccumulatingSaturating4x8BitPackedSignedAccelerated = supportedProps13.integerDotProductAccumulatingSaturating4x8BitPackedSignedAccelerated;
				shaderIntDotProperties->integerDotProductAccumulatingSaturating4x8BitPackedMixedSignednessAccelerated = supportedProps13.integerDotProductAccumulatingSaturating4x8BitPackedMixedSignednessAccelerated;
				shaderIntDotProperties->integerDotProductAccumulatingSaturating16BitUnsignedAccelerated = supportedProps13.integerDotProductAccumulatingSaturating16BitUnsignedAccelerated;
				shaderIntDotProperties->integerDotProductAccumulatingSaturating16BitSignedAccelerated = supportedProps13.integerDotProductAccumulatingSaturating16BitSignedAccelerated;
				shaderIntDotProperties->integerDotProductAccumulatingSaturating16BitMixedSignednessAccelerated = supportedProps13.integerDotProductAccumulatingSaturating16BitMixedSignednessAccelerated;
				shaderIntDotProperties->integerDotProductAccumulatingSaturating32BitUnsignedAccelerated = supportedProps13.integerDotProductAccumulatingSaturating32BitUnsignedAccelerated;
				shaderIntDotProperties->integerDotProductAccumulatingSaturating32BitSignedAccelerated = supportedProps13.integerDotProductAccumulatingSaturating32BitSignedAccelerated;
				shaderIntDotProperties->integerDotProductAccumulatingSaturating32BitMixedSignednessAccelerated = supportedProps13.integerDotProductAccumulatingSaturating32BitMixedSignednessAccelerated;
				shaderIntDotProperties->integerDotProductAccumulatingSaturating64BitUnsignedAccelerated = supportedProps13.integerDotProductAccumulatingSaturating64BitUnsignedAccelerated;
				shaderIntDotProperties->integerDotProductAccumulatingSaturating64BitSignedAccelerated = supportedProps13.integerDotProductAccumulatingSaturating64BitSignedAccelerated;
				shaderIntDotProperties->integerDotProductAccumulatingSaturating64BitMixedSignednessAccelerated = supportedProps13.integerDotProductAccumulatingSaturating64BitMixedSignednessAccelerated;
				break;
			}
			case VK_STRUCTURE_TYPE_PHYSICAL_DEVICE_VERTEX_ATTRIBUTE_DIVISOR_PROPERTIES: {
				auto* divisorProps = (VkPhysicalDeviceVertexAttributeDivisorProperties*)next;
				divisorProps->maxVertexAttribDivisor = supportedProps14.maxVertexAttribDivisor;
				divisorProps->supportsNonZeroFirstInstance = supportedProps14.supportsNonZeroFirstInstance;
				break;
			}
			case VK_STRUCTURE_TYPE_PHYSICAL_DEVICE_PORTABILITY_SUBSET_PROPERTIES_KHR: {
				auto* portabilityProps = (VkPhysicalDevicePortabilitySubsetPropertiesKHR*)next;
				portabilityProps->minVertexInputBindingStrideAlignment = (uint32_t)_metalFeatures.vertexStrideAlignment;
				break;
			}
			case VK_STRUCTURE_TYPE_PHYSICAL_DEVICE_EXTENDED_DYNAMIC_STATE_3_PROPERTIES_EXT: {
				auto* extDynState3Props = (VkPhysicalDeviceExtendedDynamicState3PropertiesEXT*)next;
				extDynState3Props->dynamicPrimitiveTopologyUnrestricted = false;
				break;
			}
			case VK_STRUCTURE_TYPE_PHYSICAL_DEVICE_EXTERNAL_MEMORY_HOST_PROPERTIES_EXT: {
				auto* extMemHostProps = (VkPhysicalDeviceExternalMemoryHostPropertiesEXT*)next;
				extMemHostProps->minImportedHostPointerAlignment = _metalFeatures.hostMemoryPageSize;
				break;
			}
			case VK_STRUCTURE_TYPE_PHYSICAL_DEVICE_ROBUSTNESS_2_PROPERTIES_KHR: {
				// This isn't implemented yet, but when it is, it is expected that we'll wind up doing it manually.
				auto* robustness2Props = (VkPhysicalDeviceRobustness2PropertiesKHR*)next;
				robustness2Props->robustStorageBufferAccessSizeAlignment = 1;
				robustness2Props->robustUniformBufferAccessSizeAlignment = 1;
				break;
			}
			case VK_STRUCTURE_TYPE_PHYSICAL_DEVICE_SAMPLE_LOCATIONS_PROPERTIES_EXT: {
				auto* sampLocnProps = (VkPhysicalDeviceSampleLocationsPropertiesEXT*)next;
				sampLocnProps->sampleLocationSampleCounts = _metalFeatures.supportedSamplePosCounts;
				sampLocnProps->maxSampleLocationGridSize = kMVKSampleLocationPixelGridSize;
				sampLocnProps->sampleLocationCoordinateRange[0] = kMVKMinSampleLocationCoordinate;
				sampLocnProps->sampleLocationCoordinateRange[1] = kMVKMaxSampleLocationCoordinate;
				sampLocnProps->sampleLocationSubPixelBits = mvkPowerOfTwoExponent(kMVKSampleLocationCoordinateGridSize);
				sampLocnProps->variableSampleLocations = true;
				break;
			}
			case VK_STRUCTURE_TYPE_PHYSICAL_DEVICE_VERTEX_ATTRIBUTE_DIVISOR_PROPERTIES_EXT: {
				// VkPhysicalDeviceVertexAttributeDivisorPropertiesEXT is different than the promoted VkPhysicalDeviceVertexAttributeDivisorProperties.
				auto* divisorProps = (VkPhysicalDeviceVertexAttributeDivisorPropertiesEXT*)next;
				divisorProps->maxVertexAttribDivisor = supportedProps14.maxVertexAttribDivisor;
				break;
			}
			default:
				break;
		}
	}
}

template<typename HostImageCopyProps>
void MVKPhysicalDevice::populateHostImageCopyProperties(HostImageCopyProps* pHostImageCopyProps) {

	// Metal lacks the concept of image layouts, and so does not restrict
	// host copy transfers based on them. Assume all image layouts are supported.
	// TODO: As extensions that add layouts are implemented, this list should be extended.
	VkImageLayout supportedImgLayouts[] =  {
		VK_IMAGE_LAYOUT_UNDEFINED,
		VK_IMAGE_LAYOUT_GENERAL,
		VK_IMAGE_LAYOUT_COLOR_ATTACHMENT_OPTIMAL,
		VK_IMAGE_LAYOUT_DEPTH_STENCIL_ATTACHMENT_OPTIMAL,
		VK_IMAGE_LAYOUT_DEPTH_STENCIL_READ_ONLY_OPTIMAL,
		VK_IMAGE_LAYOUT_SHADER_READ_ONLY_OPTIMAL,
		VK_IMAGE_LAYOUT_TRANSFER_SRC_OPTIMAL,
		VK_IMAGE_LAYOUT_TRANSFER_DST_OPTIMAL,
		VK_IMAGE_LAYOUT_PREINITIALIZED,
		VK_IMAGE_LAYOUT_DEPTH_READ_ONLY_STENCIL_ATTACHMENT_OPTIMAL,
		VK_IMAGE_LAYOUT_DEPTH_ATTACHMENT_STENCIL_READ_ONLY_OPTIMAL,
		VK_IMAGE_LAYOUT_DEPTH_ATTACHMENT_OPTIMAL,
		VK_IMAGE_LAYOUT_DEPTH_READ_ONLY_OPTIMAL,
		VK_IMAGE_LAYOUT_STENCIL_ATTACHMENT_OPTIMAL,
		VK_IMAGE_LAYOUT_STENCIL_READ_ONLY_OPTIMAL,
		VK_IMAGE_LAYOUT_READ_ONLY_OPTIMAL,
		VK_IMAGE_LAYOUT_ATTACHMENT_OPTIMAL,
		VK_IMAGE_LAYOUT_PRESENT_SRC_KHR,
	};
	uint32_t supportedImgLayoutsCnt = sizeof(supportedImgLayouts) / sizeof(VkImageLayout);

	// pCopySrcLayouts
	// If pCopySrcLayouts is NULL, return the number of supported layouts.
	if (pHostImageCopyProps->pCopySrcLayouts) {
		mvkCopy(pHostImageCopyProps->pCopySrcLayouts, supportedImgLayouts, min(pHostImageCopyProps->copySrcLayoutCount, supportedImgLayoutsCnt));
	} else {
		pHostImageCopyProps->copySrcLayoutCount = supportedImgLayoutsCnt;
	}

	// pCopyDstLayouts
	// If pCopyDstLayouts is NULL, return the number of supported layouts.
	if (pHostImageCopyProps->pCopyDstLayouts) {
		mvkCopy(pHostImageCopyProps->pCopyDstLayouts, supportedImgLayouts, min(pHostImageCopyProps->copyDstLayoutCount, supportedImgLayoutsCnt));
	} else {
		pHostImageCopyProps->copyDstLayoutCount = supportedImgLayoutsCnt;
	}

	// optimalTilingLayoutUUID
	// Since optimalTilingLayoutUUID is an uint8_t array, use Big-Endian byte ordering,
	// so a hex dump of the array is human readable in its parts.
	uint8_t* uuid = pHostImageCopyProps->optimalTilingLayoutUUID;
	size_t uuidComponentOffset = 0;
	mvkClear(uuid, VK_UUID_SIZE);

	// First 4 bytes contains GPU vendor ID.
	// Use Big-Endian byte ordering, so a hex dump is human readable
	*(uint32_t*)&uuid[uuidComponentOffset] = NSSwapHostIntToBig(_properties.vendorID);
	uuidComponentOffset += sizeof(uint32_t);

	// Next 4 bytes contains GPU device ID
	// Use Big-Endian byte ordering, so a hex dump is human readable
	*(uint32_t*)&uuid[uuidComponentOffset] = NSSwapHostIntToBig(_properties.deviceID);
	uuidComponentOffset += sizeof(uint32_t);

	// Next 4 bytes contains OS version
	*(MVKOSVersion*)&uuid[uuidComponentOffset] = mvkOSVersion();
	uuidComponentOffset += sizeof(MVKOSVersion);

	// Last 4 bytes are left zero

	// identicalMemoryTypeRequirements
	// Metal cannot use Private storage mode with host memory access.
	pHostImageCopyProps->identicalMemoryTypeRequirements = false;
}

// Since these are uint8_t arrays, use Big-Endian byte ordering,
// so a hex dump of the array is human readable in its parts.
void MVKPhysicalDevice::populateDeviceIDProperties(VkPhysicalDeviceVulkan11Properties* pVk11Props) {
	uint8_t* uuid;
	size_t uuidComponentOffset;

	//  ---- Device UUID ----------------------------------------------
	uuid = pVk11Props->deviceUUID;
	uuidComponentOffset = 0;
	mvkClear(uuid, VK_UUID_SIZE);

	// From Vulkan spec: deviceUUID must be universally unique for the device,
	// AND must be immutable for a given device across instances, processes,
	// driver APIs, driver versions, and system reboots.

	// First 4 bytes contains GPU vendor ID
	uint32_t vendorID = _properties.vendorID;
	*(uint32_t*)&uuid[uuidComponentOffset] = NSSwapHostIntToBig(vendorID);
	uuidComponentOffset += sizeof(vendorID);

	// Next 4 bytes contains GPU device ID
	uint32_t deviceID = _properties.deviceID;
	*(uint32_t*)&uuid[uuidComponentOffset] = NSSwapHostIntToBig(deviceID);
	uuidComponentOffset += sizeof(deviceID);

	// Last 8 bytes contain the GPU location identifier
	uint64_t locID = mvkGetLocationID(_mtlDevice);
	*(uint64_t*)&uuid[uuidComponentOffset] = NSSwapHostLongLongToBig(locID);
	uuidComponentOffset += sizeof(locID);

	// ---- Driver ID ----------------------------------------------
	uuid = pVk11Props->driverUUID;
	uuidComponentOffset = 0;
	mvkClear(uuid, VK_UUID_SIZE);

	// First 4 bytes contains MoltenVK prefix
	const char* mvkPfx = "MVK";
	size_t mvkPfxLen = strlen(mvkPfx);
	mvkCopy(&uuid[uuidComponentOffset], (uint8_t*)mvkPfx, mvkPfxLen);
	uuidComponentOffset += mvkPfxLen + 1;

	// Next 4 bytes contains MoltenVK version
	uint32_t mvkVersion = MVK_VERSION;
	*(uint32_t*)&uuid[uuidComponentOffset] = NSSwapHostIntToBig(mvkVersion);
	uuidComponentOffset += sizeof(mvkVersion);

	// Next 4 bytes contains highest GPU capability supported by this device
	uint32_t gpuCap = getHighestGPUCapability();
	*(uint32_t*)&uuid[uuidComponentOffset] = NSSwapHostIntToBig(gpuCap);
	uuidComponentOffset += sizeof(gpuCap);

	// ---- Device LUID ------------------------
	*(uint64_t*)pVk11Props->deviceLUID = NSSwapHostLongLongToBig(mvkGetRegistryID(_mtlDevice));
	pVk11Props->deviceNodeMask = 1;		// Per Vulkan spec
	pVk11Props->deviceLUIDValid = VK_TRUE;
}

void MVKPhysicalDevice::populateSubgroupProperties(VkPhysicalDeviceVulkan11Properties* pVk11Props) {
	pVk11Props->subgroupSize = _metalFeatures.maxSubgroupSize;
	pVk11Props->subgroupSupportedStages = VK_SHADER_STAGE_FRAGMENT_BIT | VK_SHADER_STAGE_COMPUTE_BIT;
	if (_features.tessellationShader) {
		pVk11Props->subgroupSupportedStages |= VK_SHADER_STAGE_TESSELLATION_CONTROL_BIT;
	}
	pVk11Props->subgroupSupportedOperations = VK_SUBGROUP_FEATURE_BASIC_BIT;
	if (_metalFeatures.simdPermute || _metalFeatures.quadPermute) {
		pVk11Props->subgroupSupportedOperations |= (VK_SUBGROUP_FEATURE_VOTE_BIT |
													VK_SUBGROUP_FEATURE_BALLOT_BIT |
													VK_SUBGROUP_FEATURE_SHUFFLE_BIT |
													VK_SUBGROUP_FEATURE_SHUFFLE_RELATIVE_BIT |
													VK_SUBGROUP_FEATURE_ROTATE_BIT |
													VK_SUBGROUP_FEATURE_ROTATE_CLUSTERED_BIT);
	}
	if (_metalFeatures.quadPermute && _metalFeatures.simdReduction) {
		pVk11Props->subgroupSupportedOperations |= VK_SUBGROUP_FEATURE_CLUSTERED_BIT;
	}
	if (_metalFeatures.simdReduction) {
		pVk11Props->subgroupSupportedOperations |= VK_SUBGROUP_FEATURE_ARITHMETIC_BIT;
	}
	if (_metalFeatures.quadPermute) {
		pVk11Props->subgroupSupportedOperations |= VK_SUBGROUP_FEATURE_QUAD_BIT;
	}
	pVk11Props->subgroupQuadOperationsInAllStages = _metalFeatures.quadPermute;
}

void MVKPhysicalDevice::getFormatProperties(VkFormat format, VkFormatProperties* pFormatProperties) {
	*pFormatProperties = _pixelFormats.getVkFormatProperties(format);
}

void MVKPhysicalDevice::getFormatProperties(VkFormat format, VkFormatProperties2KHR* pFormatProperties) {
	pFormatProperties->sType = VK_STRUCTURE_TYPE_FORMAT_PROPERTIES_2_KHR;

    for (auto* next = (VkBaseOutStructure*)pFormatProperties->pNext; next; next = next->pNext) {
        switch (next->sType) {
            case VK_STRUCTURE_TYPE_FORMAT_PROPERTIES_3: {
                auto* properties3 = (VkFormatProperties3*)next;
                auto& properties = _pixelFormats.getVkFormatProperties3(format);
                properties3->linearTilingFeatures = properties.linearTilingFeatures;
                properties3->optimalTilingFeatures = properties.optimalTilingFeatures;
                properties3->bufferFeatures = properties.bufferFeatures;
                break;
            }
            default:
                break;
        }
    }

	getFormatProperties(format, &pFormatProperties->formatProperties);
}

void MVKPhysicalDevice::getMultisampleProperties(VkSampleCountFlagBits samples,
												 VkMultisamplePropertiesEXT* pMultisampleProperties) {
	if (pMultisampleProperties) {
		pMultisampleProperties->maxSampleLocationGridSize = (mvkIsOnlyAnyFlagEnabled(samples, _metalFeatures.supportedSamplePosCounts)
															 ? kMVKSampleLocationPixelGridSize
															 : kMVKSampleLocationPixelGridSizeNotSupported);
	}
}

VkResult MVKPhysicalDevice::getImageFormatProperties(VkFormat format,
													 VkImageType type,
													 VkImageTiling tiling,
													 VkImageUsageFlags usage,
													 VkImageCreateFlags flags,
													 VkImageFormatProperties* pImageFormatProperties) {

	if ( !_pixelFormats.isSupported(format) ) { return VK_ERROR_FORMAT_NOT_SUPPORTED; }

	if ( !pImageFormatProperties ) { return VK_SUCCESS; }

	mvkClear(pImageFormatProperties);

	// Usage flags not recognized by MoltenVK should result in VK_ERROR_FORMAT_NOT_SUPPORTED.
	constexpr VkImageUsageFlags supportedUsageFlags = VK_IMAGE_USAGE_TRANSFER_SRC_BIT | VK_IMAGE_USAGE_TRANSFER_DST_BIT |
		VK_IMAGE_USAGE_SAMPLED_BIT | VK_IMAGE_USAGE_STORAGE_BIT | VK_IMAGE_USAGE_COLOR_ATTACHMENT_BIT |
		VK_IMAGE_USAGE_DEPTH_STENCIL_ATTACHMENT_BIT | VK_IMAGE_USAGE_TRANSIENT_ATTACHMENT_BIT | VK_IMAGE_USAGE_INPUT_ATTACHMENT_BIT |
		VK_IMAGE_USAGE_HOST_TRANSFER_BIT;
	if (usage & ~supportedUsageFlags) {
		return VK_ERROR_FORMAT_NOT_SUPPORTED;
	}

	// If a feature is not supported, then the corresponding usage should result in VK_ERROR_FORMAT_NOT_SUPPORTED.
	auto& formatProps = _pixelFormats.getVkFormatProperties3(format);
	VkFlags64 formatFeatures = tiling == VK_IMAGE_TILING_LINEAR ? formatProps.linearTilingFeatures : formatProps.optimalTilingFeatures;
	static const std::pair<VkFlags, VkFlags64> usageFeatureCombos[] = {
		{VK_IMAGE_USAGE_TRANSFER_SRC_BIT, VK_FORMAT_FEATURE_2_TRANSFER_SRC_BIT},
		{VK_IMAGE_USAGE_TRANSFER_DST_BIT, VK_FORMAT_FEATURE_2_TRANSFER_DST_BIT},
		{VK_IMAGE_USAGE_SAMPLED_BIT, VK_FORMAT_FEATURE_2_SAMPLED_IMAGE_BIT},
		{VK_IMAGE_USAGE_STORAGE_BIT, VK_FORMAT_FEATURE_2_STORAGE_IMAGE_BIT},
		{VK_IMAGE_USAGE_COLOR_ATTACHMENT_BIT, VK_FORMAT_FEATURE_2_COLOR_ATTACHMENT_BIT},
		{VK_IMAGE_USAGE_DEPTH_STENCIL_ATTACHMENT_BIT, VK_FORMAT_FEATURE_2_DEPTH_STENCIL_ATTACHMENT_BIT},
		{VK_IMAGE_USAGE_INPUT_ATTACHMENT_BIT, VK_FORMAT_FEATURE_2_COLOR_ATTACHMENT_BIT | VK_FORMAT_FEATURE_2_DEPTH_STENCIL_ATTACHMENT_BIT},
		{VK_IMAGE_USAGE_HOST_TRANSFER_BIT, VK_FORMAT_FEATURE_2_HOST_IMAGE_TRANSFER_BIT},
	};
	for (auto combo : usageFeatureCombos) {
		if (mvkIsAnyFlagEnabled(usage, combo.first) &&
			!mvkIsAnyFlagEnabled(formatFeatures, combo.second)) {
			return VK_ERROR_FORMAT_NOT_SUPPORTED;
		}
	}

	// These features require placement heaps to alias textures.
	const auto placementHeapFlags = VK_IMAGE_CREATE_2D_VIEW_COMPATIBLE_BIT_EXT |
	                                VK_IMAGE_CREATE_2D_ARRAY_COMPATIBLE_BIT |
	                                VK_IMAGE_CREATE_BLOCK_TEXEL_VIEW_COMPATIBLE_BIT;
	if (!getMVKConfig().useMTLHeap && mvkIsAnyFlagEnabled(flags, placementHeapFlags)) {
		return VK_ERROR_FORMAT_NOT_SUPPORTED;
	}

	// Subresource offsets for block texel views are tuned for Apple Silicon GPUs.
	if (!_gpuCapabilities.isAppleGPU && mvkIsAnyFlagEnabled(flags, VK_IMAGE_CREATE_BLOCK_TEXEL_VIEW_COMPATIBLE_BIT)) {
		return VK_ERROR_FORMAT_NOT_SUPPORTED;
	}

	// Metal does not support split-instance images.
	if (mvkIsAnyFlagEnabled(flags, VK_IMAGE_CREATE_SPLIT_INSTANCE_BIND_REGIONS_BIT)) {
		return VK_ERROR_FORMAT_NOT_SUPPORTED;
	}

	MVKFormatType mvkFmt = _pixelFormats.getFormatType(format);
	bool isChromaSubsampled = _pixelFormats.getChromaSubsamplingPlaneCount(format) > 0;
	bool isMultiPlanar = _pixelFormats.getChromaSubsamplingPlaneCount(format) > 1;
	bool isBGRG = isChromaSubsampled && !isMultiPlanar && _pixelFormats.getBlockTexelSize(format).width > 1;
	bool hasAttachmentUsage = mvkIsAnyFlagEnabled(usage, (VK_IMAGE_USAGE_COLOR_ATTACHMENT_BIT |
														  VK_IMAGE_USAGE_DEPTH_STENCIL_ATTACHMENT_BIT |
														  VK_IMAGE_USAGE_TRANSIENT_ATTACHMENT_BIT |
														  VK_IMAGE_USAGE_INPUT_ATTACHMENT_BIT));

	// Disjoint memory requires a multiplanar format.
	if (!isMultiPlanar && mvkIsAnyFlagEnabled(flags, VK_IMAGE_CREATE_DISJOINT_BIT)) {
		return VK_ERROR_FORMAT_NOT_SUPPORTED;
	}

	VkPhysicalDeviceLimits* pLimits = &_properties.limits;
	VkExtent3D maxExt = { 1, 1, 1};
	uint32_t maxLevels = 1;
	uint32_t maxLayers = hasAttachmentUsage ? pLimits->maxFramebufferLayers : pLimits->maxImageArrayLayers;

	bool supportsMSAA =  mvkAreAllFlagsEnabled(_pixelFormats.getCapabilities(format), kMVKMTLFmtCapsMSAA);
	VkSampleCountFlags sampleCounts = supportsMSAA ? _metalFeatures.supportedSampleCounts : VK_SAMPLE_COUNT_1_BIT;

	switch (type) {
		case VK_IMAGE_TYPE_1D:
			maxExt.height = 1;
			maxExt.depth = 1;
			if (!getMVKConfig().texture1DAs2D) {
				maxExt.width = pLimits->maxImageDimension1D;
				maxLevels = 1;
				sampleCounts = VK_SAMPLE_COUNT_1_BIT;

				// Metal does not allow native 1D textures to be used as attachments
				if (hasAttachmentUsage ) { return VK_ERROR_FORMAT_NOT_SUPPORTED; }

				// Metal does not allow linear tiling on native 1D textures
				if (tiling == VK_IMAGE_TILING_LINEAR) { return VK_ERROR_FORMAT_NOT_SUPPORTED; }

				// Metal does not allow compressed or depth/stencil formats on native 1D textures
				if (mvkFmt == kMVKFormatDepthStencil) { return VK_ERROR_FORMAT_NOT_SUPPORTED; }
				if (mvkFmt == kMVKFormatCompressed) { return VK_ERROR_FORMAT_NOT_SUPPORTED; }
				if (isChromaSubsampled) { return VK_ERROR_FORMAT_NOT_SUPPORTED; }
				break;
			}

			// A 420 1D image doesn't make much sense.
			if (isChromaSubsampled && _pixelFormats.getBlockTexelSize(format).height > 1) {
				return VK_ERROR_FORMAT_NOT_SUPPORTED;
			}
			// Vulkan doesn't allow 1D multisampled images.
			sampleCounts = VK_SAMPLE_COUNT_1_BIT;
			/* fallthrough */
		case VK_IMAGE_TYPE_2D:
			if (mvkIsAnyFlagEnabled(flags, VK_IMAGE_CREATE_CUBE_COMPATIBLE_BIT) ) {
				// Chroma-subsampled cube images aren't supported.
				if (isChromaSubsampled) { return VK_ERROR_FORMAT_NOT_SUPPORTED; }
				// 1D cube images aren't supported.
				if (type == VK_IMAGE_TYPE_1D) { return VK_ERROR_FORMAT_NOT_SUPPORTED; }
				maxExt.width = pLimits->maxImageDimensionCube;
				maxExt.height = pLimits->maxImageDimensionCube;
			} else {
				maxExt.width = pLimits->maxImageDimension2D;
				maxExt.height = (type == VK_IMAGE_TYPE_1D ? 1 : pLimits->maxImageDimension2D);
			}
			maxExt.depth = 1;
			if (tiling == VK_IMAGE_TILING_LINEAR) {
				// Linear textures have additional restrictions under Metal:
				// - They may not be depth/stencil, compressed, or chroma subsampled textures.
				//   We allow multi-planar formats because those internally use non-subsampled formats.
				if (mvkFmt == kMVKFormatDepthStencil || mvkFmt == kMVKFormatCompressed || isBGRG) {
					return VK_ERROR_FORMAT_NOT_SUPPORTED;
				}
#if !MVK_APPLE_SILICON
				// - On macOS IMR GPUs, Linear textures may not be used as framebuffer attachments.
				if (hasAttachmentUsage) { return VK_ERROR_FORMAT_NOT_SUPPORTED; }
#endif
				// Linear textures may only have one mip level, layer & sample.
				maxLevels = 1;
				maxLayers = 1;
				sampleCounts = VK_SAMPLE_COUNT_1_BIT;
			} else {
				VkFormatProperties3& fmtProps = _pixelFormats.getVkFormatProperties3(format);
				// Compressed multisampled textures aren't supported.
				// Chroma-subsampled multisampled textures aren't supported.
				// Multisampled cube textures aren't supported.
				// Non-renderable multisampled textures aren't supported.
				if (mvkFmt == kMVKFormatCompressed || isChromaSubsampled ||
					mvkIsAnyFlagEnabled(flags, VK_IMAGE_CREATE_CUBE_COMPATIBLE_BIT) ||
					!mvkIsAnyFlagEnabled(fmtProps.optimalTilingFeatures, VK_FORMAT_FEATURE_2_COLOR_ATTACHMENT_BIT | VK_FORMAT_FEATURE_2_DEPTH_STENCIL_ATTACHMENT_BIT) ) {
					sampleCounts = VK_SAMPLE_COUNT_1_BIT;
				}
				// BGRG and GBGR images may only have one mip level and one layer.
				// Other chroma subsampled formats may have multiple mip levels, but still only one layer.
				if (isChromaSubsampled) {
					maxLevels = isBGRG ? 1 : mvkMipmapLevels3D(maxExt);
					maxLayers = 1;
				} else {
					maxLevels = mvkMipmapLevels3D(maxExt);
				}
			}
			break;

		case VK_IMAGE_TYPE_3D:
			// Metal does not allow linear tiling on 3D textures
			if (tiling == VK_IMAGE_TILING_LINEAR) {
				return VK_ERROR_FORMAT_NOT_SUPPORTED;
			}
			// Metal does not allow compressed or depth/stencil formats on 3D textures
			if (mvkFmt == kMVKFormatDepthStencil ||
				isChromaSubsampled
#if MVK_IOS_OR_TVOS || MVK_VISIONOS
				|| (mvkFmt == kMVKFormatCompressed && !_metalFeatures.native3DCompressedTextures)
#endif
				) {
				return VK_ERROR_FORMAT_NOT_SUPPORTED;
			}
#if MVK_MACOS
			// If this is a compressed format and there's no codec, it isn't supported.
			if ((mvkFmt == kMVKFormatCompressed) && !mvkCanDecodeFormat(format) && !_metalFeatures.native3DCompressedTextures) {
				return VK_ERROR_FORMAT_NOT_SUPPORTED;
			}
#endif
#if MVK_APPLE_SILICON
			// ETC2 and EAC formats aren't supported for 3D textures.
			switch (format) {
				case VK_FORMAT_ETC2_R8G8B8_UNORM_BLOCK:
				case VK_FORMAT_ETC2_R8G8B8_SRGB_BLOCK:
				case VK_FORMAT_ETC2_R8G8B8A1_UNORM_BLOCK:
				case VK_FORMAT_ETC2_R8G8B8A1_SRGB_BLOCK:
				case VK_FORMAT_ETC2_R8G8B8A8_UNORM_BLOCK:
				case VK_FORMAT_ETC2_R8G8B8A8_SRGB_BLOCK:
				case VK_FORMAT_EAC_R11_UNORM_BLOCK:
				case VK_FORMAT_EAC_R11_SNORM_BLOCK:
				case VK_FORMAT_EAC_R11G11_UNORM_BLOCK:
				case VK_FORMAT_EAC_R11G11_SNORM_BLOCK:
					return VK_ERROR_FORMAT_NOT_SUPPORTED;
				default:
					break;
			}
#endif
			maxExt.width = pLimits->maxImageDimension3D;
			maxExt.height = pLimits->maxImageDimension3D;
			maxExt.depth = pLimits->maxImageDimension3D;
			maxLevels = mvkMipmapLevels3D(maxExt);
			maxLayers = 1;
			sampleCounts = VK_SAMPLE_COUNT_1_BIT;
			break;

		default:
			return VK_ERROR_FORMAT_NOT_SUPPORTED;	// Illegal VkImageType
	}

	pImageFormatProperties->maxExtent = maxExt;
	pImageFormatProperties->maxMipLevels = maxLevels;
	pImageFormatProperties->maxArrayLayers = maxLayers;
	pImageFormatProperties->sampleCounts = sampleCounts;
	pImageFormatProperties->maxResourceSize = kMVKUndefinedLargeUInt64;

	return VK_SUCCESS;
}

VkResult MVKPhysicalDevice::getImageFormatProperties(const VkPhysicalDeviceImageFormatInfo2 *pImageFormatInfo,
													 VkImageFormatProperties2* pImageFormatProperties) {

	auto usage = pImageFormatInfo->usage;
	for (const auto* nextInfo = (VkBaseInStructure*)pImageFormatInfo->pNext; nextInfo; nextInfo = nextInfo->pNext) {
		switch (nextInfo->sType) {
			case VK_STRUCTURE_TYPE_PHYSICAL_DEVICE_EXTERNAL_IMAGE_FORMAT_INFO: {
				// Return information about external memory support for MTLTexture.
				// Search VkImageFormatProperties2 for the corresponding VkExternalImageFormatProperties and populate it.
				auto* pExtImgFmtInfo = (VkPhysicalDeviceExternalImageFormatInfo*)nextInfo;
				for (auto* nextProps = (VkBaseOutStructure*)pImageFormatProperties->pNext; nextProps; nextProps = nextProps->pNext) {
					if (nextProps->sType == VK_STRUCTURE_TYPE_EXTERNAL_IMAGE_FORMAT_PROPERTIES) {
						auto* pExtImgFmtProps = (VkExternalImageFormatProperties*)nextProps;
						pExtImgFmtProps->externalMemoryProperties = getExternalImageProperties(pImageFormatInfo->format, pExtImgFmtInfo->handleType);
					}
				}
				break;
			}
			case VK_STRUCTURE_TYPE_IMAGE_STENCIL_USAGE_CREATE_INFO: {
				// If the format includes a stencil component, combine any separate stencil usage with non-stencil usage.
				if (_pixelFormats.isStencilFormat(_pixelFormats.getMTLPixelFormat(pImageFormatInfo->format))) {
					usage |= ((VkImageStencilUsageCreateInfo*)nextInfo)->stencilUsage;
				}
				break;
			}
			default:
				break;
		}
	}

    for (const auto* nextProps = (VkBaseInStructure*)pImageFormatProperties->pNext; nextProps; nextProps = nextProps->pNext) {
        switch (nextProps->sType) {
            case VK_STRUCTURE_TYPE_SAMPLER_YCBCR_CONVERSION_IMAGE_FORMAT_PROPERTIES: {
                auto* samplerYcbcrConvProps = (VkSamplerYcbcrConversionImageFormatProperties*)nextProps;
                samplerYcbcrConvProps->combinedImageSamplerDescriptorCount = std::max(_pixelFormats.getChromaSubsamplingPlaneCount(pImageFormatInfo->format), (uint8_t)1u);
                break;
            }
			case VK_STRUCTURE_TYPE_HOST_IMAGE_COPY_DEVICE_PERFORMANCE_QUERY: {
				// Under Metal, VK_IMAGE_USAGE_HOST_TRANSFER_BIT does not affect either memory layout
				// or access, therefore, both identicalMemoryLayout and optimalDeviceAccess should be VK_TRUE.
				// Also, per Vulkan spec, if identicalMemoryLayout is VK_TRUE, optimalDeviceAccess must also be VK_TRUE.
				auto* hostImgCopyPerfQry = (VkHostImageCopyDevicePerformanceQuery*)nextProps;
				hostImgCopyPerfQry->optimalDeviceAccess = VK_TRUE;
				hostImgCopyPerfQry->identicalMemoryLayout = VK_TRUE;
				break;
			}
            default:
                break;
        }
    }

	if ( !_pixelFormats.isSupported(pImageFormatInfo->format) ) { return VK_ERROR_FORMAT_NOT_SUPPORTED; }

	return getImageFormatProperties(pImageFormatInfo->format, pImageFormatInfo->type,
									pImageFormatInfo->tiling, usage,
									pImageFormatInfo->flags,
									&pImageFormatProperties->imageFormatProperties);
}

void MVKPhysicalDevice::getExternalBufferProperties(const VkPhysicalDeviceExternalBufferInfo* pExternalBufferInfo,
													VkExternalBufferProperties* pExternalBufferProperties) {
	pExternalBufferProperties->externalMemoryProperties = getExternalBufferProperties(pExternalBufferInfo->handleType);
}

static VkExternalMemoryProperties _emptyExtMemProps = {};

VkExternalMemoryProperties& MVKPhysicalDevice::getExternalBufferProperties(VkExternalMemoryHandleTypeFlagBits handleType) {
	switch (handleType) {
		case VK_EXTERNAL_MEMORY_HANDLE_TYPE_HOST_ALLOCATION_BIT_EXT:
		case VK_EXTERNAL_MEMORY_HANDLE_TYPE_HOST_MAPPED_FOREIGN_MEMORY_BIT_EXT:
			return _hostPointerExternalMemoryProperties;
		case VK_EXTERNAL_MEMORY_HANDLE_TYPE_MTLBUFFER_BIT_EXT:
			return _mtlBufferExternalMemoryProperties;
		case VK_EXTERNAL_MEMORY_HANDLE_TYPE_MTLHEAP_BIT_EXT:
			return _mtlBufferHeapExternalMemoryProperties;
		default:
			return _emptyExtMemProps;
	}
}

VkExternalMemoryProperties& MVKPhysicalDevice::getExternalImageProperties(VkFormat format, VkExternalMemoryHandleTypeFlagBits handleType) {
	switch (handleType) {
		case VK_EXTERNAL_MEMORY_HANDLE_TYPE_HOST_ALLOCATION_BIT_EXT:
		case VK_EXTERNAL_MEMORY_HANDLE_TYPE_HOST_MAPPED_FOREIGN_MEMORY_BIT_EXT:
			return _hostPointerExternalMemoryProperties;
		case VK_EXTERNAL_MEMORY_HANDLE_TYPE_MTLTEXTURE_BIT_EXT:
			// We cannot export images that have no Metal counterparts. This is because we are emulating them via multiple MTLTextures
			// and we would require to export multiple MTLTextures. We let them export them as a heap whenever possible.
			if (_pixelFormats.getChromaSubsamplingPlaneCount(format) > 1u)
				return _mtlTextureHeapExternalMemoryProperties;
			return _mtlTextureExternalMemoryProperties;
		case VK_EXTERNAL_MEMORY_HANDLE_TYPE_MTLHEAP_BIT_EXT:
			return _mtlTextureHeapExternalMemoryProperties;
		default:
			return _emptyExtMemProps;
	}
}

uint32_t MVKPhysicalDevice::getExternalResourceMemoryTypeBits(VkExternalMemoryHandleTypeFlagBits handleType,
															  const void* handle) const {
	// MTLBuffer and MTLTextures are resources. MTLHeap is not according to Metal
	const bool isResource = handleType != VK_EXTERNAL_MEMORY_HANDLE_TYPE_MTLHEAP_BIT_EXT;
	const MTLStorageMode storageMode = isResource ? ((id<MTLResource>)handle).storageMode : ((id<MTLHeap>)handle).storageMode;
	uint32_t memoryTypeBits = 0u;
	switch (storageMode) {
	case MTLStorageModeShared:
		memoryTypeBits = _hostCoherentMemoryTypes;
		break;
#if !MVK_IOS && !MVK_TVOS && !MVK_VISIONOS
	case MTLStorageModeManaged:
		memoryTypeBits = _hostVisibleMemoryTypes;
		break;
#endif
	case MTLStorageModePrivate:
		memoryTypeBits = _privateMemoryTypes;
		break;
	case MTLStorageModeMemoryless:
		memoryTypeBits = _lazilyAllocatedMemoryTypes;
		break;
	default:
		// This should never be reached, but just to be future-proof
		break;
	};
	return memoryTypeBits;
}

static const VkExternalFenceProperties _emptyExtFenceProps = {VK_STRUCTURE_TYPE_EXTERNAL_FENCE_PROPERTIES, nullptr, 0, 0, 0};

void MVKPhysicalDevice::getExternalFenceProperties(const VkPhysicalDeviceExternalFenceInfo* pExternalFenceInfo,
												   VkExternalFenceProperties* pExternalFenceProperties) {
	void* next = pExternalFenceProperties->pNext;
	*pExternalFenceProperties = _emptyExtFenceProps;
	pExternalFenceProperties->pNext = next;
}

static const VkExternalSemaphoreProperties _emptyExtSemProps = {VK_STRUCTURE_TYPE_EXTERNAL_SEMAPHORE_PROPERTIES, nullptr, 0, 0, 0};

void MVKPhysicalDevice::getExternalSemaphoreProperties(const VkPhysicalDeviceExternalSemaphoreInfo* pExternalSemaphoreInfo,
													   VkExternalSemaphoreProperties* pExternalSemaphoreProperties) {
	void* next = pExternalSemaphoreProperties->pNext;
	*pExternalSemaphoreProperties = _emptyExtSemProps;
	pExternalSemaphoreProperties->pNext = next;
}

VkResult MVKPhysicalDevice::getCalibrateableTimeDomains(uint32_t* pTimeDomainCount, VkTimeDomainEXT* pTimeDomains) {
	if (!pTimeDomains) {
		*pTimeDomainCount = kMaxTimeDomains;
		return VK_SUCCESS;
	}
	// XXX CLOCK_MONOTONIC_RAW is mach_continuous_time(), but
	// -[MTLDevice sampleTimestamps:gpuTimestamp:] returns the CPU
	// timestamp in the mach_absolute_time() domain, which is CLOCK_UPTIME_RAW
	// (cf. Libc/gen/clock_gettime.c).
	static const VkTimeDomainEXT domains[] = { VK_TIME_DOMAIN_DEVICE_EXT, VK_TIME_DOMAIN_CLOCK_MONOTONIC_RAW_EXT };
	std::copy_n(domains, min(*pTimeDomainCount, kMaxTimeDomains), pTimeDomains);
	if (*pTimeDomainCount < kMaxTimeDomains) { return VK_INCOMPLETE; }
	*pTimeDomainCount = kMaxTimeDomains;
	return VK_SUCCESS;
}

VkResult MVKPhysicalDevice::getToolProperties(uint32_t* pToolCount, VkPhysicalDeviceToolProperties* pToolProperties) {
	// Metal does not currently have a standard way to detect attached tools, so report nothing.
	*pToolCount = 0;
	return VK_SUCCESS;
}


#pragma mark Surfaces

VkResult MVKPhysicalDevice::getSurfaceSupport(uint32_t queueFamilyIndex,
											  MVKSurface* surface,
											  VkBool32* pSupported) {
    // Check whether this is a headless device
    bool isHeadless = false;
#if MVK_MACOS
    isHeadless = _mtlDevice.isHeadless;
#endif

	// If this device is headless, the surface must be headless.
	*pSupported = isHeadless ? surface->isHeadless() : wasConfigurationSuccessful();
	return *pSupported ? VK_SUCCESS : surface->getConfigurationResult();
}

VkResult MVKPhysicalDevice::getSurfaceCapabilities(VkSurfaceKHR surface,
												   VkSurfaceCapabilitiesKHR* pSurfaceCapabilities) {
	VkPhysicalDeviceSurfaceInfo2KHR surfaceInfo;
	surfaceInfo.sType = VK_STRUCTURE_TYPE_PHYSICAL_DEVICE_SURFACE_INFO_2_KHR;
	surfaceInfo.pNext = nullptr;
	surfaceInfo.surface = surface;

	VkSurfaceCapabilities2KHR surfaceCaps;
	surfaceCaps.sType = VK_STRUCTURE_TYPE_SURFACE_CAPABILITIES_2_KHR;
	surfaceCaps.pNext = nullptr;
	surfaceCaps.surfaceCapabilities = *pSurfaceCapabilities;

	VkResult rslt = getSurfaceCapabilities(&surfaceInfo, &surfaceCaps);

	*pSurfaceCapabilities = surfaceCaps.surfaceCapabilities;

	return rslt;
}

VkResult MVKPhysicalDevice::getSurfaceCapabilities(	const VkPhysicalDeviceSurfaceInfo2KHR* pSurfaceInfo,
												   VkSurfaceCapabilities2KHR* pSurfaceCapabilities) {

	// Retrieve the present mode if it is supplied in this query.
	VkPresentModeKHR presentMode = VK_PRESENT_MODE_MAX_ENUM_KHR;
	for (auto* next = (const VkBaseInStructure*)pSurfaceInfo->pNext; next; next = next->pNext) {
		switch (next->sType) {
			case VK_STRUCTURE_TYPE_SURFACE_PRESENT_MODE_EXT: {
				presentMode = ((VkSurfacePresentModeEXT*)next)->presentMode;
				break;
			}
			default:
				break;
		}
	}

	// Retrieve the scaling and present mode compatibility structs if they are supplied in this query.
	VkSurfacePresentScalingCapabilitiesEXT* pScalingCaps = nullptr;
	VkSurfacePresentModeCompatibilityEXT* pCompatibility = nullptr;
	for (auto* next = (VkBaseOutStructure*)pSurfaceCapabilities->pNext; next; next = next->pNext) {
		switch (next->sType) {
			case VK_STRUCTURE_TYPE_SURFACE_PRESENT_SCALING_CAPABILITIES_EXT: {
				pScalingCaps = (VkSurfacePresentScalingCapabilitiesEXT*)next;
				break;
			}
			case VK_STRUCTURE_TYPE_SURFACE_PRESENT_MODE_COMPATIBILITY_EXT: {
				pCompatibility = (VkSurfacePresentModeCompatibilityEXT*)next;
				break;
			}
			case VK_STRUCTURE_TYPE_SURFACE_PROTECTED_CAPABILITIES_KHR: {
				// Not supported.
				((VkSurfaceProtectedCapabilitiesKHR*)next)->supportsProtected = false;
				break;
			}
			case VK_STRUCTURE_TYPE_SURFACE_CAPABILITIES_PRESENT_ID_2_KHR: {
				((VkSurfaceCapabilitiesPresentId2KHR*)next)->presentId2Supported = true;
				break;
			}
			case VK_STRUCTURE_TYPE_SURFACE_CAPABILITIES_PRESENT_WAIT_2_KHR: {
				((VkSurfaceCapabilitiesPresentWait2KHR*)next)->presentWait2Supported = true;
				break;
			}
			default:
				break;
		}
	}

	// The CAlayer underlying the surface must be a CAMetalLayer.
	MVKSurface* surface = (MVKSurface*)pSurfaceInfo->surface;
	if ( !surface->wasConfigurationSuccessful() ) { return surface->getConfigurationResult(); }

	VkSurfaceCapabilitiesKHR& surfCaps = pSurfaceCapabilities->surfaceCapabilities;
	surfCaps.minImageCount = _metalFeatures.minSwapchainImageCount;
	surfCaps.maxImageCount = _metalFeatures.maxSwapchainImageCount;
	surfCaps.currentExtent = surface->getNaturalExtent();
	surfCaps.minImageExtent = { 1, 1 };
	surfCaps.maxImageExtent = { _properties.limits.maxImageDimension2D, _properties.limits.maxImageDimension2D };
	surfCaps.maxImageArrayLayers = 1;
	surfCaps.supportedTransforms = (VK_SURFACE_TRANSFORM_IDENTITY_BIT_KHR);
	surfCaps.currentTransform = VK_SURFACE_TRANSFORM_IDENTITY_BIT_KHR;
	surfCaps.supportedCompositeAlpha = (VK_COMPOSITE_ALPHA_OPAQUE_BIT_KHR |
										VK_COMPOSITE_ALPHA_POST_MULTIPLIED_BIT_KHR |
										VK_COMPOSITE_ALPHA_INHERIT_BIT_KHR);
	surfCaps.supportedUsageFlags = (VK_IMAGE_USAGE_COLOR_ATTACHMENT_BIT |
									VK_IMAGE_USAGE_STORAGE_BIT |
									VK_IMAGE_USAGE_TRANSFER_SRC_BIT |
									VK_IMAGE_USAGE_TRANSFER_DST_BIT |
									VK_IMAGE_USAGE_SAMPLED_BIT);

	// Swapchain-to-surface scaling capabilities.
	if (pScalingCaps) {
		pScalingCaps->supportedPresentScaling = (VK_PRESENT_SCALING_ONE_TO_ONE_BIT_EXT |
												 VK_PRESENT_SCALING_ASPECT_RATIO_STRETCH_BIT_EXT |
												 VK_PRESENT_SCALING_STRETCH_BIT_EXT);
		pScalingCaps->supportedPresentGravityX = (VK_PRESENT_GRAVITY_MIN_BIT_EXT |
												  VK_PRESENT_GRAVITY_MAX_BIT_EXT |
												  VK_PRESENT_GRAVITY_CENTERED_BIT_EXT);
		pScalingCaps->supportedPresentGravityY = (VK_PRESENT_GRAVITY_MIN_BIT_EXT |
												  VK_PRESENT_GRAVITY_MAX_BIT_EXT |
												  VK_PRESENT_GRAVITY_CENTERED_BIT_EXT);
		pScalingCaps->minScaledImageExtent = surfCaps.minImageExtent;
		pScalingCaps->maxScaledImageExtent = surfCaps.maxImageExtent;
	}


	// Per spec, always include the queried present mode in returned compatibility results.
	MVKSmallVector<VkPresentModeKHR> compatiblePresentModes;
	if (presentMode != VK_PRESENT_MODE_MAX_ENUM_KHR) { compatiblePresentModes.push_back(presentMode); }

	// Customize results based on the provided present mode.
	switch (presentMode) {
		case VK_PRESENT_MODE_FIFO_KHR:
			// This could be dodgy, because Metal may not match the Vulkan spec's tight
			// requirements for transitioning from FIFO to IMMEDIATE, because the change to
			// IMMEDIATE may occur while some FIFO items are still on the GPU queue.
			if (_metalFeatures.presentModeImmediate) {
				compatiblePresentModes.push_back(VK_PRESENT_MODE_IMMEDIATE_KHR);
			}
			break;
		case VK_PRESENT_MODE_IMMEDIATE_KHR:
			compatiblePresentModes.push_back(VK_PRESENT_MODE_FIFO_KHR);
			surfCaps.minImageCount = surfCaps.maxImageCount;	// Recommend always using max count to avoid visual tearing.
			break;
		case VK_PRESENT_MODE_SHARED_DEMAND_REFRESH_KHR:
		case VK_PRESENT_MODE_SHARED_CONTINUOUS_REFRESH_KHR:
			// Although these are not advertised as supported, per spec, counts must be 1.
			surfCaps.minImageCount = 1;
			surfCaps.maxImageCount = 1;
			break;

		default:
			break;
	}

	// If compatible present modes are requested, return them, otherwise return the count of them.
	if (pCompatibility) {
		if (pCompatibility->pPresentModes) {
			pCompatibility->presentModeCount = min(pCompatibility->presentModeCount, (uint32_t)compatiblePresentModes.size());
			for (uint32_t pmIdx = 0; pmIdx < pCompatibility->presentModeCount; pmIdx++) {
				pCompatibility->pPresentModes[pmIdx] = compatiblePresentModes[pmIdx];
			}
		} else {
			pCompatibility->presentModeCount = (uint32_t)compatiblePresentModes.size();
		}
	}

	return VK_SUCCESS;
}

VkResult MVKPhysicalDevice::getSurfaceFormats(MVKSurface* surface,
											  uint32_t* pCount,
											  VkSurfaceFormatKHR* pSurfaceFormats) {

	if ( !surface->wasConfigurationSuccessful() ) { return surface->getConfigurationResult(); }

#define addSurfFmt(MTL_FMT) \
	do { \
		if (_pixelFormats.isSupported(MTLPixelFormat ##MTL_FMT)) { \
			VkFormat vkFmt = _pixelFormats.getVkFormat(MTLPixelFormat ##MTL_FMT); \
			if (vkFmt) { vkFormats.push_back(vkFmt); } \
		} \
	} while(false)

	MVKSmallVector<VkFormat, 16> vkFormats;
	addSurfFmt(BGRA8Unorm);
	addSurfFmt(BGRA8Unorm_sRGB);
	addSurfFmt(RGBA16Float);
	addSurfFmt(RGB10A2Unorm);
	addSurfFmt(BGR10A2Unorm);
#if MVK_APPLE_SILICON && !MVK_OS_SIMULATOR
	addSurfFmt(BGRA10_XR);
	addSurfFmt(BGRA10_XR_sRGB);
	addSurfFmt(BGR10_XR);
	addSurfFmt(BGR10_XR_sRGB);
#endif

	MVKSmallVector<VkColorSpaceKHR, 16> colorSpaces;
	colorSpaces.push_back(VK_COLOR_SPACE_SRGB_NONLINEAR_KHR);
    colorSpaces.push_back(VK_COLOR_SPACE_DISPLAY_P3_NONLINEAR_EXT);
    colorSpaces.push_back(VK_COLOR_SPACE_DCI_P3_NONLINEAR_EXT);
    colorSpaces.push_back(VK_COLOR_SPACE_BT709_NONLINEAR_EXT);
    colorSpaces.push_back(VK_COLOR_SPACE_ADOBERGB_NONLINEAR_EXT);
    colorSpaces.push_back(VK_COLOR_SPACE_PASS_THROUGH_EXT);
    colorSpaces.push_back(VK_COLOR_SPACE_EXTENDED_SRGB_LINEAR_EXT);
    colorSpaces.push_back(VK_COLOR_SPACE_EXTENDED_SRGB_NONLINEAR_EXT);
    colorSpaces.push_back(VK_COLOR_SPACE_BT2020_LINEAR_EXT);
    colorSpaces.push_back(VK_COLOR_SPACE_HDR10_HLG_EXT);
    colorSpaces.push_back(VK_COLOR_SPACE_HDR10_ST2084_EXT);
#if MVK_MACOS
    colorSpaces.push_back(VK_COLOR_SPACE_DISPLAY_P3_LINEAR_EXT);
#endif
<<<<<<< HEAD
#if MVK_IOS_OR_TVOS || MVK_VISIONOS
    // iOS 8 doesn't support anything but sRGB.
    if (mvkOSVersionIsAtLeast(9.0)) {
        colorSpaces.push_back(VK_COLOR_SPACE_DISPLAY_P3_NONLINEAR_EXT);
        colorSpaces.push_back(VK_COLOR_SPACE_DCI_P3_NONLINEAR_EXT);
        colorSpaces.push_back(VK_COLOR_SPACE_BT709_NONLINEAR_EXT);
        colorSpaces.push_back(VK_COLOR_SPACE_ADOBERGB_NONLINEAR_EXT);
        colorSpaces.push_back(VK_COLOR_SPACE_PASS_THROUGH_EXT);
    }
    if (mvkOSVersionIsAtLeast(10.0)) {
        colorSpaces.push_back(VK_COLOR_SPACE_EXTENDED_SRGB_LINEAR_EXT);
        colorSpaces.push_back(VK_COLOR_SPACE_EXTENDED_SRGB_NONLINEAR_EXT);
    }
    if (mvkOSVersionIsAtLeast(12.3)) {
        colorSpaces.push_back(VK_COLOR_SPACE_DCI_P3_LINEAR_EXT);
        colorSpaces.push_back(VK_COLOR_SPACE_BT2020_LINEAR_EXT);
    }
#if MVK_XCODE_12
    if (mvkOSVersionIsAtLeast(14.0)) {
        colorSpaces.push_back(VK_COLOR_SPACE_HDR10_HLG_EXT);
        colorSpaces.push_back(VK_COLOR_SPACE_HDR10_ST2084_EXT);
    }
#endif
=======
#if MVK_IOS_OR_TVOS
    colorSpaces.push_back(VK_COLOR_SPACE_DCI_P3_LINEAR_EXT);
>>>>>>> a6766125
#endif

	size_t vkFmtsCnt = vkFormats.size();
	size_t vkColSpcFmtsCnt = vkFmtsCnt * colorSpaces.size();

	// If properties aren't actually being requested yet, simply update the returned count
	if ( !pSurfaceFormats ) {
		*pCount = (uint32_t)vkColSpcFmtsCnt;
		return VK_SUCCESS;
	}

	// Determine how many results we'll return, and return that number
	VkResult result = (*pCount >= vkColSpcFmtsCnt) ? VK_SUCCESS : VK_INCOMPLETE;
	*pCount = min(*pCount, (uint32_t)vkColSpcFmtsCnt);

	// Now populate the supplied array
	for (uint csIdx = 0, idx = 0; idx < *pCount && csIdx < colorSpaces.size(); csIdx++) {
		for (uint fmtIdx = 0; idx < *pCount && fmtIdx < vkFmtsCnt; fmtIdx++, idx++) {
			pSurfaceFormats[idx].format = vkFormats[fmtIdx];
			pSurfaceFormats[idx].colorSpace = colorSpaces[csIdx];
		}
	}

	return result;
}

VkResult MVKPhysicalDevice::getSurfaceFormats(MVKSurface* surface,
											  uint32_t* pCount,
											  VkSurfaceFormat2KHR* pSurfaceFormats) {
	VkResult rslt;
	if (pSurfaceFormats) {
		// Populate temp array of VkSurfaceFormatKHR then copy into array of VkSurfaceFormat2KHR.
		// The value of *pCount may be reduced during call, but will always be <= size of temp array.
		VkSurfaceFormatKHR surfFmts[*pCount];
		rslt = getSurfaceFormats(surface, pCount, surfFmts);
		for (uint32_t fmtIdx = 0; fmtIdx < *pCount; fmtIdx++) {
			auto pSF = &pSurfaceFormats[fmtIdx];
			pSF->sType = VK_STRUCTURE_TYPE_SURFACE_FORMAT_2_KHR;
			pSF->pNext = nullptr;
			pSF->surfaceFormat = surfFmts[fmtIdx];
		}
	} else {
		rslt = getSurfaceFormats(surface, pCount, (VkSurfaceFormatKHR*)nullptr);
	}
	return rslt;
}

VkResult MVKPhysicalDevice::getSurfacePresentModes(MVKSurface* surface,
												   uint32_t* pCount,
												   VkPresentModeKHR* pPresentModes) {

	if ( !surface->wasConfigurationSuccessful() ) { return surface->getConfigurationResult(); }

#define ADD_VK_PRESENT_MODE(VK_PM)																	\
	do {																							\
		if (pPresentModes && presentModesCnt < *pCount) { pPresentModes[presentModesCnt] = VK_PM; }	\
		presentModesCnt++;																			\
	} while(false)

	uint32_t presentModesCnt = 0;

	ADD_VK_PRESENT_MODE(VK_PRESENT_MODE_FIFO_KHR);

	if (_metalFeatures.presentModeImmediate) {
		ADD_VK_PRESENT_MODE(VK_PRESENT_MODE_IMMEDIATE_KHR);
	}

	if (pPresentModes && *pCount < presentModesCnt) {
		return VK_INCOMPLETE;
	}

	*pCount = presentModesCnt;
	return VK_SUCCESS;
}

VkResult MVKPhysicalDevice::getPresentRectangles(MVKSurface* surface,
												 uint32_t* pRectCount,
												 VkRect2D* pRects) {

	if ( !surface->wasConfigurationSuccessful() ) { return surface->getConfigurationResult(); }

	if ( !pRects ) {
		*pRectCount = 1;
		return VK_SUCCESS;
	}

	if (*pRectCount == 0) { return VK_INCOMPLETE; }

	*pRectCount = 1;

	pRects[0].offset = { 0, 0 };
	pRects[0].extent = surface->getNaturalExtent();

	return VK_SUCCESS;
}


#pragma mark Queues

// Returns the queue families supported by this instance, lazily creating them if necessary.
// Metal does not distinguish functionality between queues, which would normally lead us
// to create only only one general-purpose queue family. However, Vulkan associates command
// buffers with a queue family, whereas Metal associates command buffers with a Metal queue.
// In order to allow a Metal command buffer to be prefilled before it is formally submitted to
// a Vulkan queue, we need to enforce that each Vulkan queue family can have only one Metal queue.
// In order to provide parallel queue operations, we therefore provide multiple queue families.
// In addition, Metal queues are always general purpose, so the default behaviour is for all
// queue families to support graphics + compute + transfer, unless the app indicates it
// requires queue family specialization.
MVKArrayRef<MVKQueueFamily*> MVKPhysicalDevice::getQueueFamilies() {
	if (_queueFamilies.empty()) {
		VkQueueFamilyProperties qfProps;
		bool specialize = getMVKConfig().specializedQueueFamilies;
		uint32_t qfIdx = 0;

		qfProps.queueCount = kMVKQueueCountPerQueueFamily;
		qfProps.timestampValidBits = 64;
		qfProps.minImageTransferGranularity = { 1, 1, 1};

		// General-purpose queue family
		qfProps.queueFlags = (VK_QUEUE_GRAPHICS_BIT | VK_QUEUE_COMPUTE_BIT | VK_QUEUE_TRANSFER_BIT);
		_queueFamilies.push_back(new MVKQueueFamily(this, qfIdx++, &qfProps));

		// Single queue semaphore requires using a single queue for everything
		// So don't allow anyone to have more than one
		if (_vkSemaphoreStyle != MVKSemaphoreStyleSingleQueue) {
			// Dedicated graphics queue family...or another general-purpose queue family.
			if (specialize) { qfProps.queueFlags = (VK_QUEUE_GRAPHICS_BIT | VK_QUEUE_TRANSFER_BIT); }
			_queueFamilies.push_back(new MVKQueueFamily(this, qfIdx++, &qfProps));

			// Dedicated compute queue family...or another general-purpose queue family.
			if (specialize) { qfProps.queueFlags = (VK_QUEUE_COMPUTE_BIT | VK_QUEUE_TRANSFER_BIT); }
			_queueFamilies.push_back(new MVKQueueFamily(this, qfIdx++, &qfProps));

			// Dedicated transfer queue family...or another general-purpose queue family.
			if (specialize) { qfProps.queueFlags = VK_QUEUE_TRANSFER_BIT; }
			_queueFamilies.push_back(new MVKQueueFamily(this, qfIdx++, &qfProps));
		}

		MVKAssert(kMVKQueueFamilyCount >= _queueFamilies.size(), "Adjust value of kMVKQueueFamilyCount.");
	}
	return _queueFamilies.contents();
}

VkResult MVKPhysicalDevice::getQueueFamilyProperties(uint32_t* pCount,
													 VkQueueFamilyProperties* pQueueFamilyProperties) {
	auto qFams = getQueueFamilies();
	uint32_t qfCnt = uint32_t(qFams.size());

	// If properties aren't actually being requested yet, simply update the returned count
	if ( !pQueueFamilyProperties ) {
		*pCount = qfCnt;
		return VK_SUCCESS;
	}

	// Determine how many families we'll return, and return that number
	VkResult rslt = (*pCount >= qfCnt) ? VK_SUCCESS : VK_INCOMPLETE;
	*pCount = min(*pCount, qfCnt);

	// Now populate the queue families
	if (pQueueFamilyProperties) {
		for (uint32_t qfIdx = 0; qfIdx < *pCount; qfIdx++) {
			qFams[qfIdx]->getProperties(&pQueueFamilyProperties[qfIdx]);
		}
	}

	return rslt;
}

VkResult MVKPhysicalDevice::getQueueFamilyProperties(uint32_t* pCount,
													 VkQueueFamilyProperties2KHR* pQueueFamilyProperties) {
	VkResult rslt;
	if (pQueueFamilyProperties) {
		// Populate temp array of VkQueueFamilyProperties then copy into array of VkQueueFamilyProperties2KHR.
		// The value of *pCount may be reduced during call, but will always be <= size of temp array.
		VkQueueFamilyProperties qProps[*pCount];
		rslt = getQueueFamilyProperties(pCount, qProps);
		for (uint32_t qpIdx = 0; qpIdx < *pCount; qpIdx++) {
			auto pQP = &pQueueFamilyProperties[qpIdx];
			pQP->queueFamilyProperties = qProps[qpIdx];
			for (const auto* next = (VkBaseInStructure*)pQP->pNext; next; next = next->pNext) {
				switch (next->sType) {
					case VK_STRUCTURE_TYPE_QUEUE_FAMILY_GLOBAL_PRIORITY_PROPERTIES: {
						auto* pGlobalPriorityProps = (VkQueueFamilyGlobalPriorityProperties*)next;
						// For all queue families, we support three priorities: low, medium (default), and high.
						pGlobalPriorityProps->priorityCount = 3;
						pGlobalPriorityProps->priorities[0] = VK_QUEUE_GLOBAL_PRIORITY_LOW;
						pGlobalPriorityProps->priorities[1] = VK_QUEUE_GLOBAL_PRIORITY_MEDIUM;
						pGlobalPriorityProps->priorities[2] = VK_QUEUE_GLOBAL_PRIORITY_HIGH;
						break;
					}
					default:
						break;
				}
			}
		}
	} else {
		rslt = getQueueFamilyProperties(pCount, (VkQueueFamilyProperties*)nullptr);
	}
	return rslt;
}

// If needed, update the timestamp period for this device, using a crude lowpass filter to level out
// wild temporary changes, particularly during initial queries before much GPU activity has occurred.
// On Apple GPUs, CPU & GPU timestamps are the same, and timestamp period never changes.
void MVKPhysicalDevice::updateTimestampPeriod() {
	if ( !_gpuCapabilities.isAppleGPU && [_mtlDevice respondsToSelector: @selector(sampleTimestamps:gpuTimestamp:)]) {
		MTLTimestamp earlierCPUTs = _prevCPUTimestamp;
		MTLTimestamp earlierGPUTs = _prevGPUTimestamp;
		[_mtlDevice sampleTimestamps: &_prevCPUTimestamp gpuTimestamp: &_prevGPUTimestamp];
		double elapsedCPUNanos = _prevCPUTimestamp - earlierCPUTs;
		double elapsedGPUTicks = _prevGPUTimestamp - earlierGPUTs;

		// Don't update period the first time through, or if no time elapsed.
		if (earlierCPUTs && elapsedCPUNanos && elapsedGPUTicks) {
			// Basic lowpass filter TPout = (1 - A)TPout + (A * TPin).
			// The lower A is, the slower TPout will change over time.
			auto& vkTsp = _properties.limits.timestampPeriod;
			float a = getMVKConfig().timestampPeriodLowPassAlpha;
			float tsPeriod = elapsedCPUNanos / elapsedGPUTicks;
			vkTsp = ((1.0 - a) * vkTsp) + (a * tsPeriod);
		}
	}
}


#pragma mark Memory models

/** Populates the specified memory properties with the memory characteristics of this device. */
VkResult MVKPhysicalDevice::getMemoryProperties(VkPhysicalDeviceMemoryProperties* pMemoryProperties) {
	*pMemoryProperties = _memoryProperties;
	return VK_SUCCESS;
}

VkResult MVKPhysicalDevice::getMemoryProperties(VkPhysicalDeviceMemoryProperties2* pMemoryProperties) {
	pMemoryProperties->sType = VK_STRUCTURE_TYPE_PHYSICAL_DEVICE_MEMORY_PROPERTIES_2;
	pMemoryProperties->memoryProperties = _memoryProperties;
	for (auto* next = (VkBaseOutStructure*)pMemoryProperties->pNext; next; next = next->pNext) {
		switch (next->sType) {
			case VK_STRUCTURE_TYPE_PHYSICAL_DEVICE_MEMORY_BUDGET_PROPERTIES_EXT: {
				auto* budgetProps = (VkPhysicalDeviceMemoryBudgetPropertiesEXT*)next;
				mvkClear(budgetProps->heapBudget, VK_MAX_MEMORY_HEAPS);
				mvkClear(budgetProps->heapUsage, VK_MAX_MEMORY_HEAPS);
				if ( !_hasUnifiedMemory ) {
					budgetProps->heapBudget[1] = (VkDeviceSize)mvkGetAvailableMemorySize();
					budgetProps->heapUsage[1] = (VkDeviceSize)mvkGetUsedMemorySize();
				}
				budgetProps->heapBudget[0] = (VkDeviceSize)getRecommendedMaxWorkingSetSize();
				auto currentAllocatedSize = (VkDeviceSize)getCurrentAllocatedSize();
				if (budgetProps->heapUsage[1] > currentAllocatedSize) {
					// mapped memory can't be larger than total memory, so ignore and zero-out
					budgetProps->heapUsage[1] = 0;
				}
				budgetProps->heapUsage[0] = currentAllocatedSize - budgetProps->heapUsage[1];
				break;
			}
			default:
				break;
		}
	}
	return VK_SUCCESS;
}


#pragma mark Construction

MVKPhysicalDevice::MVKPhysicalDevice(MVKInstance* mvkInstance, id<MTLDevice> mtlDevice) :
	_mvkInstance(mvkInstance),
	_mtlDevice([mtlDevice retain]),
	_gpuCapabilities(mtlDevice),
	_supportedExtensions(this, true),
	_pixelFormats(this) {				// Set after _mtlDevice & _gpuCapabilities

	initMTLDevice();           			// Call first.
	initProperties();           		// Call second.
	initMetalFeatures();        		// Call third.
	initFeatures();             		// Call fourth.
	initLimits();						// Call fifth.
	initExtensions();
	initMemoryProperties();
	initExternalMemoryProperties();
	initCounterSets();
	initVkSemaphoreStyle();
	logGPUInfo();
}

static MVKPhysicalDeviceArgumentBufferSizes::Entry getArgumentBufferSize(id<MTLDevice> dev, MTLDataType type) {
	MTLArgumentDescriptor* desc = [MTLArgumentDescriptor argumentDescriptor];
	[desc setIndex:0];
	[desc setDataType:type];
	[desc setArrayLength:0];
	[desc setAccess:type == MTLDataTypeSampler ? MTLArgumentAccessReadOnly : MTLArgumentAccessReadWrite];
	if (type == MTLDataTypeTexture)
		[desc setTextureType:MTLTextureType2D];
	id<MTLArgumentEncoder> enc = [dev newArgumentEncoderWithArguments:@[desc]];
	MVKPhysicalDeviceArgumentBufferSizes::Entry res;
	res.size = static_cast<uint16_t>([enc encodedLength]);
	res.align = static_cast<uint16_t>([enc alignment]);
	[enc release];
	return res;
}

void MVKPhysicalDevice::initMTLDevice() {
#if MVK_MACOS
	// Apple Silicon will respond false to isLowPower, but never hits it.
	_hasUnifiedMemory = ([_mtlDevice respondsToSelector: @selector(hasUnifiedMemory)]
						 ? _mtlDevice.hasUnifiedMemory : _mtlDevice.isLowPower);

#if MVK_XCODE_14_3 && !MVK_MACCAT
	if ([_mtlDevice respondsToSelector: @selector(setShouldMaximizeConcurrentCompilation:)]) {
		[_mtlDevice setShouldMaximizeConcurrentCompilation: getMVKConfig().shouldMaximizeConcurrentCompilation];
		MVKLogInfoIf(getMVKConfig().debugMode, "maximumConcurrentCompilationTaskCount %lu", _mtlDevice.maximumConcurrentCompilationTaskCount);
	}
#endif

#endif  // MVK_MACOS
}

// Initializes the physical device properties (except limits).
void MVKPhysicalDevice::initProperties() {
	mvkClear(&_properties);	// Start with everything cleared

	_properties.apiVersion = getInstance()->getAPIVersion();
	_properties.driverVersion = MVK_VERSION;

	initGPUInfoProperties();
	initPipelineCacheUUID();
}

// Initializes the Metal-specific physical device features of this instance.
void MVKPhysicalDevice::initMetalFeatures() {

	// Start with all Metal features cleared
	mvkClear(&_metalFeatures);

	_metalFeatures.hostMemoryPageSize = mvkGetHostMemoryPageSize();

	_metalFeatures.maxPerStageBufferCount = 31;
    _metalFeatures.maxMTLBufferSize = (256 * MEBI);
    _metalFeatures.dynamicMTLBufferSize = 0;
    _metalFeatures.maxPerStageDynamicMTLBufferCount = 0;

    _metalFeatures.maxPerStageSamplerCount = 16;
    _metalFeatures.maxQueryBufferSize = (64 * KIBI);

	_metalFeatures.pushConstantSizeAlignment = 16;     // Min float4 alignment for typical uniform structs.

	_metalFeatures.maxTextureLayers = (2 * KIBI);

	_metalFeatures.ioSurfaces = MVK_SUPPORT_IOSURFACE_BOOL;

	// Metal supports 2 or 3 concurrent CAMetalLayer drawables.
	_metalFeatures.minSwapchainImageCount = kMVKMinSwapchainImageCount;
	_metalFeatures.maxSwapchainImageCount = kMVKMaxSwapchainImageCount;

	_metalFeatures.vertexStrideAlignment = supportsMTLGPUFamily(Apple5) ? 1 : 4;

#if MVK_XCODE_15
	// Dynamic vertex stride needs to have everything aligned - compiled with support for vertex stride calls, and supported by both runtime OS and GPU.
	_metalFeatures.dynamicVertexStride = mvkOSVersionIsAtLeast(14.0, 17.0, 1.0) && (supportsMTLGPUFamily(Apple4) || supportsMTLGPUFamily(Mac2));

	_metalFeatures.nativeTextureAtomics = mvkOSVersionIsAtLeast(14.0, 17.0, 1.0) && (supportsMTLGPUFamily(Metal3) || supportsMTLGPUFamily(Apple6) || supportsMTLGPUFamily(Mac2));
#endif

#if MVK_XCODE_26
	// NOTE: The Metal feature set table claims this requires Apple10, but it seems to work fine on older GPUs as well.
	_metalFeatures.samplerMipLodBias = mvkOSVersionIsAtLeast(26.0);
	_metalFeatures.depthBoundsTest = mvkOSVersionIsAtLeast(26.0) && supportsMTLGPUFamily(Apple10);
#endif

#if MVK_USE_METAL_PRIVATE_API
	_metalFeatures.samplerMipLodBias = _metalFeatures.samplerMipLodBias || getMVKConfig().useMetalPrivateAPI;
#endif

	// GPU-specific features
	switch (_properties.vendorID) {
		case kAMDVendorId:
			_metalFeatures.clearColorFloatRounding = MVK_FLOAT_ROUNDING_DOWN;
			break;
		case kAppleVendorId:
			// TODO: Other GPUs?
			if (!mvkOSVersionIsAtLeast(14.0, 17.0, 1.0)) {
				_metalFeatures.needsSampleDrefLodArrayWorkaround = true;
			}
			_metalFeatures.needsCubeGradWorkaround = true;
			// fallthrough
		case kIntelVendorId:
		case kNVVendorId:
		default:
			_metalFeatures.clearColorFloatRounding = MVK_FLOAT_ROUNDING_NEAREST;
			break;
	}

	// AMD support for MTLHeap is buggy.
	auto cfgUseMTLHeap = getMVKConfig().useMTLHeap;
	bool useMTLHeap = (_properties.vendorID == kAMDVendorId
					   ? cfgUseMTLHeap == MVK_CONFIG_USE_MTLHEAP_ALWAYS
					   : cfgUseMTLHeap != MVK_CONFIG_USE_MTLHEAP_NEVER);

#if MVK_TVOS
	_metalFeatures.mslVersionEnum = MTLLanguageVersion2_3;
    _metalFeatures.mtlBufferAlignment = 64;
	_metalFeatures.mtlCopyBufferAlignment = 1;
    _metalFeatures.texelBuffers = true;
	_metalFeatures.maxTextureDimension = (8 * KIBI);
    _metalFeatures.dynamicMTLBufferSize = (4 * KIBI);
    _metalFeatures.sharedLinearTextures = true;
    _metalFeatures.maxPerStageDynamicMTLBufferCount = _metalFeatures.maxPerStageBufferCount;
	_metalFeatures.renderLinearTextures = true;
	_metalFeatures.tileBasedDeferredRendering = true;
	_metalFeatures.shaderSpecialization = true;
	_metalFeatures.stencilViews = true;
	_metalFeatures.fences = true;
	_metalFeatures.deferredStoreActions = true;
	_metalFeatures.renderWithoutAttachments = true;
	_metalFeatures.argumentBuffers = true;
	_metalFeatures.events = true;
	_metalFeatures.textureBuffers = true;
	_metalFeatures.nativeTextureSwizzle = true;
	_metalFeatures.placementHeaps = useMTLHeap;

	if (supportsMTLGPUFamily(Apple3)) {
		_metalFeatures.indirectDrawing = true;
		_metalFeatures.baseVertexInstanceDrawing = true;
		_metalFeatures.combinedStoreResolveAction = true;
		_metalFeatures.mtlBufferAlignment = 16;     // Min float4 alignment for typical vertex buffers. MTLBuffer may go down to 4 bytes for other data.
		_metalFeatures.maxTextureDimension = (16 * KIBI);
		_metalFeatures.depthSampleCompare = true;
		_metalFeatures.arrayOfTextures = true;
		_metalFeatures.arrayOfSamplers = true;
		_metalFeatures.depthResolve = true;
		_metalFeatures.native3DCompressedTextures = true;
	}

	if (supportsMTLGPUFamily(Apple4)) {
		_metalFeatures.quadPermute = true;
	}

	if (supportsMTLGPUFamily(Apple6)) {
		_metalFeatures.maxPerStageTextureCount = 128;
	} else if (supportsMTLGPUFamily(Apple4)) {
		_metalFeatures.maxPerStageTextureCount = 96;
	} else {
		_metalFeatures.maxPerStageTextureCount = 31;
	}

#if MVK_XCODE_13
	if ( mvkOSVersionIsAtLeast(15.0) ) {
		_metalFeatures.mslVersionEnum = MTLLanguageVersion2_4;
	}
#endif
#if MVK_XCODE_14
	if ( mvkOSVersionIsAtLeast(16.0) ) {
		_metalFeatures.mslVersionEnum = MTLLanguageVersion3_0;
	}
#endif

#if MVK_XCODE_15
	if ( mvkOSVersionIsAtLeast(17.0) ) {
		_metalFeatures.mslVersionEnum = MTLLanguageVersion3_1;
	}
#endif

#if MVK_XCODE_16
	if ( mvkOSVersionIsAtLeast(18.0) ) {
		_metalFeatures.mslVersionEnum = MTLLanguageVersion3_2;
	}
#endif

#if MVK_XCODE_26
	if ( mvkOSVersionIsAtLeast(26.0) ) {
		_metalFeatures.mslVersionEnum = MTLLanguageVersion4_0;
	}
#endif

#endif

<<<<<<< HEAD
#if MVK_IOS_OR_VISIONOS
	_metalFeatures.mslVersionEnum = MTLLanguageVersion2_0;
=======
#if MVK_IOS
	_metalFeatures.mslVersionEnum = MTLLanguageVersion2_3;
>>>>>>> a6766125
    _metalFeatures.mtlBufferAlignment = 64;
	_metalFeatures.mtlCopyBufferAlignment = 1;
    _metalFeatures.texelBuffers = true;
	_metalFeatures.maxTextureDimension = (4 * KIBI);
    _metalFeatures.sharedLinearTextures = true;
	_metalFeatures.renderLinearTextures = true;
	_metalFeatures.tileBasedDeferredRendering = true;
	_metalFeatures.dynamicMTLBufferSize = (4 * KIBI);
	_metalFeatures.maxTextureDimension = (8 * KIBI);
	_metalFeatures.maxPerStageDynamicMTLBufferCount = _metalFeatures.maxPerStageBufferCount;
	_metalFeatures.shaderSpecialization = true;
	_metalFeatures.stencilViews = true;
	_metalFeatures.fences = true;
	_metalFeatures.deferredStoreActions = true;
	_metalFeatures.renderWithoutAttachments = true;
	_metalFeatures.argumentBuffers = true;
	_metalFeatures.events = true;
	_metalFeatures.textureBuffers = true;
	_metalFeatures.nativeTextureSwizzle = true;
	_metalFeatures.placementHeaps = useMTLHeap;
	_metalFeatures.multisampleArrayTextures = true;

	if (supportsMTLGPUFamily(Apple3)) {
		_metalFeatures.indirectDrawing = true;
		_metalFeatures.baseVertexInstanceDrawing = true;
		_metalFeatures.combinedStoreResolveAction = true;
		_metalFeatures.mtlBufferAlignment = 16;     // Min float4 alignment for typical vertex buffers. MTLBuffer may go down to 4 bytes for other data.
		_metalFeatures.maxTextureDimension = (16 * KIBI);
		_metalFeatures.depthSampleCompare = true;
		_metalFeatures.depthResolve = true;
		_metalFeatures.arrayOfTextures = true;
		_metalFeatures.arrayOfSamplers = true;
		_metalFeatures.native3DCompressedTextures = true;
	}

	if (supportsMTLGPUFamily(Apple4)) {
		_metalFeatures.postDepthCoverage = true;
		_metalFeatures.nonUniformThreadgroups = true;
		_metalFeatures.quadPermute = true;
	}

	if (supportsMTLGPUFamily(Apple5)) {
		_metalFeatures.layeredRendering = true;
		_metalFeatures.stencilFeedback = true;
		_metalFeatures.indirectTessellationDrawing = true;
		_metalFeatures.stencilResolve = true;
	}

	if (supportsMTLGPUFamily(Apple6)) {
		_metalFeatures.astcHDRTextures = true;
		_metalFeatures.simdPermute = true;
	}

	if (supportsMTLGPUFamily(Apple7)) {
		_metalFeatures.maxQueryBufferSize = (256 * KIBI);
		_metalFeatures.multisampleLayeredRendering = _metalFeatures.layeredRendering;
		_metalFeatures.samplerClampToBorder = true;
		_metalFeatures.samplerMirrorClampToEdge = true;
		_metalFeatures.simdReduction = true;
	}

	if (supportsMTLGPUFamily(Apple6)) {
		_metalFeatures.maxPerStageTextureCount = 128;
	} else if (supportsMTLGPUFamily(Apple4)) {
		_metalFeatures.maxPerStageTextureCount = 96;
	} else {
		_metalFeatures.maxPerStageTextureCount = 31;
	}
#if MVK_XCODE_13
	if ( mvkOSVersionIsAtLeast(15.0) ) {
		_metalFeatures.mslVersionEnum = MTLLanguageVersion2_4;
	}
#endif
#if MVK_XCODE_14
	if ( mvkOSVersionIsAtLeast(16.0) ) {
		_metalFeatures.mslVersionEnum = MTLLanguageVersion3_0;
	}
#endif
#if MVK_XCODE_15
	if ( mvkOSVersionIsAtLeast(17.0) ) {
		_metalFeatures.mslVersionEnum = MTLLanguageVersion3_1;
	}
#endif
#if MVK_XCODE_16
	if ( mvkOSVersionIsAtLeast(18.0) ) {
		_metalFeatures.mslVersionEnum = MTLLanguageVersion3_2;
	}
#if MVK_VISIONOS
    if ( mvkOSVersionIsAtLeast(2.0) ) {
        _metalFeatures.mslVersionEnum = MTLLanguageVersion3_2;
    }
#endif
#endif
#if MVK_XCODE_26
	if ( mvkOSVersionIsAtLeast(26.0) ) {
		_metalFeatures.mslVersionEnum = MTLLanguageVersion4_0;
	}
#endif

#endif

#if MVK_MACOS
	_metalFeatures.mslVersionEnum = MTLLanguageVersion2_3;
    _metalFeatures.maxPerStageTextureCount = 128;
    _metalFeatures.mtlBufferAlignment = 256;
	_metalFeatures.mtlCopyBufferAlignment = 4;
	_metalFeatures.baseVertexInstanceDrawing = true;
	_metalFeatures.layeredRendering = true;
	_metalFeatures.maxTextureDimension = (16 * KIBI);
	_metalFeatures.depthSampleCompare = true;
	_metalFeatures.samplerMirrorClampToEdge = true;
	_metalFeatures.indirectDrawing = true;
	_metalFeatures.indirectTessellationDrawing = true;
	_metalFeatures.dynamicMTLBufferSize = (4 * KIBI);
	_metalFeatures.shaderSpecialization = true;
	_metalFeatures.stencilViews = true;
	_metalFeatures.samplerClampToBorder = true;
	_metalFeatures.combinedStoreResolveAction = true;
	_metalFeatures.deferredStoreActions = true;
	_metalFeatures.maxMTLBufferSize = (1 * GIBI);
	_metalFeatures.maxPerStageDynamicMTLBufferCount = 14;
	_metalFeatures.texelBuffers = true;
	_metalFeatures.arrayOfTextures = true;
	_metalFeatures.arrayOfSamplers = true;
	_metalFeatures.presentModeImmediate = true;
	_metalFeatures.fences = true;
	_metalFeatures.nonUniformThreadgroups = true;
	_metalFeatures.argumentBuffers = true;
	_metalFeatures.multisampleArrayTextures = true;
	_metalFeatures.events = true;
	_metalFeatures.textureBuffers = true;
	_metalFeatures.maxQueryBufferSize = (256 * KIBI);
	_metalFeatures.native3DCompressedTextures = true;
	_metalFeatures.sharedLinearTextures = true;

	if (supportsMTLGPUFamily(Mac2)) {
		_metalFeatures.multisampleLayeredRendering = _metalFeatures.layeredRendering;
		_metalFeatures.stencilFeedback = true;
		_metalFeatures.depthResolve = true;
		_metalFeatures.stencilResolve = true;
		_metalFeatures.simdPermute = true;
		_metalFeatures.quadPermute = true;
		_metalFeatures.simdReduction = true;
		_metalFeatures.nativeTextureSwizzle = true;
		_metalFeatures.placementHeaps = useMTLHeap;
		_metalFeatures.renderWithoutAttachments = true;
	}
#if MVK_XCODE_13
	if ( mvkOSVersionIsAtLeast(12.0) ) {
		_metalFeatures.mslVersionEnum = MTLLanguageVersion2_4;
	}
#endif
#if MVK_XCODE_14
	if ( mvkOSVersionIsAtLeast(13.0) ) {
		_metalFeatures.mslVersionEnum = MTLLanguageVersion3_0;
	}
#endif
#if MVK_XCODE_15
	if ( mvkOSVersionIsAtLeast(14.0) ) {
		_metalFeatures.mslVersionEnum = MTLLanguageVersion3_1;
	}
#endif
#if MVK_XCODE_16
	if ( mvkOSVersionIsAtLeast(15.0) ) {
		_metalFeatures.mslVersionEnum = MTLLanguageVersion3_2;
	}
#endif
#if MVK_XCODE_26
	if ( mvkOSVersionIsAtLeast(26.0) ) {
		_metalFeatures.mslVersionEnum = MTLLanguageVersion4_0;
	}
#endif

	// This is an Apple GPU--treat it accordingly.
	if (supportsMTLGPUFamily(Apple1)) {
		_metalFeatures.mtlCopyBufferAlignment = 1;
		_metalFeatures.mtlBufferAlignment = 16;     // Min float4 alignment for typical vertex buffers. MTLBuffer may go down to 4 bytes for other data.
		_metalFeatures.maxQueryBufferSize = (64 * KIBI);
		_metalFeatures.maxPerStageDynamicMTLBufferCount = _metalFeatures.maxPerStageBufferCount;
		_metalFeatures.postDepthCoverage = true;
		_metalFeatures.renderLinearTextures = true;
		_metalFeatures.tileBasedDeferredRendering = true;

		if (supportsMTLGPUFamily(Apple6)) {
			_metalFeatures.astcHDRTextures = true;
		}
		if (supportsMTLGPUFamily(Apple7)) {
			_metalFeatures.maxQueryBufferSize = (256 * KIBI);
		}
	}

	// Don't use barriers in render passes on Apple GPUs. Apple GPUs don't support them,
	// and in fact Metal's validation layer will complain if you try to use them.
	// Texture barriers deprecated as of macOS 10.14.
	_metalFeatures.memoryBarriers = !_gpuCapabilities.isAppleGPU;

#endif

	if ( [_mtlDevice respondsToSelector: @selector(areProgrammableSamplePositionsSupported)] ) {
		_metalFeatures.programmableSamplePositions = _mtlDevice.areProgrammableSamplePositionsSupported;
	}

    if ( [_mtlDevice respondsToSelector: @selector(areRasterOrderGroupsSupported)] ) {
        _metalFeatures.rasterOrderGroups = _mtlDevice.areRasterOrderGroupsSupported;
    }

	if ( [_mtlDevice respondsToSelector: @selector(supportsPullModelInterpolation)] ) {
		_metalFeatures.pullModelInterpolation = _mtlDevice.supportsPullModelInterpolation;
	}

#if (MVK_MACOS && !MVK_MACCAT) || (MVK_MACCAT && MVK_XCODE_14) || MVK_IOS
	// Both current and deprecated properties are retrieved and OR'd together, due to a
	// Metal bug that, in some environments, returned true for one and false for the other.
	bool bcProp1 = false;
	bool bcProp2 = false;
	if ( [_mtlDevice respondsToSelector: @selector(supportsShaderBarycentricCoordinates)] ) {
		bcProp1 = _mtlDevice.supportsShaderBarycentricCoordinates;
	}
	if ( [_mtlDevice respondsToSelector: @selector(areBarycentricCoordsSupported)] ) {
		bcProp2 = _mtlDevice.areBarycentricCoordsSupported;
	}
	_metalFeatures.shaderBarycentricCoordinates = bcProp1 || bcProp2;
#endif

    if ( [_mtlDevice respondsToSelector: @selector(maxBufferLength)] ) {
        _metalFeatures.maxMTLBufferSize = _mtlDevice.maxBufferLength;
    }

    for (uint32_t sc = VK_SAMPLE_COUNT_1_BIT; sc <= VK_SAMPLE_COUNT_64_BIT; sc <<= 1) {
        if ([_mtlDevice supportsTextureSampleCount: mvkSampleCountFromVkSampleCountFlagBits((VkSampleCountFlagBits)sc)]) {
            _metalFeatures.supportedSampleCounts |= sc;

            // Metal asserts: "count (1) is not a supported sample count for custom positions."
            if (sc != VK_SAMPLE_COUNT_1_BIT) {
                _metalFeatures.supportedSamplePosCounts |= sc;
            }
        }
    }

    _metalFeatures.minSubgroupSize = _metalFeatures.maxSubgroupSize = 1;
#if MVK_MACOS
    if (_metalFeatures.simdPermute) {
        // Based on data from Sascha Willems' Vulkan Hardware Database.
        // This would be a lot easier and less painful if MTLDevice had properties for this...
        _metalFeatures.maxSubgroupSize = (_properties.vendorID == kAMDVendorId) ? 64 : 32;
        switch (_properties.vendorID) {
            case kIntelVendorId:
                _metalFeatures.minSubgroupSize = 8;
                break;
            case kAMDVendorId:
                _metalFeatures.minSubgroupSize = isAMDRDNAGPU() ? 32 : _metalFeatures.maxSubgroupSize;
                break;
            case kAppleVendorId:
                // XXX Minimum thread execution width for Apple GPUs is unknown, but assumed to be 4. May be greater.
                _metalFeatures.minSubgroupSize = 4;
                break;
            default:
                _metalFeatures.minSubgroupSize = _metalFeatures.maxSubgroupSize;
                break;
        }
    }
#endif
#if MVK_IOS_OR_VISIONOS
    if (_metalFeatures.simdPermute) {
        _metalFeatures.minSubgroupSize = 4;
        _metalFeatures.maxSubgroupSize = 32;
    } else if (_metalFeatures.quadPermute) {
        _metalFeatures.minSubgroupSize = _metalFeatures.maxSubgroupSize = 4;
    }
#endif

#define setMSLVersion(maj, min)	\
	_metalFeatures.mslVersion = SPIRV_CROSS_NAMESPACE::CompilerMSL::Options::make_msl_version(maj, min);

	switch (_metalFeatures.mslVersionEnum) {
#if MVK_XCODE_26
		case MTLLanguageVersion4_0:
			setMSLVersion(4, 0);
			break;
#endif
#if MVK_XCODE_16
		case MTLLanguageVersion3_2:
			setMSLVersion(3, 2);
			break;
#endif
#if MVK_XCODE_15
		case MTLLanguageVersion3_1:
			setMSLVersion(3, 1);
			break;
#endif
#if MVK_XCODE_14
		case MTLLanguageVersion3_0:
			setMSLVersion(3, 0);
			break;
#endif
#if MVK_XCODE_13
		case MTLLanguageVersion2_4:
			setMSLVersion(2, 4);
			break;
#endif
		case MTLLanguageVersion2_3:
			setMSLVersion(2, 3);
			break;
		case MTLLanguageVersion2_2:
			setMSLVersion(2, 2);
			break;
		case MTLLanguageVersion2_1:
			setMSLVersion(2, 1);
			break;
		case MTLLanguageVersion2_0:
			setMSLVersion(2, 0);
			break;
		case MTLLanguageVersion1_2:
			setMSLVersion(1, 2);
			break;
		case MTLLanguageVersion1_1:
			setMSLVersion(1, 1);
			break;
#if MVK_IOS_OR_TVOS
		case MTLLanguageVersion1_0:
			setMSLVersion(1, 0);
			break;
#endif
	}

// iOS, tvOS and visionOS adjustments necessary when running on the simulator.
#if MVK_OS_SIMULATOR
	_metalFeatures.mtlBufferAlignment = 256;	// Even on Apple Silicon
	_metalFeatures.nativeTextureSwizzle = false;
#endif

	// Argument buffers
	if ([_mtlDevice respondsToSelector: @selector(argumentBuffersSupport)]) {
		_metalFeatures.argumentBuffersTier = _mtlDevice.argumentBuffersSupport;
	} else {
		_metalFeatures.argumentBuffersTier = MTLArgumentBuffersTier1;
	}

	// Metal argument buffer support for descriptor sets is supported on macOS 11.0 or later,
	// or on older versions of macOS using an Intel GPU, or on iOS & tvOS 16.0 or later (Metal 3).
	_metalFeatures.descriptorSetArgumentBuffers = (_metalFeatures.argumentBuffers &&
												   (mvkOSVersionIsAtLeast(11.0, 16.0, 1.0) ||
													_properties.vendorID == kIntelVendorId));

	// Argument encoders are not needed if Metal 3 plus Tier 2 argument buffers.
#if MVK_XCODE_14
	_metalFeatures.needsArgumentBufferEncoders = (_metalFeatures.argumentBuffers &&
												  !(mvkOSVersionIsAtLeast(13.0, 16.0, 1.0) &&
													supportsMTLGPUFamily(Metal3) &&
													_metalFeatures.argumentBuffersTier >= MTLArgumentBuffersTier2));
#else
	_metalFeatures.needsArgumentBufferEncoders = _metalFeatures.argumentBuffers;
#endif

	_isUsingMetalArgumentBuffers = _metalFeatures.descriptorSetArgumentBuffers && getMVKConfig().useMetalArgumentBuffers;

#define checkSupportsMTLCounterSamplingPoint(mtlSP, mvkSP)  \
	if ([_mtlDevice respondsToSelector: @selector(supportsCounterSampling:)] &&  \
		[_mtlDevice supportsCounterSampling: MTLCounterSamplingPointAt ##mtlSP ##Boundary]) {  \
		_metalFeatures.counterSamplingPoints |= MVK_COUNTER_SAMPLING_AT_ ##mvkSP;  \
	}

	checkSupportsMTLCounterSamplingPoint(Draw, DRAW);
	checkSupportsMTLCounterSamplingPoint(Dispatch, DISPATCH);
	checkSupportsMTLCounterSamplingPoint(Blit, BLIT);
	checkSupportsMTLCounterSamplingPoint(Stage, PIPELINE_STAGE);

#if MVK_MACOS
	// On macOS, if we couldn't query supported sample points (on macOS 11),
	// but the platform can support immediate-mode sample points, indicate that here.
	if (!_metalFeatures.counterSamplingPoints && !supportsMTLGPUFamily(Apple1)) {
		_metalFeatures.counterSamplingPoints = MVK_COUNTER_SAMPLING_AT_DRAW | MVK_COUNTER_SAMPLING_AT_DISPATCH | MVK_COUNTER_SAMPLING_AT_BLIT;
	}
#endif

#if MVK_XCODE_16 && MVK_MACOS
    _metalFeatures.residencySets = mvkOSVersionIsAtLeast(15) && supportsMTLGPUFamily(Apple6);
#endif

    // From testing, these guarantees are only true on Apple GPUs.
    // These conditions are intentionally redundant to indicate that, not only do they depend on
    // each other, they also have their own unique conditions that are only true with certain GPUs.
    // Even if one changes in the future, the others still need to be independently validated.
    _metalFeatures.subgroupUniformControlFlow = _gpuCapabilities.isAppleGPU;
    _metalFeatures.maximalReconvergence = _gpuCapabilities.isAppleGPU && _metalFeatures.subgroupUniformControlFlow;
    _metalFeatures.quadControlFlow = _gpuCapabilities.isAppleGPU && _metalFeatures.maximalReconvergence;

	if (_isUsingMetalArgumentBuffers) {
		_argumentBufferSizes.texture = getArgumentBufferSize(_mtlDevice, MTLDataTypeTexture);
		_argumentBufferSizes.sampler = getArgumentBufferSize(_mtlDevice, MTLDataTypeSampler);
		_argumentBufferSizes.pointer = getArgumentBufferSize(_mtlDevice, MTLDataTypePointer);
	} else {
		_argumentBufferSizes = {};
	}

	// Set features for all platforms based on previous settings.
	// Bump resources up for Tier2 GPU, to meet Vulkan conformance.
	// Affects push constants limit so keep it reasonable.
	if (isTier2MetalArgumentBuffers()) {
		_metalFeatures.maxPerStageTextureCount = 256;
	}
	_metalFeatures.maxPerStageStorageTextureCount = _metalFeatures.maxPerStageTextureCount;

}

bool MVKPhysicalDevice::isTier2MetalArgumentBuffers() {
	return _isUsingMetalArgumentBuffers && (_metalFeatures.argumentBuffersTier >= MTLArgumentBuffersTier2);
}

// Initializes the physical device features of this instance.
void MVKPhysicalDevice::initFeatures() {
	mvkClear(&_features);	// Start with everything cleared

    _features.robustBufferAccess = true;  // XXX Required by Vulkan spec
    _features.fullDrawIndexUint32 = true;
    _features.independentBlend = true;
    _features.sampleRateShading = true;
	_features.logicOp = getMVKConfig().useMetalPrivateAPI;
    _features.depthBiasClamp = true;
    _features.fillModeNonSolid = true;
    _features.largePoints = true;
	_features.wideLines = getMVKConfig().useMetalPrivateAPI;
    _features.alphaToOne = true;
    _features.samplerAnisotropy = true;
    _features.shaderImageGatherExtended = true;
    _features.shaderStorageImageExtendedFormats = true;
    _features.shaderStorageImageReadWithoutFormat = true;
    _features.shaderStorageImageWriteWithoutFormat = true;
    _features.shaderUniformBufferArrayDynamicIndexing = true;
    _features.shaderStorageBufferArrayDynamicIndexing = true;
    _features.shaderClipDistance = true;
    _features.shaderInt16 = true;
    _features.multiDrawIndirect = true;
    _features.inheritedQueries = true;
	_features.vertexPipelineStoresAndAtomics = true;
	_features.fragmentStoresAndAtomics = true;

	_features.shaderSampledImageArrayDynamicIndexing = _metalFeatures.arrayOfTextures;
	_features.textureCompressionBC = _gpuCapabilities.supportsBCTextureCompression;

	_features.drawIndirectFirstInstance = _metalFeatures.indirectDrawing && _metalFeatures.baseVertexInstanceDrawing;

	_features.shaderInt64 = mslVersionIsAtLeast(MTLLanguageVersion2_3) && (supportsMTLGPUFamily(Apple3) || supportsMTLGPUFamily(Mac1));

#if MVK_TVOS
    _features.textureCompressionETC2 = true;
    _features.textureCompressionASTC_LDR = true;

	_features.dualSrcBlend = true;
	_features.depthClamp = true;

    if (supportsMTLGPUFamily(Apple3)) {
        _features.occlusionQueryPrecise = true;
    }

	if (supportsMTLGPUFamily(Apple3)) {
		_features.tessellationShader = true;
		_features.shaderTessellationAndGeometryPointSize = true;
	}
#endif

#if MVK_IOS_OR_VISIONOS
    _features.textureCompressionETC2 = true;

    if (supportsMTLGPUFamily(Apple2)) {
        _features.textureCompressionASTC_LDR = true;
    }

    if (supportsMTLGPUFamily(Apple3)) {
        _features.occlusionQueryPrecise = true;
    }

	_features.dualSrcBlend = true;

	if (supportsMTLGPUFamily(Apple2)) {
		_features.depthClamp = true;
	}

	if (supportsMTLGPUFamily(Apple3)) {
		_features.tessellationShader = true;
		_features.shaderTessellationAndGeometryPointSize = true;
	}

	if (supportsMTLGPUFamily(Apple4)) {
		_features.imageCubeArray = true;
	}

	if (supportsMTLGPUFamily(Apple5)) {
		_features.multiViewport = true;
	}

	if (supportsMTLGPUFamily(Apple6)) {
        _features.shaderResourceMinLod = true;
	}
#endif

// iOS, tvOS and visionOS adjustments necessary when running on the simulator.
#if MVK_OS_SIMULATOR
	_features.depthClamp = false;
#endif

#if MVK_MACOS
    _features.occlusionQueryPrecise = true;
    _features.imageCubeArray = true;
    _features.depthClamp = true;
    _features.shaderStorageImageArrayDynamicIndexing = _metalFeatures.arrayOfTextures;
    _features.depthBounds = _metalFeatures.depthBoundsTest;
	_features.tessellationShader = true;
	_features.dualSrcBlend = true;
	_features.shaderTessellationAndGeometryPointSize = true;
	_features.multiViewport = true;
	_features.shaderResourceMinLod = true;

    if ( supportsMTLGPUFamily(Apple5) ) {
        _features.textureCompressionETC2 = true;
        _features.textureCompressionASTC_LDR = true;
    }
#endif

	// Additional non-extension Vulkan 1.2 features.
	mvkClear(&_vulkan12NoExtFeatures);		// Start with everything cleared
	_vulkan12NoExtFeatures.samplerMirrorClampToEdge = _metalFeatures.samplerMirrorClampToEdge;
	_vulkan12NoExtFeatures.drawIndirectCount = false;
	_vulkan12NoExtFeatures.descriptorIndexing = _metalFeatures.arrayOfTextures && _metalFeatures.arrayOfSamplers;
	_vulkan12NoExtFeatures.samplerFilterMinmax = false;
	_vulkan12NoExtFeatures.shaderOutputViewportIndex = _features.multiViewport;
	_vulkan12NoExtFeatures.shaderOutputLayer = _metalFeatures.layeredRendering;
	_vulkan12NoExtFeatures.subgroupBroadcastDynamicId = _metalFeatures.simdPermute || _metalFeatures.quadPermute;

	// Additional non-extension Vulkan 1.4 features.
	mvkClear(&_vulkan14NoExtFeatures);		// Start with everything cleared
	_vulkan14NoExtFeatures.pushDescriptor = true;

}

// Initializes the physical device property limits.
void MVKPhysicalDevice::initLimits() {

#if MVK_TVOS
    _properties.limits.maxColorAttachments = kMVKMaxColorAttachmentCount;
#endif
#if MVK_IOS_OR_VISIONOS
    if (supportsMTLGPUFamily(Apple2)) {
        _properties.limits.maxColorAttachments = kMVKMaxColorAttachmentCount;
    } else {
        _properties.limits.maxColorAttachments = 4;		// < kMVKMaxColorAttachmentCount
    }
#endif
#if MVK_MACOS
    _properties.limits.maxColorAttachments = kMVKMaxColorAttachmentCount;
#endif

    _properties.limits.maxFragmentOutputAttachments = _properties.limits.maxColorAttachments;
    _properties.limits.maxFragmentDualSrcAttachments = _features.dualSrcBlend ? 1 : 0;

	_properties.limits.framebufferColorSampleCounts = _metalFeatures.supportedSampleCounts;
	_properties.limits.framebufferDepthSampleCounts = _metalFeatures.supportedSampleCounts;
	_properties.limits.framebufferStencilSampleCounts = _metalFeatures.supportedSampleCounts;
	_properties.limits.framebufferNoAttachmentsSampleCounts = _metalFeatures.supportedSampleCounts;
	_properties.limits.sampledImageColorSampleCounts = _metalFeatures.supportedSampleCounts;
	_properties.limits.sampledImageIntegerSampleCounts = _metalFeatures.supportedSampleCounts;
	_properties.limits.sampledImageDepthSampleCounts = _metalFeatures.supportedSampleCounts;
	_properties.limits.sampledImageStencilSampleCounts = _metalFeatures.supportedSampleCounts;
	_properties.limits.storageImageSampleCounts = VK_SAMPLE_COUNT_1_BIT;

	_properties.limits.maxSampleMaskWords = 1;

	_properties.limits.maxImageDimension1D = _metalFeatures.maxTextureDimension;
	_properties.limits.maxImageDimension2D = _metalFeatures.maxTextureDimension;
	_properties.limits.maxImageDimensionCube = _metalFeatures.maxTextureDimension;
	_properties.limits.maxFramebufferWidth = _metalFeatures.maxTextureDimension;
	_properties.limits.maxFramebufferHeight = _metalFeatures.maxTextureDimension;
	_properties.limits.maxFramebufferLayers = _metalFeatures.layeredRendering ? _metalFeatures.maxTextureLayers : 1;

    _properties.limits.maxViewportDimensions[0] = _metalFeatures.maxTextureDimension;
    _properties.limits.maxViewportDimensions[1] = _metalFeatures.maxTextureDimension;
    float maxVPDim = max(_properties.limits.maxViewportDimensions[0], _properties.limits.maxViewportDimensions[1]);
    _properties.limits.viewportBoundsRange[0] = (-2.0 * maxVPDim);
    _properties.limits.viewportBoundsRange[1] = (2.0 * maxVPDim) - 1;
    _properties.limits.maxViewports = _features.multiViewport ? kMVKMaxViewportScissorCount : 1;

	_properties.limits.maxImageDimension3D = _metalFeatures.maxTextureLayers;
	_properties.limits.maxImageArrayLayers = _metalFeatures.maxTextureLayers;
	_properties.limits.maxSamplerLodBias = 15.999;
	_properties.limits.maxSamplerAnisotropy = 16;

    _properties.limits.maxVertexInputAttributes = 31;
    _properties.limits.maxVertexInputBindings = 31;

    _properties.limits.maxVertexInputBindingStride = supportsMTLGPUFamily(Apple2) ? kMVKUndefinedLargeUInt32 : (4 * KIBI);
	_properties.limits.maxVertexInputAttributeOffset = _properties.limits.maxVertexInputBindingStride - 1;

	_properties.limits.maxPerStageDescriptorSamplers = _metalFeatures.maxPerStageSamplerCount;
	_properties.limits.maxPerStageDescriptorUniformBuffers = _metalFeatures.maxPerStageBufferCount;
	_properties.limits.maxPerStageDescriptorStorageBuffers = _metalFeatures.maxPerStageBufferCount;
	_properties.limits.maxPerStageDescriptorSampledImages = _metalFeatures.maxPerStageTextureCount;
	_properties.limits.maxPerStageDescriptorStorageImages = _metalFeatures.maxPerStageStorageTextureCount;
	_properties.limits.maxPerStageDescriptorInputAttachments = _metalFeatures.maxPerStageTextureCount;

    _properties.limits.maxPerStageResources = (_metalFeatures.maxPerStageBufferCount + _metalFeatures.maxPerStageTextureCount);
    _properties.limits.maxFragmentCombinedOutputResources = _properties.limits.maxPerStageResources;

	_properties.limits.maxDescriptorSetSamplers = (_properties.limits.maxPerStageDescriptorSamplers * 5);
	_properties.limits.maxDescriptorSetUniformBuffers = (_properties.limits.maxPerStageDescriptorUniformBuffers * 5);
	_properties.limits.maxDescriptorSetUniformBuffersDynamic = (_properties.limits.maxPerStageDescriptorUniformBuffers * 5);
	_properties.limits.maxDescriptorSetStorageBuffers = (_properties.limits.maxPerStageDescriptorStorageBuffers * 5);
	_properties.limits.maxDescriptorSetStorageBuffersDynamic = (_properties.limits.maxPerStageDescriptorStorageBuffers * 5);
	_properties.limits.maxDescriptorSetSampledImages = (_properties.limits.maxPerStageDescriptorSampledImages * 5);
	_properties.limits.maxDescriptorSetStorageImages = (_properties.limits.maxPerStageDescriptorStorageImages * 5);
	_properties.limits.maxDescriptorSetInputAttachments = (_properties.limits.maxPerStageDescriptorInputAttachments * 5);

	_properties.limits.maxClipDistances = 8;	// Per Apple engineers.
	_properties.limits.maxCullDistances = 0;	// unsupported
	_properties.limits.maxCombinedClipAndCullDistances = max(_properties.limits.maxClipDistances,
															 _properties.limits.maxCullDistances);  // If supported, these consume the same slots.

	// Whether handled as a real texture buffer or a 2D texture, this value is likely nowhere near the size of a buffer,
	// needs to fit in 32 bits, and some apps (I'm looking at you, CTS), assume it is low when doing 32-bit math.
	_properties.limits.maxTexelBufferElements = _properties.limits.maxImageDimension2D * (4 * KIBI);
#if MVK_MACOS
	_properties.limits.maxUniformBufferRange = (64 * KIBI);
	if (supportsMTLGPUFamily(Apple5)) {
		_properties.limits.maxUniformBufferRange = (uint32_t)min(_metalFeatures.maxMTLBufferSize, (VkDeviceSize)std::numeric_limits<uint32_t>::max());
	}
#endif
#if MVK_IOS_OR_TVOS || MVK_VISIONOS
	_properties.limits.maxUniformBufferRange = (uint32_t)min(_metalFeatures.maxMTLBufferSize, (VkDeviceSize)std::numeric_limits<uint32_t>::max());
#endif
	_properties.limits.maxStorageBufferRange = (uint32_t)min(_metalFeatures.maxMTLBufferSize, (VkDeviceSize)std::numeric_limits<uint32_t>::max());
	_properties.limits.maxPushConstantsSize = (4 * KIBI);

    _properties.limits.minMemoryMapAlignment = max(_metalFeatures.mtlBufferAlignment, (VkDeviceSize)64);	// Vulkan spec requires MIN of 64
    _properties.limits.minUniformBufferOffsetAlignment = _metalFeatures.mtlBufferAlignment;
    _properties.limits.minStorageBufferOffsetAlignment = 16;
    _properties.limits.bufferImageGranularity = _metalFeatures.mtlBufferAlignment;
    _properties.limits.nonCoherentAtomSize = _metalFeatures.mtlBufferAlignment;

    if ([_mtlDevice respondsToSelector: @selector(minimumLinearTextureAlignmentForPixelFormat:)]) {
        // Figure out the greatest alignment required by all supported formats, and whether
		// or not they only require alignment to a single texel. We'll use this information
		// to fill out the VkPhysicalDeviceTexelBufferAlignmentProperties struct.
        uint32_t maxStorage = 0, maxUniform = 0;
        bool singleTexelStorage = true, singleTexelUniform = true;

		VkFormatProperties3 fmtProps = {}; // We don't initialize sType as enumerateSupportedFormats doesn't care.
		fmtProps.bufferFeatures = VK_FORMAT_FEATURE_2_UNIFORM_TEXEL_BUFFER_BIT | VK_FORMAT_FEATURE_2_STORAGE_TEXEL_BUFFER_BIT;

        _pixelFormats.enumerateSupportedFormats(fmtProps, true, [&](VkFormat vk) {
			MTLPixelFormat mtlFmt = _pixelFormats.getMTLPixelFormat(vk);
			if ( !mtlFmt ) { return false; }	// If format is invalid, avoid validation errors on MTLDevice format alignment calls

            NSUInteger alignment;
            if ([_mtlDevice respondsToSelector: @selector(minimumTextureBufferAlignmentForPixelFormat:)]) {
                alignment = [_mtlDevice minimumTextureBufferAlignmentForPixelFormat: mtlFmt];
            } else {
                alignment = [_mtlDevice minimumLinearTextureAlignmentForPixelFormat: mtlFmt];
            }
            VkFormatProperties3& props = _pixelFormats.getVkFormatProperties3(vk);
            // For uncompressed formats, this is the size of a single texel.
            // Note that no implementations of Metal support compressed formats
            // in a linear texture (including texture buffers). It's likely that even
            // if they did, this would be the absolute minimum alignment.
            uint32_t texelSize = _pixelFormats.getBytesPerBlock(vk);
            // From the spec:
            //   "If the size of a single texel is a multiple of three bytes, then
            //    the size of a single component of the format is used instead."
            if (texelSize % 3 == 0) {
                switch (_pixelFormats.getFormatType(vk)) {
                case kMVKFormatColorInt8:
                case kMVKFormatColorUInt8:
                    texelSize = 1;
                    break;
                case kMVKFormatColorHalf:
                case kMVKFormatColorInt16:
                case kMVKFormatColorUInt16:
                    texelSize = 2;
                    break;
                case kMVKFormatColorFloat:
                case kMVKFormatColorInt32:
                case kMVKFormatColorUInt32:
                default:
                    texelSize = 4;
                    break;
                }
            }
            if (mvkAreAllFlagsEnabled(props.bufferFeatures, VK_FORMAT_FEATURE_2_UNIFORM_TEXEL_BUFFER_BIT)) {
                maxUniform = max(maxUniform, uint32_t(alignment));
                if (alignment > texelSize) { singleTexelUniform = false; }
            }
            if (mvkAreAllFlagsEnabled(props.bufferFeatures, VK_FORMAT_FEATURE_2_STORAGE_TEXEL_BUFFER_BIT)) {
                maxStorage = max(maxStorage, uint32_t(alignment));
                if (alignment > texelSize) { singleTexelStorage = false; }
            }
            return true;
        });
        _texelBuffAlignProperties.sType = VK_STRUCTURE_TYPE_PHYSICAL_DEVICE_TEXEL_BUFFER_ALIGNMENT_PROPERTIES;
        _texelBuffAlignProperties.storageTexelBufferOffsetAlignmentBytes = maxStorage;
        _texelBuffAlignProperties.storageTexelBufferOffsetSingleTexelAlignment = singleTexelStorage;
        _texelBuffAlignProperties.uniformTexelBufferOffsetAlignmentBytes = maxUniform;
        _texelBuffAlignProperties.uniformTexelBufferOffsetSingleTexelAlignment = singleTexelUniform;
        _properties.limits.minTexelBufferOffsetAlignment = max(maxStorage, maxUniform);
    } else {
#if MVK_TVOS
        _properties.limits.minTexelBufferOffsetAlignment = 64;
#endif
#if MVK_IOS_OR_VISIONOS
        if (supportsMTLGPUFamily(Apple3)) {
            _properties.limits.minTexelBufferOffsetAlignment = 16;
        } else {
            _properties.limits.minTexelBufferOffsetAlignment = 64;
        }
#endif
#if MVK_MACOS
        _properties.limits.minTexelBufferOffsetAlignment = 256;
		if (supportsMTLGPUFamily(Apple5)) {
			_properties.limits.minTexelBufferOffsetAlignment = 16;
		}
#endif
        _texelBuffAlignProperties.storageTexelBufferOffsetAlignmentBytes = _properties.limits.minTexelBufferOffsetAlignment;
        _texelBuffAlignProperties.storageTexelBufferOffsetSingleTexelAlignment = VK_FALSE;
        _texelBuffAlignProperties.uniformTexelBufferOffsetAlignmentBytes = _properties.limits.minTexelBufferOffsetAlignment;
        _texelBuffAlignProperties.uniformTexelBufferOffsetSingleTexelAlignment = VK_FALSE;
    }

#if MVK_TVOS
    if (supportsMTLGPUFamily(Apple4)) {
        _properties.limits.maxFragmentInputComponents = 124;
    } else {
        _properties.limits.maxFragmentInputComponents = 60;
    }

    if (supportsMTLGPUFamily(Apple3)) {
        _properties.limits.optimalBufferCopyOffsetAlignment = 16;
    } else {
        _properties.limits.optimalBufferCopyOffsetAlignment = 64;
    }

    _properties.limits.maxTessellationGenerationLevel = 16;
    _properties.limits.maxTessellationPatchSize = 32;
#endif
<<<<<<< HEAD
#if MVK_IOS_OR_VISIONOS
    if (mvkOSVersionIsAtLeast(13.0) && supportsMTLGPUFamily(Apple4)) {
=======
#if MVK_IOS
    if (supportsMTLGPUFamily(Apple4)) {
>>>>>>> a6766125
        _properties.limits.maxFragmentInputComponents = 124;
    } else {
        _properties.limits.maxFragmentInputComponents = 60;
    }

    if (supportsMTLGPUFamily(Apple3)) {
        _properties.limits.optimalBufferCopyOffsetAlignment = 16;
    } else {
        _properties.limits.optimalBufferCopyOffsetAlignment = 64;
    }

    if (supportsMTLGPUFamily(Apple5)) {
        _properties.limits.maxTessellationGenerationLevel = 64;
        _properties.limits.maxTessellationPatchSize = 32;
    } else if (supportsMTLGPUFamily(Apple3)) {
        _properties.limits.maxTessellationGenerationLevel = 16;
        _properties.limits.maxTessellationPatchSize = 32;
    } else {
        _properties.limits.maxTessellationGenerationLevel = 0;
        _properties.limits.maxTessellationPatchSize = 0;
    }
#endif
#if MVK_MACOS
    _properties.limits.maxFragmentInputComponents = 124;
    _properties.limits.optimalBufferCopyOffsetAlignment = 256;
	if (supportsMTLGPUFamily(Apple5)) {
		_properties.limits.optimalBufferCopyOffsetAlignment = 16;
	}

	_properties.limits.maxTessellationGenerationLevel = 64;
	_properties.limits.maxTessellationPatchSize = 32;
#endif

    _properties.limits.maxVertexOutputComponents = _properties.limits.maxFragmentInputComponents;

    if (_features.tessellationShader) {
        _properties.limits.maxTessellationControlPerVertexInputComponents = _properties.limits.maxVertexOutputComponents;
        _properties.limits.maxTessellationControlPerVertexOutputComponents = _properties.limits.maxTessellationControlPerVertexInputComponents;
        // Reserve a few for the tessellation levels.
        _properties.limits.maxTessellationControlPerPatchOutputComponents = std::max(_properties.limits.maxFragmentInputComponents - 8, 120u);
        _properties.limits.maxTessellationControlTotalOutputComponents = _properties.limits.maxTessellationPatchSize * _properties.limits.maxTessellationControlPerVertexOutputComponents + _properties.limits.maxTessellationControlPerPatchOutputComponents;
        _properties.limits.maxTessellationEvaluationInputComponents = _properties.limits.maxTessellationControlPerVertexInputComponents;
        _properties.limits.maxTessellationEvaluationOutputComponents = _properties.limits.maxTessellationEvaluationInputComponents;
    } else {
        _properties.limits.maxTessellationControlPerVertexInputComponents = 0;
        _properties.limits.maxTessellationControlPerVertexOutputComponents = 0;
        _properties.limits.maxTessellationControlPerPatchOutputComponents = 0;
        _properties.limits.maxTessellationControlTotalOutputComponents = 0;
        _properties.limits.maxTessellationEvaluationInputComponents = 0;
        _properties.limits.maxTessellationEvaluationOutputComponents = 0;
    }

    _properties.limits.optimalBufferCopyRowPitchAlignment = 1;

	_properties.limits.timestampComputeAndGraphics = VK_TRUE;

	// On non-Apple GPU's, this can vary over time, and is calculated based on actual GPU activity.
	_properties.limits.timestampPeriod = 1.0;
	updateTimestampPeriod();

    _properties.limits.pointSizeRange[0] = 1;
	switch (_properties.vendorID) {
		case kAppleVendorId:
			_properties.limits.pointSizeRange[1] = 511;
			break;
		case kIntelVendorId:
			_properties.limits.pointSizeRange[1] = 256;
			break;
		case kAMDVendorId:
		case kNVVendorId:
		default:
			_properties.limits.pointSizeRange[1] = 64;
			break;
	}

    _properties.limits.pointSizeGranularity = 0.125;
    _properties.limits.lineWidthRange[0] = 1;
    _properties.limits.lineWidthRange[1] = _features.wideLines ? 8 : 1;
    _properties.limits.lineWidthGranularity = _features.wideLines ? 0.125f : 0;

    _properties.limits.standardSampleLocations = VK_TRUE;
    _properties.limits.strictLines = _properties.vendorID == kNVVendorId;

	VkExtent3D wgSize = mvkVkExtent3DFromMTLSize(_mtlDevice.maxThreadsPerThreadgroup);
	_properties.limits.maxComputeWorkGroupSize[0] = wgSize.width;
	_properties.limits.maxComputeWorkGroupSize[1] = wgSize.height;
	_properties.limits.maxComputeWorkGroupSize[2] = wgSize.depth;
	_properties.limits.maxComputeWorkGroupInvocations = max({wgSize.width, wgSize.height, wgSize.depth});

	if ( [_mtlDevice respondsToSelector: @selector(maxThreadgroupMemoryLength)] ) {
		_properties.limits.maxComputeSharedMemorySize = (uint32_t)_mtlDevice.maxThreadgroupMemoryLength;
	} else {
#if MVK_TVOS
		if (supportsMTLGPUFamily(Apple3)) {
			_properties.limits.maxComputeSharedMemorySize = (16 * KIBI);
		} else {
			_properties.limits.maxComputeSharedMemorySize = ((16 * KIBI) - 32);
		}
#endif
#if MVK_IOS_OR_VISIONOS
		if (supportsMTLGPUFamily(Apple4)) {
			_properties.limits.maxComputeSharedMemorySize = (32 * KIBI);
		} else if (supportsMTLGPUFamily(Apple3)) {
			_properties.limits.maxComputeSharedMemorySize = (16 * KIBI);
		} else {
			_properties.limits.maxComputeSharedMemorySize = ((16 * KIBI) - 32);
		}
#endif
#if MVK_MACOS
		_properties.limits.maxComputeSharedMemorySize = (32 * KIBI);
#endif
	}

    _properties.limits.minTexelOffset = -8;
    _properties.limits.maxTexelOffset = 7;
    _properties.limits.minTexelGatherOffset = _properties.limits.minTexelOffset;
    _properties.limits.maxTexelGatherOffset = _properties.limits.maxTexelOffset;


    // Features with no specific limits - default to effectively unlimited int values

    _properties.limits.maxMemoryAllocationCount = kMVKUndefinedLargeUInt32;
	_properties.limits.maxSamplerAllocationCount = getMaxSamplerCount();
    _properties.limits.maxBoundDescriptorSets = kMVKMaxDescriptorSetCount;

    _properties.limits.maxComputeWorkGroupCount[0] = kMVKUndefinedLargeUInt32;
    _properties.limits.maxComputeWorkGroupCount[1] = kMVKUndefinedLargeUInt32;
    _properties.limits.maxComputeWorkGroupCount[2] = kMVKUndefinedLargeUInt32;

    _properties.limits.maxDrawIndexedIndexValue = numeric_limits<uint32_t>::max();
    _properties.limits.maxDrawIndirectCount = kMVKUndefinedLargeUInt32;


    // Features with unknown limits - default to Vulkan required limits

    _properties.limits.subPixelPrecisionBits = 8;
    _properties.limits.subTexelPrecisionBits = 8;
    _properties.limits.mipmapPrecisionBits = 8;
    _properties.limits.viewportSubPixelBits = 0;

    _properties.limits.discreteQueuePriorities = 2;

    _properties.limits.minInterpolationOffset = -0.5;
    _properties.limits.maxInterpolationOffset = 0.5;
    _properties.limits.subPixelInterpolationOffsetBits = 4;


    // Unsupported features - set to zeros generally

    _properties.limits.sparseAddressSpaceSize = 0;

    _properties.limits.maxGeometryShaderInvocations = 0;
    _properties.limits.maxGeometryInputComponents = 0;
    _properties.limits.maxGeometryOutputComponents = 0;
    _properties.limits.maxGeometryOutputVertices = 0;
    _properties.limits.maxGeometryTotalOutputComponents = 0;
}

#if MVK_MACOS

static uint32_t mvkGetEntryProperty(io_registry_entry_t entry, CFStringRef propertyName) {

	uint32_t value = 0;

	CFTypeRef cfProp = IORegistryEntrySearchCFProperty(entry,
													   kIOServicePlane,
													   propertyName,
													   kCFAllocatorDefault,
													   kIORegistryIterateRecursively |
													   kIORegistryIterateParents);
	if (cfProp) {
		const uint32_t* pValue = reinterpret_cast<const uint32_t*>(CFDataGetBytePtr((CFDataRef)cfProp));
		if (pValue) { value = *pValue; }
		CFRelease(cfProp);
	}

	return value;
}

void MVKPhysicalDevice::initGPUInfoProperties() {
	_properties.deviceType = _hasUnifiedMemory ? VK_PHYSICAL_DEVICE_TYPE_INTEGRATED_GPU : VK_PHYSICAL_DEVICE_TYPE_DISCRETE_GPU;
	strlcpy(_properties.deviceName, _mtlDevice.name.UTF8String, VK_MAX_PHYSICAL_DEVICE_NAME_SIZE);

	// For Apple Silicon, the Device ID is determined by the highest
	// GPU capability, which is a combination of OS version and GPU type.
	// We determine Apple Silicon directly from the GPU, instead
	// of from the build, in case we are running Rosetta2.
	if (_gpuCapabilities.isAppleGPU) {
		_properties.vendorID = kAppleVendorId;
		_properties.deviceID = getHighestGPUCapability();
		return;
	}

	// If the device has an associated registry ID, we can use that to get the associated IOKit node.
	// The match dictionary is consumed by IOServiceGetMatchingServices and does not need to be released.
	bool isFound = false;
	io_registry_entry_t entry;
	uint64_t regID = mvkGetRegistryID(_mtlDevice);
	if (regID) {
		entry = IOServiceGetMatchingService(MACH_PORT_NULL, IORegistryEntryIDMatching(regID));
		if (entry) {
			// That returned the IOGraphicsAccelerator nub. Its parent, then, is the actual PCI device.
			io_registry_entry_t parent;
			if (IORegistryEntryGetParentEntry(entry, kIOServicePlane, &parent) == kIOReturnSuccess) {
				isFound = true;
				_properties.vendorID = mvkGetEntryProperty(parent, CFSTR("vendor-id"));
				_properties.deviceID = mvkGetEntryProperty(parent, CFSTR("device-id"));
				IOObjectRelease(parent);
			}
			IOObjectRelease(entry);
		}
	}
	// Iterate all GPU's, looking for a match.
	// The match dictionary is consumed by IOServiceGetMatchingServices and does not need to be released.
	io_iterator_t entryIterator;
	if (!isFound && IOServiceGetMatchingServices(MACH_PORT_NULL,
												 IOServiceMatching("IOPCIDevice"),
												 &entryIterator) == kIOReturnSuccess) {
		while ( !isFound && (entry = IOIteratorNext(entryIterator)) ) {
			if (mvkGetEntryProperty(entry, CFSTR("class-code")) == 0x30000) {	// 0x30000 : DISPLAY_VGA

				// The Intel GPU will always be marked as integrated.
				// Return on a match of either Intel && unified memory, or non-Intel and non-unified memory.
				uint32_t vendorID = mvkGetEntryProperty(entry, CFSTR("vendor-id"));
				if ( (vendorID == kIntelVendorId) == _hasUnifiedMemory) {
					isFound = true;
					_properties.vendorID = vendorID;
					_properties.deviceID = mvkGetEntryProperty(entry, CFSTR("device-id"));
				}
			}
		}
		IOObjectRelease(entryIterator);
	}
}

// Sourced from https://admin.pci-ids.ucw.cz/read/PC/1002
bool MVKPhysicalDevice::isAMDRDNAGPU() {
	assert(_properties.vendorID == kAMDVendorId);
	switch (_properties.deviceID) {
		// RDNA 1
		case 0x7310:	// Radeon PRO W5700X
		case 0x7312:	// Radeon PRO W5700
		case 0x7319:	// Radeon PRO 5700 XT
		case 0x731b:	// Radeon PRO 5700
		case kAMDRadeonRX5700DeviceId:
		case kAMDRadeonRX5500DeviceId:
		case 0x7341:	// Radeon PRO W5500
		case 0x7347:	// Radeon PRO W5500M
		case 0x734f:	// Radeon PRO W5300M
		case 0x7360:	// Radeon PRO 5600M
		case 0x7362:	// Radeon PRO V520/V540

		// RDNA 2
		case 0x73a1:	// Radeon PRO V620
		case 0x73a2:	// Radeon PRO W6900X
		case 0x73a3:	// Radeon PRO W6800
		case 0x73a5:	// Radeon RX 6950 XT
		case kAMDRadeonPROW6800XDeviceId:
		case 0x73ae:	// Radeon PRO V620 Mx
		case 0x73af:	// Radeon RX 6900 XT
		case kAMDRadeonRX6800DeviceId:
		case kAMDRadeonRX6700DeviceId:
		case 0x73e1:	// Radeon PRO W6600M
		case 0x73e3:	// Radeon PRO W6600
		case 0x73ef:	// Radeon RX 6650 XT
		case kAMDRadeonRX6600DeviceId:
		case 0x7421:	// Radeon PRO W6500M
		case 0x7422:	// Radeon PRO W6400
		case 0x7423:	// Radeon PRO W6300(M)
		case 0x7424:	// Radeon RX 6300
		case 0x743f:	// Radeon RX 6400/6500
			return true;
		default:
			return false;
	}
}

#endif	//MVK_MACOS

#if !MVK_MACOS
// For Apple Silicon, the Device ID is determined by the highest
// GPU capability, which is a combination of OS version and GPU type.
void MVKPhysicalDevice::initGPUInfoProperties() {
	_properties.vendorID = kAppleVendorId;
	_properties.deviceID = getHighestGPUCapability();
	_properties.deviceType = VK_PHYSICAL_DEVICE_TYPE_INTEGRATED_GPU;
	strlcpy(_properties.deviceName, _mtlDevice.name.UTF8String, VK_MAX_PHYSICAL_DEVICE_NAME_SIZE);
}
#endif	//!MVK_MACOS

// Since this is a uint8_t array, use Big-Endian byte ordering,
// so a hex dump of the array is human readable in its parts.
void MVKPhysicalDevice::initPipelineCacheUUID() {

	// Clear the UUID
	mvkClear(&_properties.pipelineCacheUUID, VK_UUID_SIZE);

	size_t uuidComponentOffset = 0;

	// First 4 bytes contains MoltenVK revision.
	// This is captured either as the MoltenVK Git revision, or if that's not available, as the MoltenVK version.
	uint32_t mvkRev = getMoltenVKGitRevision();
	if ( !mvkRev ) { mvkRev = MVK_VERSION; }
	*(uint32_t*)&_properties.pipelineCacheUUID[uuidComponentOffset] = NSSwapHostIntToBig(mvkRev);
	uuidComponentOffset += sizeof(mvkRev);

	// Next 4 bytes contains highest GPU capability supported by this device
	uint32_t gpuCap = getHighestGPUCapability();
	*(uint32_t*)&_properties.pipelineCacheUUID[uuidComponentOffset] = NSSwapHostIntToBig(gpuCap);
	uuidComponentOffset += sizeof(gpuCap);

	// Next 4 bytes contains flags based on enabled Metal features that
	// might affect the contents of the pipeline cache (mostly MSL content).
	uint32_t mtlFeatures = 0;
	mtlFeatures |= _isUsingMetalArgumentBuffers << 0;
	*(uint32_t*)&_properties.pipelineCacheUUID[uuidComponentOffset] = NSSwapHostIntToBig(mtlFeatures);
	uuidComponentOffset += sizeof(mtlFeatures);
}

// Combine OS major (8 bits), OS minor (8 bits), Mac GPU family (8 bits), and
// Apple GPU family (8 bits) into one 32-bit value summarizing highest GPU capability.
uint32_t MVKPhysicalDevice::getHighestGPUCapability() {
	float fosMaj;
	float fosMin = modf(mvkOSVersion(), &fosMaj);
	uint8_t osMaj = (uint8_t)fosMaj;
	uint8_t osMin = (uint8_t)(fosMin * 100);
	uint8_t gpuM = _gpuCapabilities.getHighestMacGPU();
	uint8_t gpuA = _gpuCapabilities.getHighestAppleGPU();
	return (osMaj << 24) + (osMin << 16) + (gpuM << 8) + gpuA;
}

// Retrieve the SPIRV-Cross Git revision hash from a derived header file,
// which is generated in advance, either statically, or more typically in
// an early build phase script, and contains a line similar to the following:
// static const char* mvkRevString = "fc0750d67cfe825b887dd2cf25a42e9d9a013eb2";
uint32_t MVKPhysicalDevice::getMoltenVKGitRevision() {

#include "mvkGitRevDerived.h"

	static const string revStr(mvkRevString, 0, 8);		// We just need the first 8 chars
	static const string lut("0123456789ABCDEF");

	uint32_t revVal = 0;
	for (char c : revStr) {
		size_t cVal = lut.find(toupper(c));
		if (cVal != string::npos) {
			revVal <<= 4;
			revVal += cVal;
		}
	}
	return revVal;
}

void MVKPhysicalDevice::setMemoryHeap(uint32_t heapIndex, VkDeviceSize heapSize, VkMemoryHeapFlags heapFlags) {
	_memoryProperties.memoryHeaps[heapIndex].size = heapSize;
	_memoryProperties.memoryHeaps[heapIndex].flags = heapFlags;
}

void MVKPhysicalDevice::setMemoryType(uint32_t typeIndex, uint32_t heapIndex, VkMemoryPropertyFlags propertyFlags) {
	_memoryProperties.memoryTypes[typeIndex].heapIndex = heapIndex;
	_memoryProperties.memoryTypes[typeIndex].propertyFlags = propertyFlags;
}

void MVKPhysicalDevice::initMemoryProperties() {

	mvkClear(&_memoryProperties);	// Start with everything cleared

	// Main heap
	uint32_t mainHeapIdx = 0;
	setMemoryHeap(mainHeapIdx, getVRAMSize(), VK_MEMORY_HEAP_DEVICE_LOCAL_BIT);

	// Optional second heap for shared memory
	uint32_t sharedHeapIdx;
	VkMemoryPropertyFlags sharedTypePropFlags;
	if (_hasUnifiedMemory) {
		// Shared memory goes in the single main heap in unified memory, and per Vulkan spec must be marked local
		sharedHeapIdx = mainHeapIdx;
		sharedTypePropFlags = MVK_VK_MEMORY_TYPE_METAL_SHARED | VK_MEMORY_PROPERTY_DEVICE_LOCAL_BIT;
	} else {
		// Define a second heap to mark the shared memory as non-local
		sharedHeapIdx = mainHeapIdx + 1;
		setMemoryHeap(sharedHeapIdx, mvkGetSystemMemorySize(), 0);
		sharedTypePropFlags = MVK_VK_MEMORY_TYPE_METAL_SHARED;
	}

	_memoryProperties.memoryHeapCount = sharedHeapIdx + 1;

	// Memory types
	uint32_t typeIdx = 0;

	// Private storage
	uint32_t privateBit = 1 << typeIdx;
	setMemoryType(typeIdx, mainHeapIdx, MVK_VK_MEMORY_TYPE_METAL_PRIVATE);
	typeIdx++;

	// Shared storage
	uint32_t sharedBit = 1 << typeIdx;
	setMemoryType(typeIdx, sharedHeapIdx, sharedTypePropFlags);
	typeIdx++;

	// Managed storage. On all Apple Silicon, use Shared instead.
	uint32_t managedBit = 0;
#if MVK_MACOS
	if ( !_gpuCapabilities.isAppleGPU ) {
		managedBit = 1 << typeIdx;
		setMemoryType(typeIdx, mainHeapIdx, MVK_VK_MEMORY_TYPE_METAL_MANAGED);
		typeIdx++;
	}
#endif

	// Memoryless storage
	uint32_t memlessBit = 0;
#if MVK_MACOS
	if (supportsMTLGPUFamily(Apple5)) {
		memlessBit = 1 << typeIdx;
		setMemoryType(typeIdx, mainHeapIdx, MVK_VK_MEMORY_TYPE_METAL_MEMORYLESS);
		typeIdx++;
	}
#endif
#if MVK_IOS_OR_VISIONOS
	memlessBit = 1 << typeIdx;
	setMemoryType(typeIdx, mainHeapIdx, MVK_VK_MEMORY_TYPE_METAL_MEMORYLESS);
	typeIdx++;
#endif
#if MVK_TVOS
	memlessBit = 1 << typeIdx;
	setMemoryType(typeIdx, mainHeapIdx, MVK_VK_MEMORY_TYPE_METAL_MEMORYLESS);
	typeIdx++;
#endif

	_memoryProperties.memoryTypeCount = typeIdx;

	_privateMemoryTypes			= privateBit | memlessBit;
	_hostVisibleMemoryTypes		= sharedBit | managedBit;
	_hostCoherentMemoryTypes 	= sharedBit;
	_lazilyAllocatedMemoryTypes	= memlessBit;
	_allMemoryTypes				= privateBit | sharedBit | managedBit | memlessBit;
}

MVK_PUBLIC_SYMBOL MTLStorageMode MVKPhysicalDevice::getMTLStorageModeFromVkMemoryPropertyFlags(VkMemoryPropertyFlags vkFlags) {

	// If not visible to the host, use Private, or Memoryless if available and lazily allocated.
	if ( !mvkAreAllFlagsEnabled(vkFlags, VK_MEMORY_PROPERTY_HOST_VISIBLE_BIT) ) {
#if MVK_APPLE_SILICON
		if (mvkAreAllFlagsEnabled(vkFlags, VK_MEMORY_PROPERTY_LAZILY_ALLOCATED_BIT)) {
			return MTLStorageModeMemoryless;
		}
#endif
		return MTLStorageModePrivate;
	}

	// If visible to the host and coherent: Shared
	if (mvkAreAllFlagsEnabled(vkFlags, VK_MEMORY_PROPERTY_HOST_COHERENT_BIT)) {
		return MTLStorageModeShared;
	}

	// If visible to the host, but not coherent: Shared on Apple Silicon, Managed on other GPUs.
#if MVK_MACOS
	return _gpuCapabilities.isAppleGPU ? MTLStorageModeShared : MTLStorageModeManaged;
#else
	return MTLStorageModeShared;
#endif
}

uint64_t MVKPhysicalDevice::getVRAMSize() {
	if (_hasUnifiedMemory) {
		return mvkGetSystemMemorySize();
	} else {
		// There's actually no way to query the total physical VRAM on the device in Metal.
		// Just default to using the recommended max working set size (i.e. the budget).
		return getRecommendedMaxWorkingSetSize();
	}
}

// If possible, retrieve from the MTLDevice, otherwise from available memory size, or a fixed conservative estimate.
uint64_t MVKPhysicalDevice::getRecommendedMaxWorkingSetSize() {
#if MVK_XCODE_15 || MVK_MACOS
	if ( [_mtlDevice respondsToSelector: @selector(recommendedMaxWorkingSetSize)]) {
		return _mtlDevice.recommendedMaxWorkingSetSize;
	}
#endif
	uint64_t freeMem = mvkGetAvailableMemorySize();
	return freeMem ? freeMem : 256 * MEBI;
}

// If possible, retrieve from the MTLDevice, otherwise use the current memory used by this process.
size_t MVKPhysicalDevice::getCurrentAllocatedSize() {
	if ( [_mtlDevice respondsToSelector: @selector(currentAllocatedSize)] ) {
		return _mtlDevice.currentAllocatedSize;
	}
	return mvkGetUsedMemorySize();
}

// When using argument buffers, Metal imposes a hard limit on the number of MTLSamplerState
// objects that can be created within the app. When not using argument buffers, no such
// limit is imposed. This has been verified with testing up to 1M MTLSamplerStates.
uint32_t MVKPhysicalDevice::getMaxSamplerCount() {
	if (_isUsingMetalArgumentBuffers) {
		return ([_mtlDevice respondsToSelector: @selector(maxArgumentBufferSamplerCount)]
				? (uint32_t)_mtlDevice.maxArgumentBufferSamplerCount : 1024);
	} else {
		return 1e6;
	}
}

// Vulkan imposes a minimum maximum of 1024 descriptors per set.
uint32_t MVKPhysicalDevice::getMaxPerSetDescriptorCount() {
	return max(4 * (_metalFeatures.maxPerStageBufferCount +
					_metalFeatures.maxPerStageTextureCount +
					_metalFeatures.maxPerStageSamplerCount), 1024u);
}

void MVKPhysicalDevice::initExternalMemoryProperties() {

	// Common
	_hostPointerExternalMemoryProperties.externalMemoryFeatures = VK_EXTERNAL_MEMORY_FEATURE_IMPORTABLE_BIT;
	_hostPointerExternalMemoryProperties.exportFromImportedHandleTypes = 0;
	_hostPointerExternalMemoryProperties.compatibleHandleTypes = (VK_EXTERNAL_MEMORY_HANDLE_TYPE_HOST_ALLOCATION_BIT_EXT |
																  VK_EXTERNAL_MEMORY_HANDLE_TYPE_HOST_MAPPED_FOREIGN_MEMORY_BIT_EXT);

	// Buffers
	_mtlBufferExternalMemoryProperties.externalMemoryFeatures = (VK_EXTERNAL_MEMORY_FEATURE_EXPORTABLE_BIT |
																 VK_EXTERNAL_MEMORY_FEATURE_IMPORTABLE_BIT);
	_mtlBufferExternalMemoryProperties.exportFromImportedHandleTypes = VK_EXTERNAL_MEMORY_HANDLE_TYPE_MTLBUFFER_BIT_EXT;
	_mtlBufferExternalMemoryProperties.compatibleHandleTypes = VK_EXTERNAL_MEMORY_HANDLE_TYPE_MTLBUFFER_BIT_EXT;

	// Images
	_mtlTextureExternalMemoryProperties.externalMemoryFeatures = (VK_EXTERNAL_MEMORY_FEATURE_EXPORTABLE_BIT |
																  VK_EXTERNAL_MEMORY_FEATURE_IMPORTABLE_BIT |
																  VK_EXTERNAL_MEMORY_FEATURE_DEDICATED_ONLY_BIT);
	_mtlTextureExternalMemoryProperties.exportFromImportedHandleTypes = VK_EXTERNAL_MEMORY_HANDLE_TYPE_MTLTEXTURE_BIT_EXT;
	_mtlTextureExternalMemoryProperties.compatibleHandleTypes = VK_EXTERNAL_MEMORY_HANDLE_TYPE_MTLTEXTURE_BIT_EXT;

	if (_metalFeatures.placementHeaps) {
		_mtlBufferHeapExternalMemoryProperties = _mtlBufferExternalMemoryProperties;
		_mtlBufferHeapExternalMemoryProperties.exportFromImportedHandleTypes = VK_EXTERNAL_MEMORY_HANDLE_TYPE_MTLHEAP_BIT_EXT;
		_mtlBufferHeapExternalMemoryProperties.compatibleHandleTypes = VK_EXTERNAL_MEMORY_HANDLE_TYPE_MTLHEAP_BIT_EXT;

		_mtlTextureHeapExternalMemoryProperties = _mtlTextureExternalMemoryProperties;
		_mtlTextureHeapExternalMemoryProperties.exportFromImportedHandleTypes = VK_EXTERNAL_MEMORY_HANDLE_TYPE_MTLHEAP_BIT_EXT;
		_mtlTextureHeapExternalMemoryProperties.compatibleHandleTypes = VK_EXTERNAL_MEMORY_HANDLE_TYPE_MTLHEAP_BIT_EXT;
	} else {
		_mtlBufferHeapExternalMemoryProperties = _emptyExtMemProps;
		_mtlTextureHeapExternalMemoryProperties = _emptyExtMemProps;
	}
}

void MVKPhysicalDevice::initExtensions() {
	MVKExtensionList* pWritableExtns = (MVKExtensionList*)&_supportedExtensions;
	pWritableExtns->disableAllButEnabledDeviceExtensions();

	if (!_metalFeatures.subgroupUniformControlFlow) {
		pWritableExtns->vk_KHR_shader_subgroup_uniform_control_flow.enabled = false;
	}
	if (!_metalFeatures.maximalReconvergence) {
		pWritableExtns->vk_KHR_shader_maximal_reconvergence.enabled = false;
	}
	if (!_metalFeatures.quadControlFlow || !_metalFeatures.quadPermute) {
		pWritableExtns->vk_KHR_shader_quad_control.enabled = false;
	}
	if (!_metalFeatures.samplerMirrorClampToEdge) {
		pWritableExtns->vk_KHR_sampler_mirror_clamp_to_edge.enabled = false;
	}
	if (!_metalFeatures.programmableSamplePositions) {
		pWritableExtns->vk_EXT_sample_locations.enabled = false;
	}
	if (!_metalFeatures.rasterOrderGroups) {
		pWritableExtns->vk_EXT_fragment_shader_interlock.enabled = false;
	}
	if (!_metalFeatures.postDepthCoverage) {
		pWritableExtns->vk_EXT_post_depth_coverage.enabled = false;
	}
	if (!_metalFeatures.stencilFeedback) {
		pWritableExtns->vk_EXT_shader_stencil_export.enabled = false;
	}
	if (!_metalFeatures.astcHDRTextures) {
		pWritableExtns->vk_EXT_texture_compression_astc_hdr.enabled = false;
	}
	if (!_metalFeatures.simdPermute && !_metalFeatures.quadPermute) {
		pWritableExtns->vk_KHR_shader_subgroup_extended_types.enabled = false;
		pWritableExtns->vk_KHR_shader_subgroup_rotate.enabled = false;
		pWritableExtns->vk_EXT_shader_subgroup_ballot.enabled = false;
		pWritableExtns->vk_EXT_shader_subgroup_vote.enabled = false;
	}
	if (!_metalFeatures.shaderBarycentricCoordinates) {
		pWritableExtns->vk_KHR_fragment_shader_barycentric.enabled = false;
		pWritableExtns->vk_NV_fragment_shader_barycentric.enabled = false;
	}
	if (!_metalFeatures.arrayOfTextures || !_metalFeatures.arrayOfSamplers) {
		pWritableExtns->vk_EXT_descriptor_indexing.enabled = false;
	}
	if (!_metalFeatures.placementHeaps) {
		pWritableExtns->vk_EXT_image_2d_view_of_3d.enabled = false;
	}

    // The relevant functions are not available if not built with Xcode 14.
#if MVK_XCODE_14
    // gpuAddress requires Tier2 argument buffer support (per feedback from Apple engineers).
    if (_metalFeatures.argumentBuffersTier < MTLArgumentBuffersTier2) {
		pWritableExtns->vk_KHR_buffer_device_address.enabled = false;
		pWritableExtns->vk_EXT_buffer_device_address.enabled = false;
	}
#else
    pWritableExtns->vk_KHR_buffer_device_address.enabled = false;
    pWritableExtns->vk_EXT_buffer_device_address.enabled = false;
#endif

#if MVK_MACOS
	if (!supportsMTLGPUFamily(Apple5)) {
		pWritableExtns->vk_AMD_shader_image_load_store_lod.enabled = false;
		pWritableExtns->vk_IMG_format_pvrtc.enabled = false;
	}
#endif
}

void MVKPhysicalDevice::initCounterSets() {
	_timestampMTLCounterSet = nil;
	@autoreleasepool {
		if (_metalFeatures.counterSamplingPoints) {
			NSArray<id<MTLCounterSet>>* counterSets = _mtlDevice.counterSets;

			if (needsCounterSetRetained()) { [counterSets retain]; }

			for (id<MTLCounterSet> cs in counterSets){
				NSString* csName = cs.name;
				if ( [csName caseInsensitiveCompare: MTLCommonCounterSetTimestamp] == NSOrderedSame) {
					NSArray<id<MTLCounter>>* countersInSet = cs.counters;
					for(id<MTLCounter> ctr in countersInSet) {
						if ( [ctr.name caseInsensitiveCompare: MTLCommonCounterTimestamp] == NSOrderedSame) {
							_timestampMTLCounterSet = [cs retain];		// retained
							break;
						}
					}
					break;
				}
			}
		}
	}
}

// Determine whether Vulkan semaphores should use a MTLEvent, CPU callbacks, or should limit
// Vulkan to a single queue and use Metal's implicit guarantees that all operations submitted
// to a queue will give the same result as if they had been run in submission order.
// MTLEvents for semaphores are preferred, but can sometimes prove troublesome on some platforms,
// and so may be disabled on those platforms, unless explicitly requested. If MTLEvents are
// unusable,
void MVKPhysicalDevice::initVkSemaphoreStyle() {

	// Default to single queue if other options unavailable.
	_vkSemaphoreStyle = MVKSemaphoreStyleSingleQueue;

	switch (getMVKConfig().semaphoreSupportStyle) {
		case MVK_CONFIG_VK_SEMAPHORE_SUPPORT_STYLE_METAL_EVENTS_WHERE_SAFE: {
			bool isNVIDIA = _properties.vendorID == kNVVendorId;
			bool isRosetta2 = _gpuCapabilities.isAppleGPU && !MVK_APPLE_SILICON;
			if (_metalFeatures.events && !(isRosetta2 || isNVIDIA)) { _vkSemaphoreStyle = MVKSemaphoreStyleUseMTLEvent; }
			break;
		}
		case MVK_CONFIG_VK_SEMAPHORE_SUPPORT_STYLE_METAL_EVENTS:
			if (_metalFeatures.events) { _vkSemaphoreStyle = MVKSemaphoreStyleUseMTLEvent; }
			break;
		case MVK_CONFIG_VK_SEMAPHORE_SUPPORT_STYLE_CALLBACK:
			_vkSemaphoreStyle = MVKSemaphoreStyleUseEmulation;
			break;
		case MVK_CONFIG_VK_SEMAPHORE_SUPPORT_STYLE_SINGLE_QUEUE:
		default:
			break;
	}
}

// Workaround for a bug in Intel Iris Plus Graphics driver where the counterSets array is
// not properly retained internally, and becomes a zombie when counterSets is called more
// than once, which occurs when an app creates more than one VkInstance. This workaround
// will cause a very small memory leak on systems that do not have this bug, so we apply
// the workaround only when absolutely needed for specific devices. The list of deviceIDs
// is sourced from the list of Intel Iris Plus Graphics Gen11 tier G7 devices found here:
// https://en.wikipedia.org/wiki/List_of_Intel_graphics_processing_units#Gen11
bool MVKPhysicalDevice::needsCounterSetRetained() {

#if MVK_MACOS
	switch (_properties.vendorID) {
		case kIntelVendorId:
			switch (_properties.deviceID) {
				case 0x8a51:
				case 0x8a52:
				case 0x8a53:
				case 0x8a5a:
				case 0x8a5c:
					return true;
				default:
					return false;
			}
		default:
			return false;
	}
#else
	return false;
#endif
}

void MVKPhysicalDevice::logGPUInfo() {
	string logMsg = "GPU device:";
	logMsg += "\n\tmodel: %s";
	logMsg += "\n\ttype: %s";
	logMsg += "\n\tvendorID: %#06x";
	logMsg += "\n\tdeviceID: %#06x";
	logMsg += "\n\tpipelineCacheUUID: %s";
	logMsg += "\n\tGPU memory available: %llu MB";
	logMsg += "\n\tGPU memory used: %llu MB";
	logMsg += "\n\tMetal Shading Language %s";
	logMsg += "\n\tsupports the following GPU Features:";

#if MVK_XCODE_14
	if (supportsMTLGPUFamily(Metal3)) { logMsg += "\n\t\tGPU Family Metal 3"; }
#endif
#if MVK_XCODE_15 && (MVK_IOS || MVK_MACOS)
	if (supportsMTLGPUFamily(Apple9)) { logMsg += "\n\t\tGPU Family Apple 9"; } else
#endif
#if MVK_XCODE_14 || (MVK_IOS && MVK_XCODE_13)
	if (supportsMTLGPUFamily(Apple8)) { logMsg += "\n\t\tGPU Family Apple 8"; } else
#endif
#if MVK_IOS || MVK_MACOS
	if (supportsMTLGPUFamily(Apple7)) { logMsg += "\n\t\tGPU Family Apple 7"; } else
#endif
	if (supportsMTLGPUFamily(Apple6)) { logMsg += "\n\t\tGPU Family Apple 6"; } else
	if (supportsMTLGPUFamily(Apple5)) { logMsg += "\n\t\tGPU Family Apple 5"; } else
	if (supportsMTLGPUFamily(Apple4)) { logMsg += "\n\t\tGPU Family Apple 4"; } else
	if (supportsMTLGPUFamily(Apple3)) { logMsg += "\n\t\tGPU Family Apple 3"; } else
	if (supportsMTLGPUFamily(Apple2)) { logMsg += "\n\t\tGPU Family Apple 2"; } else
	if (supportsMTLGPUFamily(Apple1)) { logMsg += "\n\t\tGPU Family Apple 1"; }

	if (supportsMTLGPUFamily(Mac2)) { logMsg += "\n\t\tGPU Family Mac 2"; } else
	if (supportsMTLGPUFamily(Mac1)) { logMsg += "\n\t\tGPU Family Mac 1"; }

	logMsg += "\n\t\tRead-Write Texture Tier ";
	logMsg += ([_mtlDevice respondsToSelector: @selector(readWriteTextureSupport)] &&
			   _mtlDevice.readWriteTextureSupport == MTLReadWriteTextureTier2) ? "2" : "1";

	string devTypeStr;
	switch (_properties.deviceType) {
		case VK_PHYSICAL_DEVICE_TYPE_DISCRETE_GPU:
			devTypeStr = "Discrete";
			break;
		case VK_PHYSICAL_DEVICE_TYPE_INTEGRATED_GPU:
			devTypeStr = "Integrated";
			break;
		case VK_PHYSICAL_DEVICE_TYPE_VIRTUAL_GPU:
			devTypeStr = "Virtual";
			break;
		case VK_PHYSICAL_DEVICE_TYPE_CPU:
			devTypeStr = "CPU Emulation";
			break;
		default:
			devTypeStr = "Unknown";
			break;
	}

	NSUUID* nsUUID = [[NSUUID alloc] initWithUUIDBytes: _properties.pipelineCacheUUID];		// temp retain
	MVKLogInfo(logMsg.c_str(), getName(), devTypeStr.c_str(),
             _properties.vendorID, _properties.deviceID, nsUUID.UUIDString.UTF8String,
             getRecommendedMaxWorkingSetSize() / MEBI, getCurrentAllocatedSize() / MEBI,
             mvk::SPIRVToMSLConversionOptions::printMSLVersion(_metalFeatures.mslVersion).c_str());
	[nsUUID release];																		// temp release
}

MVKPhysicalDevice::~MVKPhysicalDevice() {
	mvkDestroyContainerContents(_queueFamilies);
	[_timestampMTLCounterSet release];

	uint64_t memUsed = getCurrentAllocatedSize();	// Retrieve before releasing MTLDevice
	[_mtlDevice release];

	MVKLogInfo("Destroyed VkPhysicalDevice for GPU %s with %llu MB of GPU memory still allocated.", getName(), memUsed / MEBI);
}

#pragma mark - MVKLiveList

MVKLiveList::Group* MVKLiveList::getGroup(id object) {
	static constexpr size_t GOLDEN_RATIO = 0x9e3779b97f4a7c16ull;
	size_t idx = reinterpret_cast<size_t>(object) * GOLDEN_RATIO;
	idx >>= sizeof(size_t) * CHAR_BIT - GROUP_BITS;
	return &groups[idx];
}

void MVKLiveList::add(id object) {
	Group* group = getGroup(object);
	std::lock_guard<Lock> guard(group->lock);
	group->entries[object]++;
}

void MVKLiveList::remove(id object) {
	Group* group = getGroup(object);
	std::lock_guard<Lock> guard(group->lock);
	auto it = group->entries.find(object);
	if (it == group->entries.end())
		return;
	if (it->second <= 1)
		group->entries.erase(it);
	else
		it->second--;
}

std::pair<MVKLiveList::Lock*, bool> MVKLiveList::isLive_(id object) {
	Group* group = getGroup(object);
	group->lock.lock();
	return { &group->lock, group->entries.find(object) != group->entries.end() };
}

#pragma mark - MVKVisibilityBuffer

MVKVisibilityBuffer::MVKVisibilityBuffer(id<MTLDevice> device, NSUInteger size, uint32_t nameIdx) {
	_halfSize = static_cast<uint32_t>(size / 2);
	assert(_halfSize % kMVKQuerySlotSizeInBytes == 0);
	@autoreleasepool {
		MTLResourceOptions options = MTLResourceHazardTrackingModeUntracked | MTLResourceStorageModePrivate;
		_buffer = [device newBufferWithLength:_halfSize * 2 options:options];
		if (_buffer) {
			[_buffer setLabel:[NSString stringWithFormat:@"Metal Visibility Result Buffer %d", nameIdx]];
			for (uint32_t gid = 0; gid < std::size(_fences); gid++) {
				for (uint32_t lohi = 0; lohi < std::size(_fences[0]); lohi++) {
					_fences[gid][lohi] = [device newFence];
					[_fences[gid][lohi] setLabel:[NSString stringWithFormat:@"Visibility Fence %d %c%d", nameIdx, lohi ? 'H' : 'L', gid]];
				}
			}
		}
	}
}

MVKVisibilityBuffer::~MVKVisibilityBuffer() {
	if (_buffer) {
		[_buffer release];
		for (auto& groups : _fences)
			for (auto& fence : groups)
				[fence release];
	}
}

uint32_t MVKVisibilityBuffer::advanceOffset() {
	_currentOffset += kMVKQuerySlotSizeInBytes;
	if (_currentOffset >= _halfSize * 2) {
		_currentOffset = 0;
		for (int lohi = 0; lohi < 2; lohi++) {
			// Rotate fences so that the new prevRead is the previous read
			id<MTLFence> read = _fences[0][lohi];
			for (int i = 0; i < 2; i++)
				_fences[i][lohi] = _fences[i + 1][lohi];
			_fences[2][lohi] = read;
		}
		return 0;
	}
	return _currentOffset;
}

#pragma mark -
#pragma mark MVKDevice

// Returns core device commands and enabled extension device commands.
PFN_vkVoidFunction MVKDevice::getProcAddr(const char* pName) {
	MVKInstance* pMVKInst = _physicalDevice->_mvkInstance;
	MVKEntryPoint* pMVKPA = pMVKInst->getEntryPoint(pName);
	uint32_t apiVersion = pMVKInst->_appInfo.apiVersion;

	bool isSupported = (pMVKPA &&																			// Command exists and...
						pMVKPA->isDevice &&																	// ...is a device command and...
						pMVKPA->isEnabled(apiVersion, _enabledExtensions, &pMVKInst->_enabledExtensions));	// ...is a core or enabled extension command.

	return isSupported ? pMVKPA->functionPointer : nullptr;
}

MVKQueue* MVKDevice::getQueue(uint32_t queueFamilyIndex, uint32_t queueIndex) {
	return _queuesByQueueFamilyIndex[queueFamilyIndex][queueIndex];
}

MVKQueue* MVKDevice::getQueue(const VkDeviceQueueInfo2* queueInfo) {
	return _queuesByQueueFamilyIndex[queueInfo->queueFamilyIndex][queueInfo->queueIndex];
}

MVKQueue* MVKDevice::getAnyQueue() {
	for (auto& queues : _queuesByQueueFamilyIndex) {
		for (MVKQueue* q : queues) {
			if (q) { return q; };
		}
	}
	return nullptr;
}

VkResult MVKDevice::waitIdle() {
	VkResult rslt = VK_SUCCESS;
	for (auto& queues : _queuesByQueueFamilyIndex) {
		for (MVKQueue* q : queues) {
			auto qRslt = q->waitIdle(kMVKCommandUseDeviceWaitIdle);
			if(rslt == VK_SUCCESS) { rslt = qRslt; }
		}
	}
	return rslt;
}

VkResult MVKDevice::markLost(bool alsoMarkPhysicalDevice) {
	lock_guard<mutex> lock(_sem4Lock);

	setConfigurationResult(VK_ERROR_DEVICE_LOST);
	if (alsoMarkPhysicalDevice) { _physicalDevice->setConfigurationResult(VK_ERROR_DEVICE_LOST); }

	for (auto* sem4 : _awaitingSemaphores) {
		sem4->release();
	}
	for (auto& sem4AndValue : _awaitingTimelineSem4s) {
		VkSemaphoreSignalInfo signalInfo;
		signalInfo.value = sem4AndValue.second;
		sem4AndValue.first->signal(&signalInfo);
	}
	_awaitingSemaphores.clear();
	_awaitingTimelineSem4s.clear();

	return getConfigurationResult();
}

void MVKDevice::getDescriptorSetLayoutSupport(const VkDescriptorSetLayoutCreateInfo* pCreateInfo,
											  VkDescriptorSetLayoutSupport* pSupport) {
	// According to the Vulkan spec:
	//   "If the descriptor set layout satisfies the VkPhysicalDeviceMaintenance3Properties::maxPerSetDescriptors
	//   limit, this command is guaranteed to return VK_TRUE in VkDescriptorSetLayout::supported...
	//   "This command does not consider other limits such as maxPerStageDescriptor*..."
	uint32_t descriptorCount = 0;
	for (uint32_t i = 0; i < pCreateInfo->bindingCount; i++) {
		descriptorCount += pCreateInfo->pBindings[i].descriptorCount;
	}
	pSupport->supported = (descriptorCount < _physicalDevice->getMaxPerSetDescriptorCount());

	// Check whether the layout has a variable-count descriptor, and if so, whether we can support it.
	for (auto* next = (VkBaseOutStructure*)pSupport->pNext; next; next = next->pNext) {
		switch (next->sType) {
			case VK_STRUCTURE_TYPE_DESCRIPTOR_SET_VARIABLE_DESCRIPTOR_COUNT_LAYOUT_SUPPORT: {
				auto* pVarDescSetCountSupport = (VkDescriptorSetVariableDescriptorCountLayoutSupport*)next;
				getDescriptorVariableDescriptorCountLayoutSupport(pCreateInfo, pSupport, pVarDescSetCountSupport);
				break;
			}
			default:
				break;
		}
	}
}

// Check whether the layout has a variable-count descriptor, and if so, whether we can support it.
void MVKDevice::getDescriptorVariableDescriptorCountLayoutSupport(const VkDescriptorSetLayoutCreateInfo* pCreateInfo,
																  VkDescriptorSetLayoutSupport* pSupport,
																  VkDescriptorSetVariableDescriptorCountLayoutSupport* pVarDescSetCountSupport) {
	// Assume we don't need this, then set appropriately if we do.
	pVarDescSetCountSupport->maxVariableDescriptorCount = 0;

	// Look for a variable length descriptor and remember its index.
	int32_t varBindingIdx = -1;
	for (const auto* next = (VkBaseInStructure*)pCreateInfo->pNext; next; next = next->pNext) {
		switch (next->sType) {
			case VK_STRUCTURE_TYPE_DESCRIPTOR_SET_LAYOUT_BINDING_FLAGS_CREATE_INFO: {
				auto* pDescSetLayoutBindingFlags = (VkDescriptorSetLayoutBindingFlagsCreateInfo*)next;
				for (uint32_t bindIdx = 0; bindIdx < pDescSetLayoutBindingFlags->bindingCount; bindIdx++) {
					if (mvkIsAnyFlagEnabled(pDescSetLayoutBindingFlags->pBindingFlags[bindIdx], VK_DESCRIPTOR_BINDING_VARIABLE_DESCRIPTOR_COUNT_BIT)) {
						varBindingIdx = bindIdx;
						break;
					}
				}
				break;
			}
			default:
				break;
		}
	}

	// If no variable length descriptor is found, we can skip the rest.
	if (varBindingIdx < 0) { return; }

	// Device does not support variable descriptor counts but it has been requested.
	if ( !_enabledDescriptorIndexingFeatures.descriptorBindingVariableDescriptorCount ) {
		pSupport->supported = false;
		return;
	}

	uint32_t mtlBuffCnt = 0;
	uint32_t mtlTexCnt = 0;
	uint32_t mtlSampCnt = 0;
	uint32_t requestedCount = 0;
	uint32_t maxVarDescCount = 0;

	// Determine the number of descriptors available for use by the variable descriptor by
	// accumulating the number of resources accumulated by other descriptors and subtracting
	// that from the device's per-stage max counts. This is not perfect because it does not
	// take into consideration other descriptor sets in the pipeline layout, but we can't
	// anticipate that here. The variable descriptor must have the highest binding number,
	// but it may not be the last descriptor in the array. The handling here accommodates that.
	for (uint32_t bindIdx = 0; bindIdx < pCreateInfo->bindingCount; bindIdx++) {
		auto* pBind = &pCreateInfo->pBindings[bindIdx];
		if (bindIdx == varBindingIdx) {
			requestedCount = std::max(pBind->descriptorCount, 1u);
		} else {
			auto& mtlFeats = _physicalDevice->_metalFeatures;
			switch (pBind->descriptorType) {
				case VK_DESCRIPTOR_TYPE_UNIFORM_BUFFER:
				case VK_DESCRIPTOR_TYPE_STORAGE_BUFFER:
				case VK_DESCRIPTOR_TYPE_UNIFORM_BUFFER_DYNAMIC:
				case VK_DESCRIPTOR_TYPE_STORAGE_BUFFER_DYNAMIC:
					mtlBuffCnt += pBind->descriptorCount;
					maxVarDescCount = mtlFeats.maxPerStageBufferCount - mtlBuffCnt;
					break;
				case VK_DESCRIPTOR_TYPE_INLINE_UNIFORM_BLOCK:
					maxVarDescCount = (uint32_t)min<VkDeviceSize>(mtlFeats.maxMTLBufferSize, numeric_limits<uint32_t>::max());
					break;
				case VK_DESCRIPTOR_TYPE_SAMPLED_IMAGE:
				case VK_DESCRIPTOR_TYPE_UNIFORM_TEXEL_BUFFER:
				case VK_DESCRIPTOR_TYPE_INPUT_ATTACHMENT:
					mtlTexCnt += pBind->descriptorCount;
					maxVarDescCount = mtlFeats.maxPerStageTextureCount - mtlTexCnt;
					break;
				case VK_DESCRIPTOR_TYPE_STORAGE_IMAGE:
				case VK_DESCRIPTOR_TYPE_STORAGE_TEXEL_BUFFER:
					mtlTexCnt += pBind->descriptorCount;
					if (_physicalDevice->_metalFeatures.nativeTextureAtomics) {
						mtlBuffCnt += pBind->descriptorCount;
					}
					maxVarDescCount = min(mtlFeats.maxPerStageTextureCount - mtlTexCnt,
										  mtlFeats.maxPerStageBufferCount - mtlBuffCnt);
					break;
				case VK_DESCRIPTOR_TYPE_SAMPLER:
					mtlSampCnt += pBind->descriptorCount;
					maxVarDescCount = mtlFeats.maxPerStageSamplerCount - mtlSampCnt;
					break;
				case VK_DESCRIPTOR_TYPE_COMBINED_IMAGE_SAMPLER:
					mtlTexCnt += pBind->descriptorCount;
					mtlSampCnt += pBind->descriptorCount;
					maxVarDescCount = min(mtlFeats.maxPerStageTextureCount - mtlTexCnt,
										  mtlFeats.maxPerStageSamplerCount - mtlSampCnt);
					break;
				default:
					break;
			}
		}
	}

	// If there is enough room for the requested size, indicate the amount available,
	// otherwise indicate that the requested size cannot be supported.
	if (requestedCount <= maxVarDescCount) {
		pVarDescSetCountSupport->maxVariableDescriptorCount = maxVarDescCount;
	} else {
		pSupport->supported = false;
	}
}

VkResult MVKDevice::getDeviceGroupPresentCapabilities(VkDeviceGroupPresentCapabilitiesKHR* pDeviceGroupPresentCapabilities) {
	mvkClear(pDeviceGroupPresentCapabilities->presentMask, VK_MAX_DEVICE_GROUP_SIZE);
	pDeviceGroupPresentCapabilities->presentMask[0] = 0x1;

	pDeviceGroupPresentCapabilities->modes = VK_DEVICE_GROUP_PRESENT_MODE_LOCAL_BIT_KHR;

	return VK_SUCCESS;
}

VkResult MVKDevice::getDeviceGroupSurfacePresentModes(MVKSurface* surface, VkDeviceGroupPresentModeFlagsKHR* pModes) {
	*pModes = VK_DEVICE_GROUP_PRESENT_MODE_LOCAL_BIT_KHR;
	return VK_SUCCESS;
}

void MVKDevice::getPeerMemoryFeatures(uint32_t heapIndex, uint32_t localDevice, uint32_t remoteDevice, VkPeerMemoryFeatureFlags* pPeerMemoryFeatures) {
	*pPeerMemoryFeatures = VK_PEER_MEMORY_FEATURE_COPY_SRC_BIT | VK_PEER_MEMORY_FEATURE_COPY_DST_BIT;
}

VkResult MVKDevice::getMemoryHostPointerProperties(VkExternalMemoryHandleTypeFlagBits handleType,
												   const void* pHostPointer,
												   VkMemoryHostPointerPropertiesEXT* pMemHostPtrProps) {
	if (pMemHostPtrProps) {
		switch (handleType) {
			case VK_EXTERNAL_MEMORY_HANDLE_TYPE_HOST_ALLOCATION_BIT_EXT:
			case VK_EXTERNAL_MEMORY_HANDLE_TYPE_HOST_MAPPED_FOREIGN_MEMORY_BIT_EXT:
				pMemHostPtrProps->memoryTypeBits = _physicalDevice->getHostVisibleMemoryTypes();
				break;
			default:
				pMemHostPtrProps->memoryTypeBits = 0;
				break;
		}
	}
	return VK_SUCCESS;
}

void MVKDevice::getCalibratedTimestamps(uint32_t timestampCount,
										const VkCalibratedTimestampInfoEXT* pTimestampInfos,
										uint64_t* pTimestamps,
										uint64_t* pMaxDeviation) {
	MTLTimestamp cpuStamp, gpuStamp;
	uint64_t cpuStart, cpuEnd;

	cpuStart = mvkGetContinuousNanoseconds();
	[_physicalDevice->_mtlDevice sampleTimestamps: &cpuStamp gpuTimestamp: &gpuStamp];
	// Sample again to calculate the maximum deviation. Note that the
	// -[MTLDevice sampleTimestamps:gpuTimestamp:] method guarantees that CPU
	// timestamps are in nanoseconds. We don't want to call the method again,
	// because that could result in an expensive syscall to query the GPU time-
	// stamp.
	cpuEnd = mvkGetContinuousNanoseconds();
	for (uint32_t tsIdx = 0; tsIdx < timestampCount; ++tsIdx) {
		switch (pTimestampInfos[tsIdx].timeDomain) {
			case VK_TIME_DOMAIN_DEVICE_EXT:
				pTimestamps[tsIdx] = gpuStamp;
				break;
			// XXX Should be VK_TIME_DOMAIN_CLOCK_UPTIME_RAW_EXT
			case VK_TIME_DOMAIN_CLOCK_MONOTONIC_RAW_EXT:
				pTimestamps[tsIdx] = cpuStart;
				break;
			default:
				continue;
		}
	}
	*pMaxDeviation = cpuEnd - cpuStart;
}

VkExtent2D MVKDevice::getDynamicRenderAreaGranularity() {
    if (_physicalDevice->_metalFeatures.tileBasedDeferredRendering) {
        // This is the tile area.
        // FIXME: We really ought to use MTLRenderCommandEncoder.tile{Width,Height}, but that requires
        // creating a command buffer.
        return { 32, 32 };
    }
    return { 1, 1 };
}


#pragma mark Object lifecycle

uint32_t MVKDevice::getVulkanMemoryTypeIndex(MTLStorageMode mtlStorageMode) {
    VkMemoryPropertyFlags vkMemFlags;
    switch (mtlStorageMode) {
        case MTLStorageModePrivate:
            vkMemFlags = MVK_VK_MEMORY_TYPE_METAL_PRIVATE;
            break;
        case MTLStorageModeShared:
            vkMemFlags = MVK_VK_MEMORY_TYPE_METAL_SHARED;
            break;
#if MVK_MACOS
        case MTLStorageModeManaged:
            vkMemFlags = MVK_VK_MEMORY_TYPE_METAL_MANAGED;
            break;
#endif
#if MVK_APPLE_SILICON
        case MTLStorageModeMemoryless:
            vkMemFlags = MVK_VK_MEMORY_TYPE_METAL_MEMORYLESS;
            break;
#endif
        default:
            vkMemFlags = MVK_VK_MEMORY_TYPE_METAL_SHARED;
            break;
    }

	auto& memProps = _physicalDevice->_memoryProperties;
    for (uint32_t mtIdx = 0; mtIdx < memProps.memoryTypeCount; mtIdx++) {
        if (memProps.memoryTypes[mtIdx].propertyFlags == vkMemFlags) { return mtIdx; }
    }
    MVKAssert(false, "Could not find memory type corresponding to VkMemoryPropertyFlags %d", vkMemFlags);
    return 0;
}

MVKBuffer* MVKDevice::createBuffer(const VkBufferCreateInfo* pCreateInfo,
								   const VkAllocationCallbacks* pAllocator) {
    return addBuffer(new MVKBuffer(this, pCreateInfo));
}

void MVKDevice::destroyBuffer(MVKBuffer* mvkBuff,
							  const VkAllocationCallbacks* pAllocator) {
	if ( !mvkBuff ) { return; }
	removeBuffer(mvkBuff);
	mvkBuff->destroy();
}

MVKBufferView* MVKDevice::createBufferView(const VkBufferViewCreateInfo* pCreateInfo,
                                           const VkAllocationCallbacks* pAllocator) {
    return new MVKBufferView(this, pCreateInfo);
}

void MVKDevice::destroyBufferView(MVKBufferView* mvkBuffView,
                                  const VkAllocationCallbacks* pAllocator) {
	if (mvkBuffView) { mvkBuffView->destroy(); }
}

MVKImage* MVKDevice::createImage(const VkImageCreateInfo* pCreateInfo,
								 const VkAllocationCallbacks* pAllocator) {
	// If there's a VkImageSwapchainCreateInfoKHR, then we need to create a swapchain image.
	const VkImageSwapchainCreateInfoKHR* swapchainInfo = nullptr;
	for (const auto* next = (const VkBaseInStructure*)pCreateInfo->pNext; next; next = next->pNext) {
		switch (next->sType) {
		case VK_STRUCTURE_TYPE_IMAGE_SWAPCHAIN_CREATE_INFO_KHR:
			swapchainInfo = (const VkImageSwapchainCreateInfoKHR*)next;
			break;
		default:
			break;
		}
	}
    MVKImage* mvkImg = (swapchainInfo)
        ? new MVKPeerSwapchainImage(this, pCreateInfo, (MVKSwapchain*)swapchainInfo->swapchain, uint32_t(-1))
        : new MVKImage(this, pCreateInfo);
	return addImage(mvkImg);
}

void MVKDevice::destroyImage(MVKImage* mvkImg,
							 const VkAllocationCallbacks* pAllocator) {
	if ( !mvkImg ) { return; }
	removeImage(mvkImg);
	mvkImg->destroy();
}

MVKImageView* MVKDevice::createImageView(const VkImageViewCreateInfo* pCreateInfo,
										 const VkAllocationCallbacks* pAllocator) {
	return new MVKImageView(this, pCreateInfo);
}

void MVKDevice::destroyImageView(MVKImageView* mvkImgView,
								 const VkAllocationCallbacks* pAllocator) {
	if (mvkImgView) { mvkImgView->destroy(); }
}

MVKSwapchain* MVKDevice::createSwapchain(const VkSwapchainCreateInfoKHR* pCreateInfo,
										 const VkAllocationCallbacks* pAllocator) {
	return new MVKSwapchain(this, pCreateInfo);
}

void MVKDevice::destroySwapchain(MVKSwapchain* mvkSwpChn,
								 const VkAllocationCallbacks* pAllocator) {
	if (mvkSwpChn) { mvkSwpChn->destroy(); }
}

MVKPresentableSwapchainImage* MVKDevice::createPresentableSwapchainImage(const VkImageCreateInfo* pCreateInfo,
																		 MVKSwapchain* swapchain,
																		 uint32_t swapchainIndex,
																		 const VkAllocationCallbacks* pAllocator) {
	auto* pImg = new MVKPresentableSwapchainImage(this, pCreateInfo, swapchain, swapchainIndex);
	addImage(pImg);
	return pImg;
}

void MVKDevice::destroyPresentableSwapchainImage(MVKPresentableSwapchainImage* mvkImg,
												 const VkAllocationCallbacks* pAllocator) {
	if ( !mvkImg ) { return; }
	removeImage(mvkImg);
	mvkImg->destroy();
}

MVKFence* MVKDevice::createFence(const VkFenceCreateInfo* pCreateInfo,
								 const VkAllocationCallbacks* pAllocator) {
	return new MVKFence(this, pCreateInfo);
}

void MVKDevice::destroyFence(MVKFence* mvkFence,
							 const VkAllocationCallbacks* pAllocator) {
	if (mvkFence) { mvkFence->destroy(); }
}

MVKSemaphore* MVKDevice::createSemaphore(const VkSemaphoreCreateInfo* pCreateInfo,
										 const VkAllocationCallbacks* pAllocator) {
	const VkSemaphoreTypeCreateInfo* pTypeCreateInfo = nullptr;
	const VkExportMetalObjectCreateInfoEXT* pExportInfo = nullptr;
	const VkImportMetalSharedEventInfoEXT* pImportInfo = nullptr;
	for (auto* next = (const VkBaseInStructure*)pCreateInfo->pNext; next; next = next->pNext) {
		switch (next->sType) {
			case VK_STRUCTURE_TYPE_SEMAPHORE_TYPE_CREATE_INFO:
				pTypeCreateInfo = (VkSemaphoreTypeCreateInfo*)next;
				break;
			case VK_STRUCTURE_TYPE_EXPORT_METAL_OBJECT_CREATE_INFO_EXT:
				pExportInfo = (VkExportMetalObjectCreateInfoEXT*)next;
				break;
			case VK_STRUCTURE_TYPE_IMPORT_METAL_SHARED_EVENT_INFO_EXT:
				pImportInfo = (VkImportMetalSharedEventInfoEXT*)next;
				break;
			default:
				break;
		}
	}

	if (pTypeCreateInfo && pTypeCreateInfo->semaphoreType == VK_SEMAPHORE_TYPE_TIMELINE) {
		if (_physicalDevice->_metalFeatures.events) {
			return new MVKTimelineSemaphoreMTLEvent(this, pCreateInfo, pTypeCreateInfo, pExportInfo, pImportInfo);
		} else {
			return new MVKTimelineSemaphoreEmulated(this, pCreateInfo, pTypeCreateInfo, pExportInfo, pImportInfo);
		}
	} else {
		switch (_physicalDevice->_vkSemaphoreStyle) {
			case MVKSemaphoreStyleUseMTLEvent:  return new MVKSemaphoreMTLEvent(this, pCreateInfo, pExportInfo, pImportInfo);
			case MVKSemaphoreStyleUseEmulation: return new MVKSemaphoreEmulated(this, pCreateInfo, pExportInfo, pImportInfo);
			case MVKSemaphoreStyleSingleQueue:  return new MVKSemaphoreSingleQueue(this, pCreateInfo, pExportInfo, pImportInfo);
		}
	}
}

void MVKDevice::destroySemaphore(MVKSemaphore* mvkSem4,
								 const VkAllocationCallbacks* pAllocator) {
	if (mvkSem4) { mvkSem4->destroy(); }
}

MVKDeferredOperation* MVKDevice::createDeferredOperation(const VkAllocationCallbacks* pAllocator) {
    return new MVKDeferredOperation(this);
}

void MVKDevice::destroyDeferredOperation(MVKDeferredOperation* mvkDeferredOperation,
                                         const VkAllocationCallbacks* pAllocator) {
    if(mvkDeferredOperation) { mvkDeferredOperation->destroy(); }
}

MVKEvent* MVKDevice::createEvent(const VkEventCreateInfo* pCreateInfo,
								 const VkAllocationCallbacks* pAllocator) {
	const VkExportMetalObjectCreateInfoEXT* pExportInfo = nullptr;
	const VkImportMetalSharedEventInfoEXT* pImportInfo = nullptr;
	for (auto* next = (const VkBaseInStructure*)pCreateInfo->pNext; next; next = next->pNext) {
		switch (next->sType) {
			case VK_STRUCTURE_TYPE_EXPORT_METAL_OBJECT_CREATE_INFO_EXT:
				pExportInfo = (VkExportMetalObjectCreateInfoEXT*)next;
				break;
			case VK_STRUCTURE_TYPE_IMPORT_METAL_SHARED_EVENT_INFO_EXT:
				pImportInfo = (VkImportMetalSharedEventInfoEXT*)next;
				break;
			default:
				break;
		}
	}

	if (_physicalDevice->_metalFeatures.events) {
		return new MVKEventNative(this, pCreateInfo, pExportInfo, pImportInfo);
	} else {
		return new MVKEventEmulated(this, pCreateInfo, pExportInfo, pImportInfo);
	}
}

void MVKDevice::destroyEvent(MVKEvent* mvkEvent, const VkAllocationCallbacks* pAllocator) {
	if (mvkEvent) { mvkEvent->destroy(); }
}

MVKQueryPool* MVKDevice::createQueryPool(const VkQueryPoolCreateInfo* pCreateInfo,
                                         const VkAllocationCallbacks* pAllocator) {
	@autoreleasepool {
		switch (pCreateInfo->queryType) {
			case VK_QUERY_TYPE_OCCLUSION:
				return new MVKOcclusionQueryPool(this, pCreateInfo);
			case VK_QUERY_TYPE_TIMESTAMP:
				return new MVKTimestampQueryPool(this, pCreateInfo);
			case VK_QUERY_TYPE_PIPELINE_STATISTICS:
				return new MVKPipelineStatisticsQueryPool(this, pCreateInfo);
			default:
				return new MVKUnsupportedQueryPool(this, pCreateInfo);
		}
	}
}

void MVKDevice::destroyQueryPool(MVKQueryPool* mvkQP,
								 const VkAllocationCallbacks* pAllocator) {
	if (mvkQP) { mvkQP->destroy(); }
}

MVKShaderModule* MVKDevice::createShaderModule(const VkShaderModuleCreateInfo* pCreateInfo,
											   const VkAllocationCallbacks* pAllocator) {
	return new MVKShaderModule(this, pCreateInfo);
}

void MVKDevice::destroyShaderModule(MVKShaderModule* mvkShdrMod,
									const VkAllocationCallbacks* pAllocator) {
	if (mvkShdrMod) { mvkShdrMod->destroy(); }
}

MVKPipelineCache* MVKDevice::createPipelineCache(const VkPipelineCacheCreateInfo* pCreateInfo,
												 const VkAllocationCallbacks* pAllocator) {
	return new MVKPipelineCache(this, pCreateInfo);
}

void MVKDevice::destroyPipelineCache(MVKPipelineCache* mvkPLC,
									 const VkAllocationCallbacks* pAllocator) {
	if (mvkPLC) { mvkPLC->destroy(); }
}

MVKPipelineLayout* MVKDevice::createPipelineLayout(const VkPipelineLayoutCreateInfo* pCreateInfo,
                                                   const VkAllocationCallbacks* pAllocator) {
	return MVKPipelineLayout::Create(this, pCreateInfo);
}

void MVKDevice::destroyPipelineLayout(MVKPipelineLayout* mvkPLL,
									  const VkAllocationCallbacks* pAllocator) {
	if (mvkPLL) { mvkPLL->destroy(); }
}

template<typename PipelineType, typename PipelineInfoType>
VkResult MVKDevice::createPipelines(VkPipelineCache pipelineCache,
                                    uint32_t count,
                                    const PipelineInfoType* pCreateInfos,
                                    const VkAllocationCallbacks* pAllocator,
                                    VkPipeline* pPipelines) {
	bool ignoreFurtherPipelines = false;
    VkResult rslt = VK_SUCCESS;
    MVKPipelineCache* mvkPLC = (MVKPipelineCache*)pipelineCache;

	@autoreleasepool {
		for (uint32_t plIdx = 0; plIdx < count; plIdx++) {

			// Ensure all slots are purposefully set.
			pPipelines[plIdx] = VK_NULL_HANDLE;
			if (ignoreFurtherPipelines) { continue; }

			const PipelineInfoType* pCreateInfo = &pCreateInfos[plIdx];
			const VkPipelineCreateFlags2 createFlags = MVKPipeline::getPipelineCreateFlags(pCreateInfo);

			// See if this pipeline has a parent. This can come either directly
			// via basePipelineHandle or indirectly via basePipelineIndex.
			MVKPipeline* parentPL = VK_NULL_HANDLE;
			if ( mvkAreAllFlagsEnabled(createFlags, VK_PIPELINE_CREATE_2_DERIVATIVE_BIT) ) {
				VkPipeline vkParentPL = pCreateInfo->basePipelineHandle;
				int32_t parentPLIdx = pCreateInfo->basePipelineIndex;
				if ( !vkParentPL && (parentPLIdx >= 0)) { vkParentPL = pPipelines[parentPLIdx]; }
				parentPL = vkParentPL ? (MVKPipeline*)vkParentPL : VK_NULL_HANDLE;
			}

			// Create the pipeline and if creation was successful, insert the new pipeline in the return array.
			MVKPipeline* mvkPL = new PipelineType(this, mvkPLC, parentPL, pCreateInfo);
			VkResult plRslt = mvkPL->getConfigurationResult();
			if (plRslt == VK_SUCCESS) {
				pPipelines[plIdx] = (VkPipeline)mvkPL;
			} else {
				// If creation was unsuccessful, destroy the broken pipeline, change the result
				// code of this function, and if the VK_PIPELINE_CREATE_EARLY_RETURN_ON_FAILURE_BIT
				// flag is set, don't build any further pipelines.
				mvkPL->destroy();
				if (rslt == VK_SUCCESS) { rslt = plRslt; }
				ignoreFurtherPipelines = (_enabledPipelineCreationCacheControlFeatures.pipelineCreationCacheControl &&
										  mvkIsAnyFlagEnabled(createFlags, VK_PIPELINE_CREATE_2_EARLY_RETURN_ON_FAILURE_BIT));
			}
		}
	}

    return rslt;
}

// Create concrete implementations of the two variations of the mvkCreatePipelines() function
// that we will be using. This is required since the template definition is located in this
// implementation file instead of in the header file. This is a realistic approach if the
// universe of possible template implementation variations is small and known in advance.
template VkResult MVKDevice::createPipelines<MVKGraphicsPipeline, VkGraphicsPipelineCreateInfo>(VkPipelineCache pipelineCache,
                                                                                                uint32_t count,
                                                                                                const VkGraphicsPipelineCreateInfo* pCreateInfos,
                                                                                                const VkAllocationCallbacks* pAllocator,
                                                                                                VkPipeline* pPipelines);

template VkResult MVKDevice::createPipelines<MVKComputePipeline, VkComputePipelineCreateInfo>(VkPipelineCache pipelineCache,
                                                                                              uint32_t count,
                                                                                              const VkComputePipelineCreateInfo* pCreateInfos,
                                                                                              const VkAllocationCallbacks* pAllocator,
                                                                                              VkPipeline* pPipelines);

void MVKDevice::destroyPipeline(MVKPipeline* mvkPL,
                                const VkAllocationCallbacks* pAllocator) {
	if (mvkPL) { mvkPL->destroy(); }
}

MVKSampler* MVKDevice::createSampler(const VkSamplerCreateInfo* pCreateInfo,
									 const VkAllocationCallbacks* pAllocator) {
	return new MVKSampler(this, pCreateInfo);
}

void MVKDevice::destroySampler(MVKSampler* mvkSamp,
							   const VkAllocationCallbacks* pAllocator) {
	if (mvkSamp) { mvkSamp->destroy(); }
}

MVKSamplerYcbcrConversion* MVKDevice::createSamplerYcbcrConversion(const VkSamplerYcbcrConversionCreateInfo* pCreateInfo,
																   const VkAllocationCallbacks* pAllocator) {
	return new MVKSamplerYcbcrConversion(this, pCreateInfo);
}

void MVKDevice::destroySamplerYcbcrConversion(MVKSamplerYcbcrConversion* mvkSampConv,
											  const VkAllocationCallbacks* pAllocator) {
	mvkSampConv->destroy();
}

MVKDescriptorSetLayout* MVKDevice::createDescriptorSetLayout(const VkDescriptorSetLayoutCreateInfo* pCreateInfo,
                                                             const VkAllocationCallbacks* pAllocator) {
	return MVKDescriptorSetLayout::Create(this, pCreateInfo);
}

void MVKDevice::destroyDescriptorSetLayout(MVKDescriptorSetLayout* mvkDSL,
										   const VkAllocationCallbacks* pAllocator) {
	if (mvkDSL) { mvkDSL->destroy(); }
}

MVKDescriptorPool* MVKDevice::createDescriptorPool(const VkDescriptorPoolCreateInfo* pCreateInfo,
                                                   const VkAllocationCallbacks* pAllocator) {
	return MVKDescriptorPool::Create(this, pCreateInfo);
}

void MVKDevice::destroyDescriptorPool(MVKDescriptorPool* mvkDP,
									  const VkAllocationCallbacks* pAllocator) {
	if (mvkDP) { mvkDP->destroy(); }
}

MVKDescriptorUpdateTemplate* MVKDevice::createDescriptorUpdateTemplate(
	const VkDescriptorUpdateTemplateCreateInfo* pCreateInfo,
	const VkAllocationCallbacks* pAllocator) {
	return new MVKDescriptorUpdateTemplate(this, pCreateInfo);
}

void MVKDevice::destroyDescriptorUpdateTemplate(MVKDescriptorUpdateTemplate* mvkDUT,
												const VkAllocationCallbacks* pAllocator) {
	if (mvkDUT) { mvkDUT->destroy(); }
}

MVKFramebuffer* MVKDevice::createFramebuffer(const VkFramebufferCreateInfo* pCreateInfo,
											 const VkAllocationCallbacks* pAllocator) {
	return new MVKFramebuffer(this, pCreateInfo);
}

MVKFramebuffer* MVKDevice::createFramebuffer(const VkRenderingInfo* pRenderingInfo,
											 const VkAllocationCallbacks* pAllocator) {
	return new MVKFramebuffer(this, pRenderingInfo);
}

void MVKDevice::destroyFramebuffer(MVKFramebuffer* mvkFB,
								   const VkAllocationCallbacks* pAllocator) {
	if (mvkFB) { mvkFB->destroy(); }
}

MVKRenderPass* MVKDevice::createRenderPass(const VkRenderPassCreateInfo* pCreateInfo,
										   const VkAllocationCallbacks* pAllocator) {
	return new MVKRenderPass(this, pCreateInfo);
}

MVKRenderPass* MVKDevice::createRenderPass(const VkRenderPassCreateInfo2* pCreateInfo,
										   const VkAllocationCallbacks* pAllocator) {
	return new MVKRenderPass(this, pCreateInfo);
}

MVKRenderPass* MVKDevice::createRenderPass(const VkRenderingInfo* pRenderingInfo,
										   const VkAllocationCallbacks* pAllocator) {
	return new MVKRenderPass(this, pRenderingInfo);
}

void MVKDevice::destroyRenderPass(MVKRenderPass* mvkRP,
								  const VkAllocationCallbacks* pAllocator) {
	if (mvkRP) { mvkRP->destroy(); }
}

MVKCommandPool* MVKDevice::createCommandPool(const VkCommandPoolCreateInfo* pCreateInfo,
											const VkAllocationCallbacks* pAllocator) {
	return new MVKCommandPool(this, pCreateInfo, getMVKConfig().useCommandPooling);
}

void MVKDevice::destroyCommandPool(MVKCommandPool* mvkCmdPool,
								   const VkAllocationCallbacks* pAllocator) {
	if (mvkCmdPool) { mvkCmdPool->destroy(); }
}

MVKDeviceMemory* MVKDevice::allocateMemory(const VkMemoryAllocateInfo* pAllocateInfo,
										   const VkAllocationCallbacks* pAllocator) {
	return new MVKDeviceMemory(this, pAllocateInfo, pAllocator);
}

void MVKDevice::freeMemory(MVKDeviceMemory* mvkDevMem,
						   const VkAllocationCallbacks* pAllocator) {
	if (mvkDevMem) { mvkDevMem->destroy(); }
}

// Look for an available pre-reserved private data slot and return its address if found.
// Otherwise create a new instance and return it.
VkResult MVKDevice::createPrivateDataSlot(const VkPrivateDataSlotCreateInfoEXT* pCreateInfo,
										  const VkAllocationCallbacks* pAllocator,
										  VkPrivateDataSlot* pPrivateDataSlot) {
	MVKPrivateDataSlot* mvkPDS = nullptr;

	size_t slotCnt = _privateDataSlots.size();
	for (size_t slotIdx = 0; slotIdx < slotCnt; slotIdx++) {
		if ( _privateDataSlotsAvailability[slotIdx] ) {
			_privateDataSlotsAvailability[slotIdx] = false;
			mvkPDS = _privateDataSlots[slotIdx];
			break;
		}
	}

	if ( !mvkPDS ) { mvkPDS = new MVKPrivateDataSlot(this); }

	*pPrivateDataSlot = (VkPrivateDataSlot)mvkPDS;
	return VK_SUCCESS;
}

// If the private data slot is one of the pre-reserved slots, clear it and mark it as available.
// Otherwise destroy it.
void MVKDevice::destroyPrivateDataSlot(VkPrivateDataSlot privateDataSlot,
									   const VkAllocationCallbacks* pAllocator) {

	MVKPrivateDataSlot* mvkPDS = (MVKPrivateDataSlot*)privateDataSlot;

	size_t slotCnt = _privateDataSlots.size();
	for (size_t slotIdx = 0; slotIdx < slotCnt; slotIdx++) {
		if (mvkPDS == _privateDataSlots[slotIdx]) {
			mvkPDS->clearData();
			_privateDataSlotsAvailability[slotIdx] = true;
			return;
		}
	}

	mvkPDS->destroy();
}

#pragma mark Operations

// If the underlying MTLBuffer is referenced in a shader only via its gpuAddress,
// the GPU might not be aware that the MTLBuffer needs to be made resident.
// Track the buffer as needing to be made resident if a shader is bound that uses
// PhysicalStorageBufferAddresses to access the contents of the underlying MTLBuffer.
MVKBuffer* MVKDevice::addBuffer(MVKBuffer* mvkBuff) {
	if ( !mvkBuff ) { return mvkBuff; }

	lock_guard<mutex> lock(_rezLock);
	_resources.push_back(mvkBuff);
	if (mvkIsAnyFlagEnabled(mvkBuff->getUsage(), VK_BUFFER_USAGE_2_SHADER_DEVICE_ADDRESS_BIT)) {
		_gpuAddressableBuffers.push_back(mvkBuff);
	}
	return mvkBuff;
}

MVKBuffer* MVKDevice::removeBuffer(MVKBuffer* mvkBuff) {
	if ( !mvkBuff ) { return mvkBuff; }

	lock_guard<mutex> lock(_rezLock);
	mvkRemoveFirstOccurance(_resources, mvkBuff);
	if (mvkIsAnyFlagEnabled(mvkBuff->getUsage(), VK_BUFFER_USAGE_2_SHADER_DEVICE_ADDRESS_BIT)) {
		mvkRemoveFirstOccurance(_gpuAddressableBuffers, mvkBuff);
	}
	return mvkBuff;
}

void MVKDevice::encodeGPUAddressableBuffers(MVKUseResourceHelper& resources, MVKResourceUsageStages stage) {
	lock_guard<mutex> lock(_rezLock);
	for (auto& buff : _gpuAddressableBuffers) {
		resources.add(buff->getMTLBuffer(), stage, true);
	}
}

MVKImage* MVKDevice::addImage(MVKImage* mvkImg) {
	if ( !mvkImg ) { return mvkImg; }

	lock_guard<mutex> lock(_rezLock);
	for (auto& mb : mvkImg->_memoryBindings) {
		_resources.push_back(mb);
	}
	return mvkImg;
}

MVKImage* MVKDevice::removeImage(MVKImage* mvkImg) {
	if ( !mvkImg ) { return mvkImg; }

	lock_guard<mutex> lock(_rezLock);
	for (auto& mb : mvkImg->_memoryBindings) {
		mvkRemoveFirstOccurance(_resources, mb);
	}
	return mvkImg;
}

void MVKDevice::addSemaphore(MVKSemaphoreImpl* sem4) {
	lock_guard<mutex> lock(_sem4Lock);
	_awaitingSemaphores.push_back(sem4);
}

void MVKDevice::removeSemaphore(MVKSemaphoreImpl* sem4) {
	lock_guard<mutex> lock(_sem4Lock);
	mvkRemoveFirstOccurance(_awaitingSemaphores, sem4);
}

void MVKDevice::addTimelineSemaphore(MVKTimelineSemaphore* sem4, uint64_t value) {
	lock_guard<mutex> lock(_sem4Lock);
	_awaitingTimelineSem4s.emplace_back(sem4, value);
}

void MVKDevice::removeTimelineSemaphore(MVKTimelineSemaphore* sem4, uint64_t value) {
	lock_guard<mutex> lock(_sem4Lock);
	mvkRemoveFirstOccurance(_awaitingTimelineSem4s, make_pair(sem4, value));
}

void MVKDevice::applyMemoryBarrier(MVKPipelineBarrier& barrier,
								   MVKCommandEncoder* cmdEncoder,
								   MVKCommandUse cmdUse) {
	if (!mvkIsAnyFlagEnabled(barrier.dstStageMask, VK_PIPELINE_STAGE_HOST_BIT) ||
		!mvkIsAnyFlagEnabled(barrier.dstAccessMask, VK_ACCESS_HOST_READ_BIT) ) { return; }
	lock_guard<mutex> lock(_rezLock);
	for (auto& rez : _resources) {
		rez->applyMemoryBarrier(barrier, cmdEncoder, cmdUse);
	}
}

void MVKDevice::updateActivityPerformance(MVKPerformanceTracker& activity, double currentValue) {
	lock_guard<mutex> lock(_perfLock);

	activity.previous = activity.latest;
	activity.latest = currentValue;
	activity.minimum = ((activity.minimum == 0.0)
								? currentValue :
								min(currentValue, activity.minimum));
	activity.maximum = max(currentValue, activity.maximum);
	double total = (activity.average * activity.count++) + currentValue;
	activity.average = total / activity.count;

	if (_isPerformanceTracking && getMVKConfig().activityPerformanceLoggingStyle == MVK_CONFIG_ACTIVITY_PERFORMANCE_LOGGING_STYLE_IMMEDIATE) {
		logActivityInline(activity, _performanceStats);
	}
}

void MVKDevice::logActivityInline(MVKPerformanceTracker& activity, MVKPerformanceStatistics& perfStats) {
	if (getActivityPerformanceValueType(activity, _performanceStats) == MVKActivityPerformanceValueTypeByteCount) {
		logActivityByteCount(activity, _performanceStats, true);
	} else {
		logActivityDuration(activity, _performanceStats, true);
	}
}
void MVKDevice::logActivityDuration(MVKPerformanceTracker& activity, MVKPerformanceStatistics& perfStats, bool isInline) {
	const char* fmt = (isInline
					   ? "%s performance avg: %.3f ms, latest: %.3f ms, prev: %.3f ms, min: %.3f ms, max: %.3f ms, count: %d"
					   : "  %-45s avg: %.3f ms, latest: %.3f ms, prev: %.3f ms, min: %.3f ms, max: %.3f ms, count: %d");
	MVKLogInfo(fmt,
			   getActivityPerformanceDescription(activity, perfStats),
			   activity.average,
			   activity.latest,
			   activity.previous,
			   activity.minimum,
			   activity.maximum,
			   activity.count);
}

void MVKDevice::logActivityByteCount(MVKPerformanceTracker& activity, MVKPerformanceStatistics& perfStats, bool isInline) {
	const char* fmt = (isInline
					   ? "%s avg: %5llu MB, latest: %5llu MB, prev: %5llu MB, min: %5llu MB, max: %5llu MB, count: %d"
					   : "  %-45s avg: %5llu MB, latest: %5llu MB, prev: %5llu MB, min: %5llu MB, max: %5llu MB, count: %d");
	MVKLogInfo(fmt,
			   getActivityPerformanceDescription(activity, perfStats),
			   uint64_t(activity.average) / KIBI,
			   uint64_t(activity.latest) / KIBI,
			   uint64_t(activity.previous) / KIBI,
			   uint64_t(activity.minimum) / KIBI,
			   uint64_t(activity.maximum) / KIBI,
			   activity.count);
}

void MVKDevice::logPerformanceSummary() {

	// Get a copy to minimize time under lock
	MVKPerformanceStatistics perfStats;
	getPerformanceStatistics(&perfStats);

#define logDuration(s)   logActivityDuration(perfStats.s, perfStats)
#define logByteCount(s)  logActivityByteCount(perfStats.s, perfStats)

	logDuration(queue.frameInterval);
	logDuration(queue.retrieveMTLCommandBuffer);
	logDuration(queue.commandBufferEncoding);
	logDuration(queue.submitCommandBuffers);
	logDuration(queue.mtlCommandBufferExecution);
	logDuration(queue.retrieveCAMetalDrawable);
	logDuration(queue.presentSwapchains);
	logDuration(shaderCompilation.hashShaderCode);
	logDuration(shaderCompilation.spirvToMSL);
	logDuration(shaderCompilation.mslCompile);
	logDuration(shaderCompilation.mslLoad);
	logDuration(shaderCompilation.mslCompress);
	logDuration(shaderCompilation.mslDecompress);
	logDuration(shaderCompilation.shaderLibraryFromCache);
	logDuration(shaderCompilation.functionRetrieval);
	logDuration(shaderCompilation.functionSpecialization);
	logDuration(shaderCompilation.pipelineCompile);
	logDuration(pipelineCache.sizePipelineCache);
	logDuration(pipelineCache.readPipelineCache);
	logDuration(pipelineCache.writePipelineCache);
	logByteCount(device.gpuMemoryAllocated);
#undef logDuration
#undef logByteCount
}

const char* MVKDevice::getActivityPerformanceDescription(MVKPerformanceTracker& activity, MVKPerformanceStatistics& perfStats) {
#define ifActivityReturnName(s, n)  if (&activity == &perfStats.s) return n
	ifActivityReturnName(shaderCompilation.hashShaderCode,         "Hash shader SPIR-V code");
	ifActivityReturnName(shaderCompilation.spirvToMSL,             "Convert SPIR-V to MSL source code");
	ifActivityReturnName(shaderCompilation.mslCompile,             "Compile MSL into a MTLLibrary");
	ifActivityReturnName(shaderCompilation.mslLoad,                "Load pre-compiled MSL into a MTLLibrary");
	ifActivityReturnName(shaderCompilation.mslCompress,            "Compress MSL after compiling a MTLLibrary");
	ifActivityReturnName(shaderCompilation.mslDecompress,          "Decompress MSL for pipeline cache write");
	ifActivityReturnName(shaderCompilation.shaderLibraryFromCache, "Retrieve shader library from the cache");
	ifActivityReturnName(shaderCompilation.functionRetrieval,      "Retrieve a MTLFunction from a MTLLibrary");
	ifActivityReturnName(shaderCompilation.functionSpecialization, "Specialize a retrieved MTLFunction");
	ifActivityReturnName(shaderCompilation.pipelineCompile,        "Compile MTLFunctions into a pipeline");
	ifActivityReturnName(pipelineCache.sizePipelineCache,          "Calculate pipeline cache size");
	ifActivityReturnName(pipelineCache.readPipelineCache,          "Read MSL from pipeline cache");
	ifActivityReturnName(pipelineCache.writePipelineCache,         "Write MSL to pipeline cache");
	ifActivityReturnName(queue.retrieveMTLCommandBuffer,           "Retrieve a MTLCommandBuffer");
	ifActivityReturnName(queue.commandBufferEncoding,              "Encode VkCommandBuffer to MTLCommandBuffer");
	ifActivityReturnName(queue.submitCommandBuffers,               "vkQueueSubmit() encoding to MTLCommandBuffers");
	ifActivityReturnName(queue.mtlCommandBufferExecution,          "Execute a MTLCommandBuffer on GPU");
	ifActivityReturnName(queue.retrieveCAMetalDrawable,            "Retrieve a CAMetalDrawable");
	ifActivityReturnName(queue.presentSwapchains,                  "Present swapchains in on GPU");
	ifActivityReturnName(queue.frameInterval,                      "Frame interval");
	ifActivityReturnName(device.gpuMemoryAllocated,                "GPU memory allocated");
	return                                                         "Unknown performance activity";
#undef ifActivityReturnName
}

MVKActivityPerformanceValueType MVKDevice::getActivityPerformanceValueType(MVKPerformanceTracker& activity, MVKPerformanceStatistics& perfStats) {
	if (&activity == &perfStats.device.gpuMemoryAllocated) return MVKActivityPerformanceValueTypeByteCount;
	return MVKActivityPerformanceValueTypeDuration;
}

void MVKDevice::getPerformanceStatistics(MVKPerformanceStatistics* pPerf) {
	if (_isPerformanceTracking) {
		updateActivityPerformance(_performanceStats.device.gpuMemoryAllocated,
								  double(_physicalDevice->getCurrentAllocatedSize() / KIBI));
	}
	lock_guard<mutex> lock(_perfLock);
    if (pPerf) { *pPerf = _performanceStats; }
}

VkResult MVKDevice::invalidateMappedMemoryRanges(uint32_t memRangeCount, const VkMappedMemoryRange* pMemRanges) {
	@autoreleasepool {
		VkResult rslt = VK_SUCCESS;
		MVKMTLBlitEncoder mvkBlitEnc;
		for (uint32_t i = 0; i < memRangeCount; i++) {
			const VkMappedMemoryRange* pMem = &pMemRanges[i];
			MVKDeviceMemory* mvkMem = (MVKDeviceMemory*)pMem->memory;
			VkResult r = mvkMem->pullFromDevice(pMem->offset, pMem->size, &mvkBlitEnc);
			if (rslt == VK_SUCCESS) { rslt = r; }
		}
		if (mvkBlitEnc.mtlBlitEncoder) { [mvkBlitEnc.mtlBlitEncoder endEncoding]; }
		if (mvkBlitEnc.mtlCmdBuffer) {
			[mvkBlitEnc.mtlCmdBuffer commit];
			[mvkBlitEnc.mtlCmdBuffer waitUntilCompleted];
		}
		return rslt;
	}
}

uint32_t MVKDevice::getMultiviewMetalPassCount(uint32_t viewMask) const {
	if ( !viewMask ) { return 0; }
	if ( !_physicalDevice->canUseInstancingForMultiview() ) {
		// If we can't use instanced drawing for this, we'll have to unroll the render pass.
		return __builtin_popcount(viewMask);
	}
	uint32_t mask = viewMask;
	uint32_t count;
	// Step through each clump until there are no more clumps. I'll know this has
	// happened when the mask becomes 0, since mvkGetNextViewMaskGroup() clears each group of bits
	// as it finds them, and returns the remainder of the mask.
	for (count = 0; mask != 0; ++count) {
		mask = mvkGetNextViewMaskGroup(mask, nullptr, nullptr);
	}
	return count;
}

uint32_t MVKDevice::getFirstViewIndexInMetalPass(uint32_t viewMask, uint32_t passIdx) const {
	if ( !viewMask ) { return 0; }
	assert(passIdx < getMultiviewMetalPassCount(viewMask));
	uint32_t mask = viewMask;
	uint32_t startView = 0, viewCount = 0;
	if ( !_physicalDevice->canUseInstancingForMultiview() ) {
		while (mask != 0) {
			mask = mvkGetNextViewMaskGroup(mask, &startView, &viewCount);
			while (passIdx-- > 0 && viewCount-- > 0) {
				startView++;
			}
		}
	} else {
		for (uint32_t i = 0; i <= passIdx; ++i) {
			mask = mvkGetNextViewMaskGroup(mask, &startView, nullptr);
		}
	}
	return startView;
}

uint32_t MVKDevice::getViewCountInMetalPass(uint32_t viewMask, uint32_t passIdx) const {
	if ( !viewMask ) { return 0; }
	assert(passIdx < getMultiviewMetalPassCount(viewMask));
	if ( !_physicalDevice->canUseInstancingForMultiview() ) {
		return 1;
	}
	uint32_t mask = viewMask;
	uint32_t viewCount = 0;
	for (uint32_t i = 0; i <= passIdx; ++i) {
		mask = mvkGetNextViewMaskGroup(mask, nullptr, &viewCount);
	}
	return viewCount;
}


#pragma mark Metal

uint32_t MVKDevice::getMetalBufferIndexForVertexAttributeBinding(uint32_t binding) {
	return ((_physicalDevice->_metalFeatures.maxPerStageBufferCount - 1) - binding);
}

VkDeviceSize MVKDevice::getVkFormatTexelBufferAlignment(VkFormat format, MVKBaseObject* mvkObj) {
	VkDeviceSize deviceAlignment = 0;
	id<MTLDevice> mtlDev = _physicalDevice->_mtlDevice;
	MVKPixelFormats* mvkPixFmts = &_physicalDevice->_pixelFormats;
	if ([mtlDev respondsToSelector: @selector(minimumLinearTextureAlignmentForPixelFormat:)]) {
		MTLPixelFormat mtlPixFmt = mvkPixFmts->getMTLPixelFormat(format);
		if (mvkPixFmts->getChromaSubsamplingPlaneCount(format) >= 2) {
			// Use plane 1 to get the alignment requirements. In a 2-plane format, this will
			// typically have stricter alignment requirements due to it being a 2-component format.
			mtlPixFmt = mvkPixFmts->getChromaSubsamplingPlaneMTLPixelFormat(format, 1);
		}
		deviceAlignment = [mtlDev minimumLinearTextureAlignmentForPixelFormat: mtlPixFmt];
	}
	return deviceAlignment ? deviceAlignment : _physicalDevice->_properties.limits.minTexelBufferOffsetAlignment;
}

MVKVisibilityBuffer MVKDevice::getVisibilityBuffer() {
	std::lock_guard<std::mutex> guard(_vizLock);
	if (_visibilityBuffers.empty())
		return MVKVisibilityBuffer(_physicalDevice->_mtlDevice, _physicalDevice->_metalFeatures.maxQueryBufferSize, _visibilityBufferCount++);
	MVKVisibilityBuffer res = std::move(_visibilityBuffers.back());
	_visibilityBuffers.pop_back();
	return res;
}

void MVKDevice::returnVisibilityBuffer(MVKVisibilityBuffer&& buffer) {
	assert(buffer.buffer());
	std::lock_guard<std::mutex> guard(_vizLock);
	_visibilityBuffers.emplace_back(std::move(buffer));
}

id<MTLSamplerState> MVKDevice::getDefaultMTLSamplerState() {
	if ( !_defaultMTLSamplerState ) {

		// Lock and check again in case another thread has created the sampler.
		lock_guard<mutex> lock(_rezLock);
		if ( !_defaultMTLSamplerState ) {
			@autoreleasepool {
				MTLSamplerDescriptor* mtlSampDesc = [[MTLSamplerDescriptor new] autorelease];
				mtlSampDesc.supportArgumentBuffers = _physicalDevice->_isUsingMetalArgumentBuffers;
				_defaultMTLSamplerState = [_physicalDevice->_mtlDevice newSamplerStateWithDescriptor: mtlSampDesc];	// retained
			}
		}
	}
	return _defaultMTLSamplerState;
}

id<MTLBuffer> MVKDevice::getDummyBlitMTLBuffer() {
	if ( !_dummyBlitMTLBuffer ) {

		// Lock and check again in case another thread has created the buffer.
		lock_guard<mutex> lock(_rezLock);
		if ( !_dummyBlitMTLBuffer ) {
			@autoreleasepool {
				_dummyBlitMTLBuffer = [_physicalDevice->_mtlDevice newBufferWithLength: 1 options: MTLResourceStorageModePrivate];
			}
		}
	}
	return _dummyBlitMTLBuffer;
}

MTLCompileOptions* MVKDevice::getMTLCompileOptions(uint32_t fpFastMathFlags,
												   bool preserveInvariance) {
	MTLCompileOptions* mtlCompOpt = [MTLCompileOptions new];
	mtlCompOpt.languageVersion = _physicalDevice->_metalFeatures.mslVersionEnum;

	switch (getMVKConfig().fastMathEnabled) {
		case MVK_CONFIG_FAST_MATH_ALWAYS:
			fpFastMathFlags = mvk::kSPIRVFPFastMathModesSupported;
			break;
		case MVK_CONFIG_FAST_MATH_NEVER:
			fpFastMathFlags = spv::FPFastMathModeMaskNone;
			break;
		default:
			break;
	}

#if MVK_XCODE_16
	// Match Metal FP options as closely as possible to SPIR-V FPFastMathModeMask flags.
	// TODO: Some MSL functions have different behavour than Vulkan and could probably been overwritten
	// during shader compilation. For example, MSL fract() doesn't handle Inf->NaN like Vulkan.
	if ([mtlCompOpt respondsToSelector: @selector(mathMode)]) {
		MTLMathMode mtlMathMode = MTLMathModeSafe;
		MTLMathFloatingPointFunctions mtlFPFuncs = MTLMathFloatingPointFunctionsPrecise;
		if (mvkAreAllFlagsEnabled(fpFastMathFlags, (spv::FPFastMathModeNSZMask | spv::FPFastMathModeAllowRecipMask |
													spv::FPFastMathModeAllowReassocMask | spv::FPFastMathModeAllowContractMask))) {
			mtlMathMode = MTLMathModeRelaxed;
			if (mvkAreAllFlagsEnabled(fpFastMathFlags, (spv::FPFastMathModeNotNaNMask | spv::FPFastMathModeNotInfMask))) {
				mtlMathMode = MTLMathModeFast;
				mtlFPFuncs = MTLMathFloatingPointFunctionsFast;
			}
		}
		mtlCompOpt.mathMode = mtlMathMode;
		mtlCompOpt.mathFloatingPointFunctions = mtlFPFuncs;
	} else
#endif
	{
		mtlCompOpt.fastMathEnabled = mvkAreAllFlagsEnabled(fpFastMathFlags, mvk::kSPIRVFPFastMathModesSupported);
	}

#if MVK_XCODE_14
	if ([mtlCompOpt respondsToSelector: @selector(optimizationLevel)]) {
		mtlCompOpt.optimizationLevel = MTLLibraryOptimizationLevelDefault;
	}
#endif

	if ([mtlCompOpt respondsToSelector: @selector(preserveInvariance)]) {
		mtlCompOpt.preserveInvariance = preserveInvariance;
	}

	return [mtlCompOpt autorelease];
}

// Can't use prefilled Metal command buffers if any of the resource descriptors can be updated after binding.
bool MVKDevice::shouldPrefillMTLCommandBuffers() {
	return (getMVKConfig().prefillMetalCommandBuffers &&
			!(_enabledDescriptorIndexingFeatures.descriptorBindingUniformBufferUpdateAfterBind ||
			  _enabledDescriptorIndexingFeatures.descriptorBindingSampledImageUpdateAfterBind ||
			  _enabledDescriptorIndexingFeatures.descriptorBindingStorageImageUpdateAfterBind ||
			  _enabledDescriptorIndexingFeatures.descriptorBindingStorageBufferUpdateAfterBind ||
			  _enabledDescriptorIndexingFeatures.descriptorBindingUniformTexelBufferUpdateAfterBind ||
			  _enabledDescriptorIndexingFeatures.descriptorBindingStorageTexelBufferUpdateAfterBind ||
			  _enabledInlineUniformBlockFeatures.descriptorBindingInlineUniformBlockUpdateAfterBind));
}

void MVKDevice::startAutoGPUCapture(MVKConfigAutoGPUCaptureScope autoGPUCaptureScope, id mtlCaptureObject) {

	if (_isCurrentlyAutoGPUCapturing || (getMVKConfig().autoGPUCaptureScope != autoGPUCaptureScope)) { return; }

	if (autoGPUCaptureScope == MVK_CONFIG_AUTO_GPU_CAPTURE_SCOPE_ON_DEMAND && !readGPUCapturePipe()) return;

	_isCurrentlyAutoGPUCapturing = true;

	@autoreleasepool {
		MTLCaptureManager *captureMgr = [MTLCaptureManager sharedCaptureManager];

		MTLCaptureDescriptor *captureDesc = [[MTLCaptureDescriptor new] autorelease];
		captureDesc.captureObject = mtlCaptureObject;
		captureDesc.destination = MTLCaptureDestinationDeveloperTools;

		const char* filePath = getMVKConfig().autoGPUCaptureOutputFilepath;
		if (strlen(filePath)) {
			if ([captureMgr respondsToSelector: @selector(supportsDestination:)] &&
				[captureMgr supportsDestination: MTLCaptureDestinationGPUTraceDocument] ) {

				NSString* expandedFilePath = [[NSString stringWithUTF8String: filePath] stringByExpandingTildeInPath];
				MVKLogInfo("Capturing GPU trace to file %s.", expandedFilePath.UTF8String);

				captureDesc.destination = MTLCaptureDestinationGPUTraceDocument;
				captureDesc.outputURL = [NSURL fileURLWithPath: expandedFilePath];

			} else {
				reportError(VK_ERROR_FEATURE_NOT_PRESENT, "Capturing GPU traces to a file requires GPU capturing to be enabled. Falling back to Xcode GPU capture.");
			}
		} else {
			MVKLogInfo("Capturing GPU trace to Xcode.");
		}

		// Suppress deprecation warnings for startCaptureWithXXX: on MacCatalyst.
#		pragma clang diagnostic push
#		pragma clang diagnostic ignored "-Wdeprecated-declarations"
		if ([captureMgr respondsToSelector: @selector(startCaptureWithDescriptor:error:)] ) {
			NSError *err = nil;
			if ( ![captureMgr startCaptureWithDescriptor: captureDesc error: &err] ) {
				reportError(VK_ERROR_INITIALIZATION_FAILED, "Failed to automatically start GPU capture session (Error code %li): %s", (long)err.code, err.localizedDescription.UTF8String);
			}
		} else if ([mtlCaptureObject conformsToProtocol:@protocol(MTLCommandQueue)]) {
			[captureMgr startCaptureWithCommandQueue: mtlCaptureObject];
		} else if ([mtlCaptureObject conformsToProtocol:@protocol(MTLDevice)]) {
			[captureMgr startCaptureWithDevice: mtlCaptureObject];
		}
#		pragma clang diagnostic pop
	}
}

void MVKDevice::stopAutoGPUCapture(MVKConfigAutoGPUCaptureScope autoGPUCaptureScope) {
	if (_isCurrentlyAutoGPUCapturing && getMVKConfig().autoGPUCaptureScope == autoGPUCaptureScope) {
		if (autoGPUCaptureScope == MVK_CONFIG_AUTO_GPU_CAPTURE_SCOPE_ON_DEMAND && readGPUCapturePipe()) return;
		[[MTLCaptureManager sharedCaptureManager] stopCapture];
		_isCurrentlyAutoGPUCapturing = false;
	}
}

void MVKDevice::getMetalObjects(VkExportMetalObjectsInfoEXT* pMetalObjectsInfo) {
	for (auto* next = (VkBaseOutStructure*)pMetalObjectsInfo->pNext; next; next = next->pNext) {
		switch (next->sType) {
			case VK_STRUCTURE_TYPE_EXPORT_METAL_DEVICE_INFO_EXT: {
				auto* pDvcInfo = (VkExportMetalDeviceInfoEXT*)next;
				pDvcInfo->mtlDevice = _physicalDevice->_mtlDevice;
				break;
			}
			case VK_STRUCTURE_TYPE_EXPORT_METAL_COMMAND_QUEUE_INFO_EXT: {
				auto* pQInfo = (VkExportMetalCommandQueueInfoEXT*)next;
				MVKQueue* mvkQ = MVKQueue::getMVKQueue(pQInfo->queue);
				pQInfo->mtlCommandQueue = mvkQ->getMTLCommandQueue();
				break;
			}
			case VK_STRUCTURE_TYPE_EXPORT_METAL_BUFFER_INFO_EXT: {
				auto* pBuffInfo = (VkExportMetalBufferInfoEXT*)next;
				auto* mvkDevMem = (MVKDeviceMemory*)pBuffInfo->memory;
				pBuffInfo->mtlBuffer = mvkDevMem->getMTLBuffer();
				break;
			}
			case VK_STRUCTURE_TYPE_EXPORT_METAL_TEXTURE_INFO_EXT: {
				auto* pImgInfo = (VkExportMetalTextureInfoEXT*)next;
				uint8_t planeIndex = MVKImage::getPlaneFromVkImageAspectFlags(pImgInfo->plane);
				auto* mvkImg = (MVKImage*)pImgInfo->image;
				auto* mvkImgView = (MVKImageView*)pImgInfo->imageView;
				auto* mvkBuffView = (MVKBufferView*)pImgInfo->bufferView;
				if (mvkImg) {
					pImgInfo->mtlTexture = mvkImg->getMTLTexture(planeIndex);
				} else if (mvkImgView) {
					pImgInfo->mtlTexture = mvkImgView->getMTLTexture(planeIndex);
				} else {
					pImgInfo->mtlTexture = mvkBuffView->getMTLTexture();
				}
				break;
			}
			case VK_STRUCTURE_TYPE_EXPORT_METAL_IO_SURFACE_INFO_EXT: {
				auto* pIOSurfInfo = (VkExportMetalIOSurfaceInfoEXT*)next;
				auto* mvkImg = (MVKImage*)pIOSurfInfo->image;
				pIOSurfInfo->ioSurface = mvkImg->getIOSurface();
				break;
			}
			case VK_STRUCTURE_TYPE_EXPORT_METAL_SHARED_EVENT_INFO_EXT: {
				auto* pShEvtInfo = (VkExportMetalSharedEventInfoEXT*)next;
				auto* mvkSem4 = (MVKSemaphore*)pShEvtInfo->semaphore;
				auto* mvkEvt = (MVKEvent*)pShEvtInfo->event;
				if (mvkSem4) {
					pShEvtInfo->mtlSharedEvent = mvkSem4->getMTLSharedEvent();
				} else if (mvkEvt) {
					pShEvtInfo->mtlSharedEvent = mvkEvt->getMTLSharedEvent();
				}
				break;
			}
			default:
				break;
		}
	}
}

void* MVKDevice::getResourceIdFromHandle(const VkMemoryGetMetalHandleInfoEXT* pGetMetalHandleInfo) const
{
	void* handle = nil;
	MVKDeviceMemory* memory = (MVKDeviceMemory*)pGetMetalHandleInfo->memory;
	switch (pGetMetalHandleInfo->handleType) {
		case VK_EXTERNAL_MEMORY_HANDLE_TYPE_MTLBUFFER_BIT_EXT:
			handle = memory->getMTLBuffer();
			break;
		case VK_EXTERNAL_MEMORY_HANDLE_TYPE_MTLTEXTURE_BIT_EXT:
			handle = memory->getMTLTexture();
			break;
		case VK_EXTERNAL_MEMORY_HANDLE_TYPE_MTLHEAP_BIT_EXT:
			handle = memory->getMTLHeap();
		default:
			break;
	}
	return handle;
}


#pragma mark Construction

static NSString *mvkBarrierStageName(MVKBarrierStage stage) {
	switch (stage) {
	case kMVKBarrierStageVertex:   return @"Vertex";
	case kMVKBarrierStageFragment: return @"Fragment";
	case kMVKBarrierStageCompute:  return @"Compute";
	case kMVKBarrierStageCopy:     return @"Copy";
	default:                       return [NSString stringWithFormat:@"Invalid (%d)", stage];
	}
}

MVKDevice::MVKDevice(MVKPhysicalDevice* physicalDevice, const VkDeviceCreateInfo* pCreateInfo) : _enabledExtensions(this) {

	// If the physical device is lost, bail.
	// Must have initialized everything accessed in destructor to null.
	if (physicalDevice->getConfigurationResult() != VK_SUCCESS) {
		setConfigurationResult(physicalDevice->getConfigurationResult());
		return;
	}

	initPhysicalDevice(physicalDevice, pCreateInfo);
	initPerformanceTracking();
	enableExtensions(pCreateInfo);
	enableFeatures(pCreateInfo);
	initQueues(pCreateInfo);
	reservePrivateData(pCreateInfo);
	initConfiguration();

	if (_enabledFeatures.robustBufferAccess || _enabledRobustness2Features.robustBufferAccess2) {
		reportWarning(VK_ERROR_FEATURE_NOT_PRESENT, "Metal does not support buffer robustness.");
	}

	// Initialize fences for execution barriers
	@autoreleasepool {
		for (int stage = 0; stage < kMVKBarrierStageCount; ++stage) {
			for (int index = 0; index < kMVKBarrierFenceCount; ++index) {
				auto &fence = _barrierFences[stage][index];
				fence = [_physicalDevice->getMTLDevice() newFence];
				[fence setLabel:[NSString stringWithFormat:@"%@ Fence %d", mvkBarrierStageName((MVKBarrierStage)stage), index]];
			}
		}
	}

#if MVK_MACOS
	// After enableExtensions
	// If the VK_KHR_swapchain extension is enabled, we expect to render to the screen.
	// In a multi-GPU system, if we are using the high-power GPU and want the window system
	// to also use that GPU to avoid copying content between GPUs, force the window system
	// to use the high-power GPU by calling the MTLCreateSystemDefaultDevice() function.
	id<MTLDevice> mtlDev = _physicalDevice->_mtlDevice;
	if (_enabledExtensions.vk_KHR_swapchain.enabled && getMVKConfig().switchSystemGPU &&
		!(mtlDev.isLowPower || mtlDev.isHeadless) ) {
			MTLCreateSystemDefaultDevice();
	}
#endif

	MVKLogInfo("Descriptor sets binding resources using %s.",
			   _physicalDevice->_isUsingMetalArgumentBuffers ? (_physicalDevice->_metalFeatures.needsArgumentBufferEncoders
																? "Metal argument buffers" : "Metal3 argument buffers") : "discrete resource indexes");

	_commandResourceFactory = new MVKCommandResourceFactory(this);

	startAutoGPUCapture(MVK_CONFIG_AUTO_GPU_CAPTURE_SCOPE_DEVICE, _physicalDevice->_mtlDevice);

	if (getMVKConfig().autoGPUCaptureScope == MVK_CONFIG_AUTO_GPU_CAPTURE_SCOPE_ON_DEMAND) {
		for (int tries = 0; tries < 3; ++tries) {
			char pipeName[] = "/tmp/MoltenVKCapturePipe-XXXXXXXXXX";

#pragma clang diagnostic push
#pragma clang diagnostic ignored "-Wdeprecated-declarations"
			mktemp(pipeName);
#pragma clang diagnostic pop

			if (mkfifo(pipeName, 0600) < 0) {
				if (errno == EEXIST) continue; // Name collision, retry.
				reportMessage(MVK_CONFIG_LOG_LEVEL_ERROR, "Could not create named pipe for signaling GPU capture: %s\n", strerror(errno));
			} else {
				_capturePipeFileName = std::string(pipeName);
				_capturePipeFileDesc = open(pipeName, O_RDONLY | O_NONBLOCK);
				if (_capturePipeFileDesc < 0) {
					reportMessage(MVK_CONFIG_LOG_LEVEL_ERROR, "Could not open named pipe for signaling GPU capture at path %s: %s\n", pipeName, strerror(errno));
				}
			}

			break;
		}
	}

	MVKLogInfo("Created VkDevice to run on GPU %s with the following %d Vulkan extensions enabled:%s",
			   getName(), _enabledExtensions.getEnabledCount(), _enabledExtensions.enabledNamesString("\n\t", true).c_str());
}

// Perf stats that last the duration of the app process.
static MVKPerformanceStatistics _processPerformanceStats = {};

void MVKDevice::initPerformanceTracking() {
	_isPerformanceTracking = getMVKConfig().performanceTracking;
	_performanceStats = _processPerformanceStats;
}

void MVKDevice::initConfiguration() {
	bool needsLiveTrackingForCopy = _physicalDevice->_isUsingMetalArgumentBuffers && _physicalDevice->_metalFeatures.needsArgumentBufferEncoders;
	bool needsLiveTrackingForEncode = !hasResidencySet() && (getMVKConfig().liveCheckAllResources || _enabledDescriptorIndexingFeatures.descriptorBindingPartiallyBound);
	_liveResources.enabled = needsLiveTrackingForCopy || needsLiveTrackingForEncode;
}

void MVKDevice::initPhysicalDevice(MVKPhysicalDevice* physicalDevice, const VkDeviceCreateInfo* pCreateInfo) {

	const VkDeviceGroupDeviceCreateInfo* pGroupCreateInfo = nullptr;
	for (const auto* next = (const VkBaseInStructure*)pCreateInfo->pNext; next; next = next->pNext) {
		switch (next->sType) {
		case VK_STRUCTURE_TYPE_DEVICE_GROUP_DEVICE_CREATE_INFO:
			pGroupCreateInfo = (const VkDeviceGroupDeviceCreateInfo*)next;
			break;
		default:
			break;
		}
	}

	// If I was given physical devices for a grouped device, use them.
	// At this time, we only support device groups consisting of a single member,
	// so this is sufficient for now.
	if (pGroupCreateInfo && pGroupCreateInfo->physicalDeviceCount)
		_physicalDevice = MVKPhysicalDevice::getMVKPhysicalDevice(pGroupCreateInfo->pPhysicalDevices[0]);
	else
		_physicalDevice = physicalDevice;

	switch (_physicalDevice->_vkSemaphoreStyle) {
		case MVKSemaphoreStyleUseMTLEvent:
			MVKLogInfo("Vulkan semaphores using MTLEvent.");
			break;
		case MVKSemaphoreStyleUseEmulation:
			MVKLogInfo("Vulkan semaphores using CPU callbacks upon GPU submission completion.");
			break;
		case MVKSemaphoreStyleSingleQueue:
			MVKLogInfo("Vulkan semaphores using Metal implicit guarantees within a single queue.");
			break;
	}
}

void MVKDevice::enableFeatures(const VkDeviceCreateInfo* pCreateInfo) {
	VkStructureType sType;
	VkBaseInStructure* pPrevStruct = nullptr;

	// Clear and set the sType of each VkDevice enabled feature iVar (_enabledXXXFeatures),
	// and create a chain of identical structs that will be sent to the MVKPhysicalDevice
	// to query which features are supported.
#define MVK_DEVICE_FEATURE(structName, enumName, flagCount) \
	sType = VK_STRUCTURE_TYPE_PHYSICAL_DEVICE_##enumName##_FEATURES; \
	mvkClear(&_enabled##structName##Features); \
	_enabled##structName##Features.sType = sType; \
	VkPhysicalDevice##structName##Features pd##structName##Features; \
	pd##structName##Features.sType = sType; \
	pd##structName##Features.pNext = pPrevStruct; \
	pPrevStruct = (VkBaseInStructure*)&pd##structName##Features;

#define MVK_DEVICE_FEATURE_EXTN(structName, enumName, extnSfx, flagCount) \
	sType = VK_STRUCTURE_TYPE_PHYSICAL_DEVICE_##enumName##_FEATURES_##extnSfx; \
	mvkClear(&_enabled##structName##Features); \
	_enabled##structName##Features.sType = sType; \
	VkPhysicalDevice##structName##Features##extnSfx pd##structName##Features; \
	pd##structName##Features.sType = sType; \
	pd##structName##Features.pNext = pPrevStruct; \
	pPrevStruct = (VkBaseInStructure*)&pd##structName##Features;

#include "MVKDeviceFeatureStructs.def"

	mvkClear(&_enabledVulkan12NoExtFeatures);
	mvkClear(&_enabledVulkan14NoExtFeatures);

	sType = VK_STRUCTURE_TYPE_PHYSICAL_DEVICE_FEATURES_2;
	mvkClear(&_enabledFeatures);
	VkPhysicalDeviceFeatures2 pdFeats2;
	pdFeats2.sType = sType;
	pdFeats2.pNext = pPrevStruct;

	_physicalDevice->getFeatures(&pdFeats2);

	//Enable device features based on requested and available features,
	// including extended features that are requested in the pNext chain.
	if (pCreateInfo->pEnabledFeatures) {
		enableFeatures(pCreateInfo->pEnabledFeatures,
					   &_enabledFeatures.robustBufferAccess,
					   &pCreateInfo->pEnabledFeatures->robustBufferAccess,
					   &pdFeats2.features.robustBufferAccess, 55);
	}

	for (const auto* next = (VkBaseInStructure*)pCreateInfo->pNext; next; next = next->pNext) {
		switch ((uint32_t)next->sType) {
			case VK_STRUCTURE_TYPE_PHYSICAL_DEVICE_FEATURES_2: {
				auto* requestedFeatures = (VkPhysicalDeviceFeatures2*)next;
				enableFeatures(requestedFeatures,
							   &_enabledFeatures.robustBufferAccess,
							   &requestedFeatures->features.robustBufferAccess,
							   &pdFeats2.features.robustBufferAccess, 55);
				break;
			}

	// Enable promoted Vulkan version features.
#define enablePromotedFeatures(structName, startFeat, count)  \
    enableFeatures(requestedFeatures,  \
                   &_enabled##structName##Features.startFeat,  \
                   &requestedFeatures->startFeat,  \
                   &pd##structName##Features.startFeat, count)

			case VK_STRUCTURE_TYPE_PHYSICAL_DEVICE_VULKAN_1_1_FEATURES: {
				auto* requestedFeatures = (VkPhysicalDeviceVulkan11Features*)next;
				enablePromotedFeatures(16BitStorage, storageBuffer16BitAccess, 4);
				enablePromotedFeatures(Multiview, multiview, 3);
				enablePromotedFeatures(VariablePointer, variablePointersStorageBuffer, 2);
				enablePromotedFeatures(ProtectedMemory, protectedMemory, 1);
				enablePromotedFeatures(SamplerYcbcrConversion, samplerYcbcrConversion, 1);
				enablePromotedFeatures(ShaderDrawParameters, shaderDrawParameters, 1);
				break;
			}
			case VK_STRUCTURE_TYPE_PHYSICAL_DEVICE_VULKAN_1_2_FEATURES: {
				auto& pdVulkan12NoExtFeatures = _physicalDevice->_vulkan12NoExtFeatures;
				auto* requestedFeatures = (VkPhysicalDeviceVulkan12Features*)next;
				enablePromotedFeatures(Vulkan12NoExt, samplerMirrorClampToEdge, 2);
				enablePromotedFeatures(8BitStorage, storageBuffer8BitAccess, 3);
				enablePromotedFeatures(ShaderAtomicInt64, shaderBufferInt64Atomics, 2);
				enablePromotedFeatures(ShaderFloat16Int8, shaderFloat16, 2);
				enablePromotedFeatures(Vulkan12NoExt, descriptorIndexing, 1);
				enablePromotedFeatures(DescriptorIndexing, shaderInputAttachmentArrayDynamicIndexing, 20);
				enablePromotedFeatures(Vulkan12NoExt, samplerFilterMinmax, 1);
				enablePromotedFeatures(ScalarBlockLayout, scalarBlockLayout, 1);
				enablePromotedFeatures(ImagelessFramebuffer, imagelessFramebuffer, 1);
				enablePromotedFeatures(UniformBufferStandardLayout, uniformBufferStandardLayout, 1);
				enablePromotedFeatures(ShaderSubgroupExtendedTypes, shaderSubgroupExtendedTypes, 1);
				enablePromotedFeatures(SeparateDepthStencilLayouts, separateDepthStencilLayouts, 1);
				enablePromotedFeatures(HostQueryReset, hostQueryReset, 1);
				enablePromotedFeatures(TimelineSemaphore, timelineSemaphore, 1);
				enablePromotedFeatures(BufferDeviceAddress, bufferDeviceAddress, 3);
				enablePromotedFeatures(VulkanMemoryModel, vulkanMemoryModel, 3);
				enablePromotedFeatures(Vulkan12NoExt, shaderOutputViewportIndex, 3);
				break;
			}
			case VK_STRUCTURE_TYPE_PHYSICAL_DEVICE_VULKAN_1_3_FEATURES: {
				auto* requestedFeatures = (VkPhysicalDeviceVulkan13Features*)next;
				enablePromotedFeatures(ImageRobustness, robustImageAccess, 1);
				enablePromotedFeatures(InlineUniformBlock, inlineUniformBlock, 2);
				enablePromotedFeatures(PipelineCreationCacheControl, pipelineCreationCacheControl, 1);
				enablePromotedFeatures(PrivateData, privateData, 1);
				enablePromotedFeatures(ShaderDemoteToHelperInvocation, shaderDemoteToHelperInvocation, 1);
				enablePromotedFeatures(ShaderTerminateInvocation, shaderTerminateInvocation, 1);
				enablePromotedFeatures(SubgroupSizeControl, subgroupSizeControl, 2);
				enablePromotedFeatures(Synchronization2, synchronization2, 1);
				enablePromotedFeatures(TextureCompressionASTCHDR, textureCompressionASTC_HDR, 1);
				enablePromotedFeatures(ZeroInitializeWorkgroupMemory, shaderZeroInitializeWorkgroupMemory, 1);
				enablePromotedFeatures(DynamicRendering, dynamicRendering, 1);
				enablePromotedFeatures(ShaderIntegerDotProduct, shaderIntegerDotProduct, 1);
				enablePromotedFeatures(Maintenance4, maintenance4, 1);
				break;
			}
			case VK_STRUCTURE_TYPE_PHYSICAL_DEVICE_VULKAN_1_4_FEATURES: {
				auto& pdVulkan14NoExtFeatures = _physicalDevice->_vulkan14NoExtFeatures;
				auto* requestedFeatures = (VkPhysicalDeviceVulkan14Features*)next;
				enablePromotedFeatures(GlobalPriorityQuery, globalPriorityQuery, 1);
				enablePromotedFeatures(ShaderSubgroupRotate, shaderSubgroupRotate, 2);
				enablePromotedFeatures(ShaderFloatControls2, shaderFloatControls2, 1);
				enablePromotedFeatures(ShaderExpectAssume, shaderExpectAssume, 1);
				enablePromotedFeatures(LineRasterization, rectangularLines, 6);
				enablePromotedFeatures(VertexAttributeDivisor, vertexAttributeInstanceRateDivisor, 2);
				enablePromotedFeatures(IndexTypeUint8, indexTypeUint8, 1);
				enablePromotedFeatures(DynamicRenderingLocalRead, dynamicRenderingLocalRead, 1);
				enablePromotedFeatures(Maintenance5, maintenance5, 1);
				enablePromotedFeatures(Maintenance6, maintenance6, 1);
				enablePromotedFeatures(PipelineProtectedAccess, pipelineProtectedAccess, 1);
				enablePromotedFeatures(PipelineRobustness, pipelineRobustness, 1);
				enablePromotedFeatures(HostImageCopy, hostImageCopy, 1);
				enablePromotedFeatures(Vulkan14NoExt, pushDescriptor, 1);
				break;
			}

    // Enable extension features.
#define MVK_DEVICE_FEATURE(structName, enumName, flagCount) \
			case VK_STRUCTURE_TYPE_PHYSICAL_DEVICE_##enumName##_FEATURES: { \
				enableFeatures(&_enabled##structName##Features, \
							   (VkPhysicalDevice##structName##Features*)next, \
							   &pd##structName##Features, \
							   flagCount); \
				break; \
			}
#define MVK_DEVICE_FEATURE_EXTN(structName, enumName, extnSfx, flagCount) \
			case VK_STRUCTURE_TYPE_PHYSICAL_DEVICE_##enumName##_FEATURES_##extnSfx: { \
				enableFeatures(&_enabled##structName##Features, \
							   (VkPhysicalDevice##structName##Features##extnSfx*)next, \
							   &pd##structName##Features, \
							   flagCount); \
				break; \
			}
#include "MVKDeviceFeatureStructs.def"

			default:
				break;
		}
	}
}

template<typename S>
void MVKDevice::enableFeatures(S* pEnabled, const S* pRequested, const S* pAvailable, uint32_t count) {
	enableFeatures(pRequested,
				   (VkBool32*)mvkGetAddressOfFirstMember(pEnabled),
				   (VkBool32*)mvkGetAddressOfFirstMember(pRequested),
				   (VkBool32*)mvkGetAddressOfFirstMember(pAvailable),
				   count);
}

template<typename S>
void MVKDevice::enableFeatures(S* pRequested, VkBool32* pEnabledBools, const VkBool32* pRequestedBools, const VkBool32* pAvailableBools, uint32_t count) {
	for (uint32_t i = 0; i < count; i++) {
		pEnabledBools[i] = pRequestedBools[i] && pAvailableBools[i];
		if (pRequestedBools[i] && !pAvailableBools[i]) {
			uintptr_t mbrOffset = (uintptr_t)&pRequestedBools[i] - (uintptr_t)mvkGetAddressOfFirstMember(pRequested);
			size_t mbrIdxOrd = (mbrOffset / sizeof(VkBool32)) + 1;
			setConfigurationResult(reportError(VK_ERROR_FEATURE_NOT_PRESENT, "vkCreateDevice(): Requested physical device feature specified by the %zu%s flag in %s is not available on this device.", mbrIdxOrd, mvk::getOrdinalSuffix(mbrIdxOrd), mvk::getTypeName(pRequested).c_str()));
		}
	}
}

void MVKDevice::enableExtensions(const VkDeviceCreateInfo* pCreateInfo) {
	setConfigurationResult(_enabledExtensions.enable(pCreateInfo->enabledExtensionCount,
													 pCreateInfo->ppEnabledExtensionNames,
													 &_physicalDevice->_supportedExtensions));
}

// Create the command queues
void MVKDevice::initQueues(const VkDeviceCreateInfo* pCreateInfo) {
#if MVK_XCODE_16
	if (_physicalDevice->_isUsingMetalArgumentBuffers && _physicalDevice->_metalFeatures.residencySets) {
		MTLResidencySetDescriptor *setDescriptor;
		setDescriptor = [MTLResidencySetDescriptor new];
		setDescriptor.label = @"Primary residency set";
		setDescriptor.initialCapacity = 256;

		NSError *error;
		_residencySet = [_physicalDevice->getMTLDevice() newResidencySetWithDescriptor:setDescriptor
																				 error:&error];
		if (error) {
			reportMessage(MVK_CONFIG_LOG_LEVEL_ERROR, "Error allocating residency set: %s", error.description.UTF8String);
		}
		[setDescriptor release];
	}
#endif

	auto qFams = _physicalDevice->getQueueFamilies();
	uint32_t qrCnt = pCreateInfo->queueCreateInfoCount;
	for (uint32_t qrIdx = 0; qrIdx < qrCnt; qrIdx++) {
		const VkDeviceQueueCreateInfo* pQFInfo = &pCreateInfo->pQueueCreateInfos[qrIdx];
		uint32_t qfIdx = pQFInfo->queueFamilyIndex;
		MVKQueueFamily* qFam = qFams[qfIdx];
		VkQueueFamilyProperties qfProps;
		qFam->getProperties(&qfProps);

		auto globalPriority = VK_QUEUE_GLOBAL_PRIORITY_MEDIUM; // Required to default to medium.
		for (const auto* next = (VkBaseInStructure*)pQFInfo->pNext; next; next = next->pNext) {
			switch (next->sType) {
				case VK_STRUCTURE_TYPE_DEVICE_QUEUE_GLOBAL_PRIORITY_CREATE_INFO: {
					auto* pGlobalPriorityInfo = (VkDeviceQueueGlobalPriorityCreateInfo*)next;
					globalPriority = pGlobalPriorityInfo->globalPriority;
					break;
				}
				default:
					break;
			}
		}

		if (globalPriority != VK_QUEUE_GLOBAL_PRIORITY_LOW && globalPriority != VK_QUEUE_GLOBAL_PRIORITY_MEDIUM &&
			globalPriority != VK_QUEUE_GLOBAL_PRIORITY_HIGH) {
			// Must report VK_ERROR_INITIALIZATION_FAILED only when globalPriorityQuery is enabled,
			// otherwise we can report VK_ERROR_NOT_PERMITTED instead.
			auto error = _enabledGlobalPriorityQueryFeatures.globalPriorityQuery ? VK_ERROR_INITIALIZATION_FAILED : VK_ERROR_NOT_PERMITTED;
			setConfigurationResult(reportError(error, "vkCreateDevice(): Unsupported global queue priority %u", globalPriority));
			return;
		}

		// Ensure an entry for this queue family exists
		uint32_t qfCntMin = qfIdx + 1;
		if (_queuesByQueueFamilyIndex.size() < qfCntMin) {
			_queuesByQueueFamilyIndex.resize(qfCntMin);
		}
		auto& queues = _queuesByQueueFamilyIndex[qfIdx];
		uint32_t qCnt = min(pQFInfo->queueCount, qfProps.queueCount);
		for (uint32_t qIdx = 0; qIdx < qCnt; qIdx++) {
			queues.push_back(new MVKQueue(this, qFam, qIdx, pQFInfo->pQueuePriorities[qIdx], globalPriority));
		}
	}
}

void MVKDevice::reservePrivateData(const VkDeviceCreateInfo* pCreateInfo) {
	size_t slotCnt = 0;
	for (const auto* next = (const VkBaseInStructure*)pCreateInfo->pNext; next; next = next->pNext) {
		switch (next->sType) {
			case VK_STRUCTURE_TYPE_DEVICE_PRIVATE_DATA_CREATE_INFO: {
				auto* pPDCreateInfo = (const VkDevicePrivateDataCreateInfo*)next;
				slotCnt += pPDCreateInfo->privateDataSlotRequestCount;
				break;
			}
			default:
				break;
		}
	}

	_privateDataSlots.reserve(slotCnt);
	_privateDataSlotsAvailability.reserve(slotCnt);
	for (uint32_t slotIdx = 0; slotIdx < slotCnt; slotIdx++) {
		_privateDataSlots.push_back(new MVKPrivateDataSlot(this));
		_privateDataSlotsAvailability.push_back(true);
	}
}

MVKDevice::~MVKDevice() {
	if (_isPerformanceTracking) {
		auto perfLogStyle = getMVKConfig().activityPerformanceLoggingStyle;
		if (perfLogStyle == MVK_CONFIG_ACTIVITY_PERFORMANCE_LOGGING_STYLE_DEVICE_LIFETIME) {
			MVKLogInfo("Device activity performance summary:");
			logPerformanceSummary();
		} else if (perfLogStyle == MVK_CONFIG_ACTIVITY_PERFORMANCE_LOGGING_STYLE_DEVICE_LIFETIME_ACCUMULATE) {
			MVKLogInfo("Process activity performance summary:");
			logPerformanceSummary();
			_processPerformanceStats = _performanceStats;
		}
	}

	for (auto& queues : _queuesByQueueFamilyIndex) {
		mvkDestroyContainerContents(queues);
	}

	if (_commandResourceFactory) { _commandResourceFactory->destroy(); }

	for (auto &fences: _barrierFences) for (auto fence: fences) [fence release];

#if MVK_XCODE_16
	[_residencySet release];
#endif
	[_defaultMTLSamplerState release];
	[_dummyBlitMTLBuffer release];

	stopAutoGPUCapture(MVK_CONFIG_AUTO_GPU_CAPTURE_SCOPE_DEVICE);

	if (!_capturePipeFileName.empty()) { unlink(_capturePipeFileName.c_str()); }

	mvkDestroyContainerContents(_privateDataSlots);

	MVKLogInfo("Destroyed VkDevice on GPU %s with %d Vulkan extensions enabled.",
			   getName(), _enabledExtensions.getEnabledCount());
}


#pragma mark -
#pragma mark Support functions

NSArray<id<MTLDevice>>* mvkGetAvailableMTLDevicesArray(MVKInstance* instance) {
	NSMutableArray* mtlDevs = [NSMutableArray array];	// autoreleased

#if MVK_MACOS
	NSArray* rawMTLDevs = [MTLCopyAllDevices() autorelease];
	bool forceLowPower = mvkGetMVKConfig(instance).forceLowPowerGPU;

	// Populate the array of appropriate MTLDevices
	for (id<MTLDevice> md in rawMTLDevs) {
		if ( !forceLowPower || md.isLowPower ) { [mtlDevs addObject: md]; }
	}

	// Sort by power
	[mtlDevs sortUsingComparator: ^(id<MTLDevice> md1, id<MTLDevice> md2) {
		BOOL md1IsLP = md1.isLowPower;
		BOOL md2IsLP = md2.isLowPower;

		if (md1IsLP == md2IsLP) {
			// If one device is headless and the other one is not, select the
			// one that is not headless first.
			BOOL md1IsHeadless = md1.isHeadless;
			BOOL md2IsHeadless = md2.isHeadless;
			if (md1IsHeadless == md2IsHeadless ) {
				return NSOrderedSame;
			}
			return md2IsHeadless ? NSOrderedAscending : NSOrderedDescending;
		}

		return md2IsLP ? NSOrderedAscending : NSOrderedDescending;
	}];

	// If the survey found at least one device, return the array.
	if (mtlDevs.count) { return mtlDevs; }

#endif	// MVK_MACOS

	// For other OS's, or for macOS if the survey returned empty, use the default device.
	id<MTLDevice> md = [MTLCreateSystemDefaultDevice() autorelease];
	if (md) { [mtlDevs addObject: md]; }

	return mtlDevs;		// retained
}

uint64_t mvkGetRegistryID(id<MTLDevice> mtlDevice) {
	return [mtlDevice respondsToSelector: @selector(registryID)] ? mtlDevice.registryID : 0;
}

uint64_t mvkGetLocationID(id<MTLDevice> mtlDevice) {
	uint64_t hash = 0;

#if MVK_MACOS && !MVK_MACCAT
	// All of these device properties were added at the same time,
	// so only need to check for the presence of one of them.
	if ([mtlDevice respondsToSelector: @selector(location)]) {
		uint64_t val;

		val = mtlDevice.location;
		hash = mvkHash(&val, 1, hash);

		val = mtlDevice.locationNumber;
		hash = mvkHash(&val, 1, hash);

		val = mtlDevice.peerGroupID;
		hash = mvkHash(&val, 1, hash);

		val = mtlDevice.peerIndex;
		hash = mvkHash(&val, 1, hash);
	}
#endif

	return hash;
}<|MERGE_RESOLUTION|>--- conflicted
+++ resolved
@@ -2070,34 +2070,8 @@
 #if MVK_MACOS
     colorSpaces.push_back(VK_COLOR_SPACE_DISPLAY_P3_LINEAR_EXT);
 #endif
-<<<<<<< HEAD
 #if MVK_IOS_OR_TVOS || MVK_VISIONOS
-    // iOS 8 doesn't support anything but sRGB.
-    if (mvkOSVersionIsAtLeast(9.0)) {
-        colorSpaces.push_back(VK_COLOR_SPACE_DISPLAY_P3_NONLINEAR_EXT);
-        colorSpaces.push_back(VK_COLOR_SPACE_DCI_P3_NONLINEAR_EXT);
-        colorSpaces.push_back(VK_COLOR_SPACE_BT709_NONLINEAR_EXT);
-        colorSpaces.push_back(VK_COLOR_SPACE_ADOBERGB_NONLINEAR_EXT);
-        colorSpaces.push_back(VK_COLOR_SPACE_PASS_THROUGH_EXT);
-    }
-    if (mvkOSVersionIsAtLeast(10.0)) {
-        colorSpaces.push_back(VK_COLOR_SPACE_EXTENDED_SRGB_LINEAR_EXT);
-        colorSpaces.push_back(VK_COLOR_SPACE_EXTENDED_SRGB_NONLINEAR_EXT);
-    }
-    if (mvkOSVersionIsAtLeast(12.3)) {
-        colorSpaces.push_back(VK_COLOR_SPACE_DCI_P3_LINEAR_EXT);
-        colorSpaces.push_back(VK_COLOR_SPACE_BT2020_LINEAR_EXT);
-    }
-#if MVK_XCODE_12
-    if (mvkOSVersionIsAtLeast(14.0)) {
-        colorSpaces.push_back(VK_COLOR_SPACE_HDR10_HLG_EXT);
-        colorSpaces.push_back(VK_COLOR_SPACE_HDR10_ST2084_EXT);
-    }
-#endif
-=======
-#if MVK_IOS_OR_TVOS
     colorSpaces.push_back(VK_COLOR_SPACE_DCI_P3_LINEAR_EXT);
->>>>>>> a6766125
 #endif
 
 	size_t vkFmtsCnt = vkFormats.size();
@@ -2575,13 +2549,8 @@
 
 #endif
 
-<<<<<<< HEAD
 #if MVK_IOS_OR_VISIONOS
-	_metalFeatures.mslVersionEnum = MTLLanguageVersion2_0;
-=======
-#if MVK_IOS
 	_metalFeatures.mslVersionEnum = MTLLanguageVersion2_3;
->>>>>>> a6766125
     _metalFeatures.mtlBufferAlignment = 64;
 	_metalFeatures.mtlCopyBufferAlignment = 1;
     _metalFeatures.texelBuffers = true;
@@ -3322,13 +3291,8 @@
     _properties.limits.maxTessellationGenerationLevel = 16;
     _properties.limits.maxTessellationPatchSize = 32;
 #endif
-<<<<<<< HEAD
 #if MVK_IOS_OR_VISIONOS
-    if (mvkOSVersionIsAtLeast(13.0) && supportsMTLGPUFamily(Apple4)) {
-=======
-#if MVK_IOS
     if (supportsMTLGPUFamily(Apple4)) {
->>>>>>> a6766125
         _properties.limits.maxFragmentInputComponents = 124;
     } else {
         _properties.limits.maxFragmentInputComponents = 60;
