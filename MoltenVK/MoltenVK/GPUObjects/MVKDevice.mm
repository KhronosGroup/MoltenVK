/*
 * MVKDevice.mm
 *
 * Copyright (c) 2015-2023 The Brenwill Workshop Ltd. (http://www.brenwill.com)
 *
 * Licensed under the Apache License, Version 2.0 (the "License");
 * you may not use this file except in compliance with the License.
 * You may obtain a copy of the License at
 * 
 *     http://www.apache.org/licenses/LICENSE-2.0
 * 
 * Unless required by applicable law or agreed to in writing, software
 * distributed under the License is distributed on an "AS IS" BASIS,
 * WITHOUT WARRANTIES OR CONDITIONS OF ANY KIND, either express or implied.
 * See the License for the specific language governing permissions and
 * limitations under the License.
 */

#include "MVKInstance.h"
#include "MVKDevice.h"
#include "MVKQueue.h"
#include "MVKSurface.h"
#include "MVKBuffer.h"
#include "MVKImage.h"
#include "MVKSwapchain.h"
#include "MVKQueryPool.h"
#include "MVKShaderModule.h"
#include "MVKPipeline.h"
#include "MVKFramebuffer.h"
#include "MVKRenderPass.h"
#include "MVKSync.h"
#include "MVKCommandPool.h"
#include "MVKFoundation.h"
#include "MVKCodec.h"
#include "MVKStrings.h"
#include <MoltenVKShaderConverter/SPIRVToMSLConverter.h>

#import "CAMetalLayer+MoltenVK.h"

#include <cmath>

using namespace std;


#if MVK_IOS_OR_TVOS
#	include <UIKit/UIKit.h>
#	define MVKViewClass		UIView
#endif
#if MVK_MACOS
#	include <AppKit/AppKit.h>
#	define MVKViewClass		NSView
#endif

// Mac Catalyst does not support feature sets, so we redefine them to GPU families in MVKDevice.h.
#if MVK_MACCAT
#define supportsMTLFeatureSet(MFS)	[_mtlDevice supportsFamily: MTLFeatureSet_ ##MFS]
#else
#define supportsMTLFeatureSet(MFS)	[_mtlDevice supportsFeatureSet: MTLFeatureSet_ ##MFS]
#endif

#define supportsMTLGPUFamily(GPUF)	([_mtlDevice respondsToSelector: @selector(supportsFamily:)] && [_mtlDevice supportsFamily: MTLGPUFamily ##GPUF])

// Suppress unused variable warnings to allow us to define these all in one place,
// but use them in platform-conditional code blocks.
#pragma clang diagnostic push
#pragma clang diagnostic ignored "-Wunused-variable"

static const uint32_t kAMDVendorId = 0x1002;
static const uint32_t kAppleVendorId = 0x106b;
static const uint32_t kIntelVendorId = 0x8086;
static const uint32_t kNVVendorId = 0x10de;

static const uint32_t kAMDRadeonRX5700DeviceId = 0x731f;
static const uint32_t kAMDRadeonRX5500DeviceId = 0x7340;
static const uint32_t kAMDRadeonRX6800DeviceId = 0x73bf;
static const uint32_t kAMDRadeonRX6700DeviceId = 0x73df;

static const uint32_t kMaxTimeDomains = 2;

#pragma clang diagnostic pop


#pragma mark -
#pragma mark MVKPhysicalDevice

VkResult MVKPhysicalDevice::getExtensionProperties(const char* pLayerName, uint32_t* pCount, VkExtensionProperties* pProperties) {
	return _supportedExtensions.getProperties(pCount, pProperties);
}

void MVKPhysicalDevice::getFeatures(VkPhysicalDeviceFeatures* features) {
    *features = _features;
}

void MVKPhysicalDevice::getFeatures(VkPhysicalDeviceFeatures2* features) {

	// Create a SSOT for these Vulkan 1.1 features, which can be queried via two mechanisms here.
	VkPhysicalDeviceVulkan11Features supportedFeats11 = {
		.sType = VK_STRUCTURE_TYPE_PHYSICAL_DEVICE_VULKAN_1_1_FEATURES,
		.pNext = nullptr,
		.storageBuffer16BitAccess = true,
		.uniformAndStorageBuffer16BitAccess = true,
		.storagePushConstant16 = true,
		.storageInputOutput16 = true,
		.multiview = true,
		.multiviewGeometryShader = false,
		.multiviewTessellationShader = false,		// FIXME
		.variablePointersStorageBuffer = true,
		.variablePointers = true,
		.protectedMemory = false,
		.samplerYcbcrConversion = true,
		.shaderDrawParameters = true,
	};

	// Create a SSOT for these Vulkan 1.2 features, which can be queried via two mechanisms here.
	VkPhysicalDeviceVulkan12Features supportedFeats12 = {
		.sType = VK_STRUCTURE_TYPE_PHYSICAL_DEVICE_VULKAN_1_2_FEATURES,
		.pNext = nullptr,
		.samplerMirrorClampToEdge = _vulkan12FeaturesNoExt.samplerMirrorClampToEdge,
		.drawIndirectCount = _vulkan12FeaturesNoExt.drawIndirectCount,
		.storageBuffer8BitAccess = true,
		.uniformAndStorageBuffer8BitAccess = true,
		.storagePushConstant8 = true,
		.shaderBufferInt64Atomics = false,
		.shaderSharedInt64Atomics = false,
		.shaderFloat16 = true,
		.shaderInt8 = true,
		.descriptorIndexing = _vulkan12FeaturesNoExt.descriptorIndexing,
		.shaderInputAttachmentArrayDynamicIndexing = _metalFeatures.arrayOfTextures,
		.shaderUniformTexelBufferArrayDynamicIndexing = _metalFeatures.arrayOfTextures,
		.shaderStorageTexelBufferArrayDynamicIndexing = _metalFeatures.arrayOfTextures,
		.shaderUniformBufferArrayNonUniformIndexing = false,
		.shaderSampledImageArrayNonUniformIndexing = _metalFeatures.arrayOfTextures && _metalFeatures.arrayOfSamplers,
		.shaderStorageBufferArrayNonUniformIndexing = false,
		.shaderStorageImageArrayNonUniformIndexing = _metalFeatures.arrayOfTextures,
		.shaderInputAttachmentArrayNonUniformIndexing = _metalFeatures.arrayOfTextures,
		.shaderUniformTexelBufferArrayNonUniformIndexing = _metalFeatures.arrayOfTextures,
		.shaderStorageTexelBufferArrayNonUniformIndexing = _metalFeatures.arrayOfTextures,
		.descriptorBindingUniformBufferUpdateAfterBind = true,
		.descriptorBindingSampledImageUpdateAfterBind = true,
		.descriptorBindingStorageImageUpdateAfterBind = true,
		.descriptorBindingStorageBufferUpdateAfterBind = true,
		.descriptorBindingUniformTexelBufferUpdateAfterBind = true,
		.descriptorBindingStorageTexelBufferUpdateAfterBind = true,
		.descriptorBindingUpdateUnusedWhilePending = true,
		.descriptorBindingPartiallyBound = true,
		.descriptorBindingVariableDescriptorCount = true,
		.runtimeDescriptorArray = true,
		.samplerFilterMinmax = _vulkan12FeaturesNoExt.samplerFilterMinmax,
		.scalarBlockLayout = true,
		.imagelessFramebuffer = true,
		.uniformBufferStandardLayout = true,
		.shaderSubgroupExtendedTypes = _metalFeatures.simdPermute || _metalFeatures.quadPermute,
		.separateDepthStencilLayouts = true,
		.hostQueryReset = true,
		.timelineSemaphore = true,
		.bufferDeviceAddress = mvkOSVersionIsAtLeast(12.05, 16.0, 1.0),
		.bufferDeviceAddressCaptureReplay = false,
		.bufferDeviceAddressMultiDevice = false,
		.vulkanMemoryModel = false,
		.vulkanMemoryModelDeviceScope = false,
		.vulkanMemoryModelAvailabilityVisibilityChains = false,
		.shaderOutputViewportIndex = _vulkan12FeaturesNoExt.shaderOutputViewportIndex,
		.shaderOutputLayer = _vulkan12FeaturesNoExt.shaderOutputLayer,
		.subgroupBroadcastDynamicId = _vulkan12FeaturesNoExt.subgroupBroadcastDynamicId,
	};

	features->sType = VK_STRUCTURE_TYPE_PHYSICAL_DEVICE_FEATURES_2;
	features->features = _features;
	for (auto* next = (VkBaseOutStructure*)features->pNext; next; next = next->pNext) {
		switch ((uint32_t)next->sType) {
			case VK_STRUCTURE_TYPE_PHYSICAL_DEVICE_VULKAN_1_1_FEATURES: {
				// Copy from supportedFeats11, but keep pNext as is.
				auto* pFeats11 = (VkPhysicalDeviceVulkan11Features*)next;
				supportedFeats11.pNext = pFeats11->pNext;
				*pFeats11 = supportedFeats11;
				break;
			}
			case VK_STRUCTURE_TYPE_PHYSICAL_DEVICE_VULKAN_1_2_FEATURES: {
				// Copy from supportedFeats12, but keep pNext as is.
				auto* pFeats12 = (VkPhysicalDeviceVulkan12Features*)next;
				supportedFeats12.pNext = pFeats12->pNext;
				*pFeats12 = supportedFeats12;
				break;
			}

			// For consistency and ease of admin, keep the following list in the same order as in MVKDeviceFeatureStructs.def
			case VK_STRUCTURE_TYPE_PHYSICAL_DEVICE_16BIT_STORAGE_FEATURES: {
				auto* storageFeatures = (VkPhysicalDevice16BitStorageFeatures*)next;
				storageFeatures->storageBuffer16BitAccess = supportedFeats11.storageBuffer16BitAccess;
				storageFeatures->uniformAndStorageBuffer16BitAccess = supportedFeats11.uniformAndStorageBuffer16BitAccess;
				storageFeatures->storagePushConstant16 = supportedFeats11.storagePushConstant16;
				storageFeatures->storageInputOutput16 = supportedFeats11.storageInputOutput16;
				break;
			}
			case VK_STRUCTURE_TYPE_PHYSICAL_DEVICE_8BIT_STORAGE_FEATURES: {
				auto* storageFeatures = (VkPhysicalDevice8BitStorageFeatures*)next;
				storageFeatures->storageBuffer8BitAccess = supportedFeats12.storagePushConstant8;
				storageFeatures->uniformAndStorageBuffer8BitAccess = supportedFeats12.storagePushConstant8;
				storageFeatures->storagePushConstant8 = supportedFeats12.storagePushConstant8;
				break;
			}
			case VK_STRUCTURE_TYPE_PHYSICAL_DEVICE_BUFFER_DEVICE_ADDRESS_FEATURES:
			case VK_STRUCTURE_TYPE_PHYSICAL_DEVICE_BUFFER_DEVICE_ADDRESS_FEATURES_EXT: {
				auto* bufferDeviceAddressFeatures = (VkPhysicalDeviceBufferDeviceAddressFeatures*)next;
				bufferDeviceAddressFeatures->bufferDeviceAddress = supportedFeats12.bufferDeviceAddress;
				bufferDeviceAddressFeatures->bufferDeviceAddressCaptureReplay = supportedFeats12.bufferDeviceAddressCaptureReplay;
				bufferDeviceAddressFeatures->bufferDeviceAddressMultiDevice = supportedFeats12.bufferDeviceAddressMultiDevice;
				break;
			}
			case VK_STRUCTURE_TYPE_PHYSICAL_DEVICE_DESCRIPTOR_INDEXING_FEATURES: {
				auto* pDescIdxFeatures = (VkPhysicalDeviceDescriptorIndexingFeatures*)next;
				pDescIdxFeatures->shaderInputAttachmentArrayDynamicIndexing = supportedFeats12.shaderInputAttachmentArrayDynamicIndexing;
				pDescIdxFeatures->shaderUniformTexelBufferArrayDynamicIndexing = supportedFeats12.shaderUniformTexelBufferArrayDynamicIndexing;
				pDescIdxFeatures->shaderStorageTexelBufferArrayDynamicIndexing = supportedFeats12.shaderStorageTexelBufferArrayDynamicIndexing;
				pDescIdxFeatures->shaderUniformBufferArrayNonUniformIndexing = supportedFeats12.shaderUniformBufferArrayNonUniformIndexing;
				pDescIdxFeatures->shaderSampledImageArrayNonUniformIndexing = supportedFeats12.shaderSampledImageArrayNonUniformIndexing;
				pDescIdxFeatures->shaderStorageBufferArrayNonUniformIndexing = supportedFeats12.shaderStorageBufferArrayNonUniformIndexing;
				pDescIdxFeatures->shaderStorageImageArrayNonUniformIndexing = supportedFeats12.shaderStorageImageArrayNonUniformIndexing;
				pDescIdxFeatures->shaderInputAttachmentArrayNonUniformIndexing = supportedFeats12.shaderInputAttachmentArrayNonUniformIndexing;
				pDescIdxFeatures->shaderUniformTexelBufferArrayNonUniformIndexing = supportedFeats12.shaderUniformTexelBufferArrayNonUniformIndexing;
				pDescIdxFeatures->shaderStorageTexelBufferArrayNonUniformIndexing = supportedFeats12.shaderStorageTexelBufferArrayNonUniformIndexing;
				pDescIdxFeatures->descriptorBindingUniformBufferUpdateAfterBind = supportedFeats12.descriptorBindingUniformBufferUpdateAfterBind;
				pDescIdxFeatures->descriptorBindingSampledImageUpdateAfterBind = supportedFeats12.descriptorBindingSampledImageUpdateAfterBind;
				pDescIdxFeatures->descriptorBindingStorageImageUpdateAfterBind = supportedFeats12.descriptorBindingStorageImageUpdateAfterBind;
				pDescIdxFeatures->descriptorBindingStorageBufferUpdateAfterBind = supportedFeats12.descriptorBindingStorageBufferUpdateAfterBind;
				pDescIdxFeatures->descriptorBindingUniformTexelBufferUpdateAfterBind = supportedFeats12.descriptorBindingUniformTexelBufferUpdateAfterBind;
				pDescIdxFeatures->descriptorBindingStorageTexelBufferUpdateAfterBind = supportedFeats12.descriptorBindingStorageTexelBufferUpdateAfterBind;
				pDescIdxFeatures->descriptorBindingUpdateUnusedWhilePending = supportedFeats12.descriptorBindingUpdateUnusedWhilePending;
				pDescIdxFeatures->descriptorBindingPartiallyBound = supportedFeats12.descriptorBindingPartiallyBound;
				pDescIdxFeatures->descriptorBindingVariableDescriptorCount = supportedFeats12.descriptorBindingVariableDescriptorCount;
				pDescIdxFeatures->runtimeDescriptorArray = supportedFeats12.runtimeDescriptorArray;
				break;
			}
			case VK_STRUCTURE_TYPE_PHYSICAL_DEVICE_DYNAMIC_RENDERING_FEATURES: {
				auto* dynamicRenderingFeatures = (VkPhysicalDeviceDynamicRenderingFeatures*)next;
				dynamicRenderingFeatures->dynamicRendering = true;
				break;
			}
			case VK_STRUCTURE_TYPE_PHYSICAL_DEVICE_HOST_QUERY_RESET_FEATURES: {
				auto* hostQueryResetFeatures = (VkPhysicalDeviceHostQueryResetFeatures*)next;
				hostQueryResetFeatures->hostQueryReset = supportedFeats12.hostQueryReset;
				break;
			}
			case VK_STRUCTURE_TYPE_PHYSICAL_DEVICE_IMAGELESS_FRAMEBUFFER_FEATURES: {
				auto* imagelessFramebufferFeatures = (VkPhysicalDeviceImagelessFramebufferFeatures*)next;
				imagelessFramebufferFeatures->imagelessFramebuffer = supportedFeats12.imagelessFramebuffer;
				break;
			}
			case VK_STRUCTURE_TYPE_PHYSICAL_DEVICE_IMAGE_ROBUSTNESS_FEATURES: {
				auto *imageRobustnessFeatures = (VkPhysicalDeviceImageRobustnessFeatures*)next;
				imageRobustnessFeatures->robustImageAccess = true;
				break;
			}
			case VK_STRUCTURE_TYPE_PHYSICAL_DEVICE_INLINE_UNIFORM_BLOCK_FEATURES: {
				auto* inlineUniformBlockFeatures = (VkPhysicalDeviceInlineUniformBlockFeatures*)next;
				inlineUniformBlockFeatures->inlineUniformBlock = true;
				inlineUniformBlockFeatures->descriptorBindingInlineUniformBlockUpdateAfterBind = true;
				break;
			}
			case VK_STRUCTURE_TYPE_PHYSICAL_DEVICE_MULTIVIEW_FEATURES: {
				auto* multiviewFeatures = (VkPhysicalDeviceMultiviewFeatures*)next;
				multiviewFeatures->multiview = supportedFeats11.multiview;
				multiviewFeatures->multiviewGeometryShader = supportedFeats11.multiviewGeometryShader;
				multiviewFeatures->multiviewTessellationShader = supportedFeats11.multiviewTessellationShader;
				break;
			}
			case VK_STRUCTURE_TYPE_PHYSICAL_DEVICE_PRIVATE_DATA_FEATURES: {
				auto* privateDataFeatures = (VkPhysicalDevicePrivateDataFeatures*)next;
				privateDataFeatures->privateData = true;
				break;
			}
			case VK_STRUCTURE_TYPE_PHYSICAL_DEVICE_PROTECTED_MEMORY_FEATURES: {
				auto* protectedMemFeatures = (VkPhysicalDeviceProtectedMemoryFeatures*)next;
				protectedMemFeatures->protectedMemory = supportedFeats11.protectedMemory;
				break;
			}
			case VK_STRUCTURE_TYPE_PHYSICAL_DEVICE_SAMPLER_YCBCR_CONVERSION_FEATURES: {
				auto* samplerYcbcrConvFeatures = (VkPhysicalDeviceSamplerYcbcrConversionFeatures*)next;
				samplerYcbcrConvFeatures->samplerYcbcrConversion = supportedFeats11.samplerYcbcrConversion;
				break;
			}
			case VK_STRUCTURE_TYPE_PHYSICAL_DEVICE_SCALAR_BLOCK_LAYOUT_FEATURES: {
				auto* scalarLayoutFeatures = (VkPhysicalDeviceScalarBlockLayoutFeatures*)next;
				scalarLayoutFeatures->scalarBlockLayout = supportedFeats12.scalarBlockLayout;
				break;
			}
			case VK_STRUCTURE_TYPE_PHYSICAL_DEVICE_SEPARATE_DEPTH_STENCIL_LAYOUTS_FEATURES: {
				auto* separateDepthStencilLayoutsFeatures = (VkPhysicalDeviceSeparateDepthStencilLayoutsFeatures*)next;
				separateDepthStencilLayoutsFeatures->separateDepthStencilLayouts = supportedFeats12.separateDepthStencilLayouts;
				break;
			}
			case VK_STRUCTURE_TYPE_PHYSICAL_DEVICE_SHADER_DRAW_PARAMETERS_FEATURES: {
				auto* shaderDrawParamsFeatures = (VkPhysicalDeviceShaderDrawParametersFeatures*)next;
				shaderDrawParamsFeatures->shaderDrawParameters = supportedFeats11.shaderDrawParameters;
				break;
			}
			case VK_STRUCTURE_TYPE_PHYSICAL_DEVICE_SHADER_ATOMIC_INT64_FEATURES: {
				auto* i64Features = (VkPhysicalDeviceShaderAtomicInt64Features*)next;
				i64Features->shaderBufferInt64Atomics = supportedFeats12.shaderBufferInt64Atomics;
				i64Features->shaderSharedInt64Atomics = supportedFeats12.shaderSharedInt64Atomics;
				break;
			}
			case VK_STRUCTURE_TYPE_PHYSICAL_DEVICE_SHADER_FLOAT16_INT8_FEATURES: {
				auto* f16Features = (VkPhysicalDeviceShaderFloat16Int8Features*)next;
				f16Features->shaderFloat16 = supportedFeats12.shaderFloat16;
				f16Features->shaderInt8 = supportedFeats12.shaderInt8;
				break;
			}
			case VK_STRUCTURE_TYPE_PHYSICAL_DEVICE_SHADER_SUBGROUP_EXTENDED_TYPES_FEATURES: {
				auto* shaderSGTypesFeatures = (VkPhysicalDeviceShaderSubgroupExtendedTypesFeatures*)next;
				shaderSGTypesFeatures->shaderSubgroupExtendedTypes = supportedFeats12.shaderSubgroupExtendedTypes;
				break;
			}
			case VK_STRUCTURE_TYPE_PHYSICAL_DEVICE_SUBGROUP_SIZE_CONTROL_FEATURES: {
				auto* subgroupSizeFeatures = (VkPhysicalDeviceSubgroupSizeControlFeatures*)next;
				subgroupSizeFeatures->subgroupSizeControl = _metalFeatures.simdPermute || _metalFeatures.quadPermute;
				subgroupSizeFeatures->computeFullSubgroups = _metalFeatures.simdPermute || _metalFeatures.quadPermute;
				break;
			}
			case VK_STRUCTURE_TYPE_PHYSICAL_DEVICE_SYNCHRONIZATION_2_FEATURES: {
				auto* synch2Features = (VkPhysicalDeviceSynchronization2Features*)next;
				synch2Features->synchronization2 = true;
				break;
			}
			case VK_STRUCTURE_TYPE_PHYSICAL_DEVICE_TEXTURE_COMPRESSION_ASTC_HDR_FEATURES: {
				auto* astcHDRFeatures = (VkPhysicalDeviceTextureCompressionASTCHDRFeatures*)next;
				astcHDRFeatures->textureCompressionASTC_HDR = _metalFeatures.astcHDRTextures;
				break;
			}
			case VK_STRUCTURE_TYPE_PHYSICAL_DEVICE_TIMELINE_SEMAPHORE_FEATURES: {
				auto* timelineSem4Features = (VkPhysicalDeviceTimelineSemaphoreFeatures*)next;
				timelineSem4Features->timelineSemaphore = supportedFeats12.timelineSemaphore;
				break;
			}
			case VK_STRUCTURE_TYPE_PHYSICAL_DEVICE_UNIFORM_BUFFER_STANDARD_LAYOUT_FEATURES: {
				auto* uboLayoutFeatures = (VkPhysicalDeviceUniformBufferStandardLayoutFeatures*)next;
				uboLayoutFeatures->uniformBufferStandardLayout = supportedFeats12.uniformBufferStandardLayout;
				break;
			}
			case VK_STRUCTURE_TYPE_PHYSICAL_DEVICE_VARIABLE_POINTER_FEATURES: {
				auto* varPtrFeatures = (VkPhysicalDeviceVariablePointerFeatures*)next;
				varPtrFeatures->variablePointersStorageBuffer = supportedFeats11.variablePointersStorageBuffer;
				varPtrFeatures->variablePointers = supportedFeats11.variablePointers;
				break;
			}
			case VK_STRUCTURE_TYPE_PHYSICAL_DEVICE_VULKAN_MEMORY_MODEL_FEATURES: {
				auto* vmmFeatures = (VkPhysicalDeviceVulkanMemoryModelFeatures*)next;
				vmmFeatures->vulkanMemoryModel = supportedFeats12.vulkanMemoryModel;
				vmmFeatures->vulkanMemoryModelDeviceScope = supportedFeats12.vulkanMemoryModelDeviceScope;
				vmmFeatures->vulkanMemoryModelAvailabilityVisibilityChains = supportedFeats12.vulkanMemoryModelAvailabilityVisibilityChains;
				break;
			}
			case VK_STRUCTURE_TYPE_PHYSICAL_DEVICE_FRAGMENT_SHADER_BARYCENTRIC_FEATURES_KHR: {
				auto* barycentricFeatures = (VkPhysicalDeviceFragmentShaderBarycentricFeaturesKHR*)next;
				barycentricFeatures->fragmentShaderBarycentric = true;
				break;
			}
			case VK_STRUCTURE_TYPE_PHYSICAL_DEVICE_PORTABILITY_SUBSET_FEATURES_KHR: {
				auto* portabilityFeatures = (VkPhysicalDevicePortabilitySubsetFeaturesKHR*)next;
				portabilityFeatures->constantAlphaColorBlendFactors = true;
				portabilityFeatures->events = true;
				portabilityFeatures->imageViewFormatReinterpretation = true;
				portabilityFeatures->imageViewFormatSwizzle = (_metalFeatures.nativeTextureSwizzle ||
															   mvkConfig().fullImageViewSwizzle);
				portabilityFeatures->imageView2DOn3DImage = false;
				portabilityFeatures->multisampleArrayImage = _metalFeatures.multisampleArrayTextures;
				portabilityFeatures->mutableComparisonSamplers = _metalFeatures.depthSampleCompare;
				portabilityFeatures->pointPolygons = false;
				portabilityFeatures->samplerMipLodBias = false;
				portabilityFeatures->separateStencilMaskRef = true;
				portabilityFeatures->shaderSampleRateInterpolationFunctions = _metalFeatures.pullModelInterpolation;
				portabilityFeatures->tessellationIsolines = false;
				portabilityFeatures->tessellationPointMode = false;
				portabilityFeatures->triangleFans = true;
				portabilityFeatures->vertexAttributeAccessBeyondStride = true;	// Costs additional buffers. Should make configuration switch.
				break;
			}
			case VK_STRUCTURE_TYPE_PHYSICAL_DEVICE_4444_FORMATS_FEATURES_EXT: {
				auto* formatFeatures = (VkPhysicalDevice4444FormatsFeaturesEXT*)next;
				bool canSupport4444 = _metalFeatures.tileBasedDeferredRendering &&
									  (_metalFeatures.nativeTextureSwizzle ||
									   mvkConfig().fullImageViewSwizzle);
				formatFeatures->formatA4R4G4B4 = canSupport4444;
				formatFeatures->formatA4B4G4R4 = canSupport4444;
				break;
			}
			case VK_STRUCTURE_TYPE_PHYSICAL_DEVICE_EXTENDED_DYNAMIC_STATE_FEATURES_EXT: {
				auto* extDynState = (VkPhysicalDeviceExtendedDynamicStateFeaturesEXT*)next;
				extDynState->extendedDynamicState = true;
				break;
			}
			case VK_STRUCTURE_TYPE_PHYSICAL_DEVICE_EXTENDED_DYNAMIC_STATE_2_FEATURES_EXT: {
				auto* extDynState2 = (VkPhysicalDeviceExtendedDynamicState2FeaturesEXT*)next;
				extDynState2->extendedDynamicState2 = true;
				extDynState2->extendedDynamicState2LogicOp = false;
				extDynState2->extendedDynamicState2PatchControlPoints = true;
				break;
			}
			case VK_STRUCTURE_TYPE_PHYSICAL_DEVICE_EXTENDED_DYNAMIC_STATE_3_FEATURES_EXT: {
				auto* extDynState3 = (VkPhysicalDeviceExtendedDynamicState3FeaturesEXT*)next;
				extDynState3->extendedDynamicState3TessellationDomainOrigin = false;
				extDynState3->extendedDynamicState3DepthClampEnable = true;
				extDynState3->extendedDynamicState3PolygonMode = true;
				extDynState3->extendedDynamicState3RasterizationSamples = false;
				extDynState3->extendedDynamicState3SampleMask = false;
				extDynState3->extendedDynamicState3AlphaToCoverageEnable = false;
				extDynState3->extendedDynamicState3AlphaToOneEnable = false;
				extDynState3->extendedDynamicState3LogicOpEnable = false;
				extDynState3->extendedDynamicState3ColorBlendEnable = false;
				extDynState3->extendedDynamicState3ColorBlendEquation = false;
				extDynState3->extendedDynamicState3ColorWriteMask = false;
				extDynState3->extendedDynamicState3RasterizationStream = false;
				extDynState3->extendedDynamicState3ConservativeRasterizationMode = false;
				extDynState3->extendedDynamicState3ExtraPrimitiveOverestimationSize = false;
				extDynState3->extendedDynamicState3DepthClipEnable = true;
				extDynState3->extendedDynamicState3SampleLocationsEnable = true;
				extDynState3->extendedDynamicState3ColorBlendAdvanced = false;
				extDynState3->extendedDynamicState3ProvokingVertexMode = false;
				extDynState3->extendedDynamicState3LineRasterizationMode = false;
				extDynState3->extendedDynamicState3LineStippleEnable = false;
				extDynState3->extendedDynamicState3DepthClipNegativeOneToOne = false;
				extDynState3->extendedDynamicState3ViewportWScalingEnable = false;
				extDynState3->extendedDynamicState3ViewportSwizzle = false;
				extDynState3->extendedDynamicState3CoverageToColorEnable = false;
				extDynState3->extendedDynamicState3CoverageToColorLocation = false;
				extDynState3->extendedDynamicState3CoverageModulationMode = false;
				extDynState3->extendedDynamicState3CoverageModulationTableEnable = false;
				extDynState3->extendedDynamicState3CoverageModulationTable = false;
				extDynState3->extendedDynamicState3CoverageReductionMode = false;
				extDynState3->extendedDynamicState3RepresentativeFragmentTestEnable = false;
				extDynState3->extendedDynamicState3ShadingRateImageEnable = false;
				break;
			}
			case VK_STRUCTURE_TYPE_PHYSICAL_DEVICE_FRAGMENT_SHADER_INTERLOCK_FEATURES_EXT: {
				auto* interlockFeatures = (VkPhysicalDeviceFragmentShaderInterlockFeaturesEXT*)next;
				interlockFeatures->fragmentShaderSampleInterlock = _metalFeatures.rasterOrderGroups;
				interlockFeatures->fragmentShaderPixelInterlock = _metalFeatures.rasterOrderGroups;
				interlockFeatures->fragmentShaderShadingRateInterlock = false;    // Requires variable rate shading; not supported yet in Metal
				break;
			}
			case VK_STRUCTURE_TYPE_PHYSICAL_DEVICE_PIPELINE_CREATION_CACHE_CONTROL_FEATURES_EXT: {
				auto* pipelineCreationCacheControlFeatures = (VkPhysicalDevicePipelineCreationCacheControlFeaturesEXT*)next;
				pipelineCreationCacheControlFeatures->pipelineCreationCacheControl = true;
				break;
			}
			case VK_STRUCTURE_TYPE_PHYSICAL_DEVICE_ROBUSTNESS_2_FEATURES_EXT: {
				auto* robustness2Features = (VkPhysicalDeviceRobustness2FeaturesEXT*)next;
				robustness2Features->robustBufferAccess2 = false;
				robustness2Features->robustImageAccess2 = true;
				robustness2Features->nullDescriptor = false;
				break;
			}
			case VK_STRUCTURE_TYPE_PHYSICAL_DEVICE_SHADER_ATOMIC_FLOAT_FEATURES_EXT: {
				auto* atomicFloatFeatures = (VkPhysicalDeviceShaderAtomicFloatFeaturesEXT*)next;
				bool atomicFloatEnabled = _metalFeatures.mslVersion >= 030000;
				atomicFloatFeatures->shaderBufferFloat32Atomics = atomicFloatEnabled;
				atomicFloatFeatures->shaderBufferFloat32AtomicAdd = atomicFloatEnabled;
				atomicFloatFeatures->shaderBufferFloat64Atomics = false;
				atomicFloatFeatures->shaderBufferFloat64AtomicAdd = false;
				atomicFloatFeatures->shaderSharedFloat32Atomics = atomicFloatEnabled;
				atomicFloatFeatures->shaderSharedFloat32AtomicAdd = atomicFloatEnabled;
				atomicFloatFeatures->shaderSharedFloat64Atomics = false;
				atomicFloatFeatures->shaderSharedFloat64AtomicAdd = false;
				atomicFloatFeatures->shaderImageFloat32Atomics = false;
				atomicFloatFeatures->shaderImageFloat32AtomicAdd = false;
				atomicFloatFeatures->sparseImageFloat32Atomics = false;
				atomicFloatFeatures->sparseImageFloat32AtomicAdd = false;
				break;
			}
			case VK_STRUCTURE_TYPE_PHYSICAL_DEVICE_SHADER_DEMOTE_TO_HELPER_INVOCATION_FEATURES_EXT: {
				auto* demoteFeatures = (VkPhysicalDeviceShaderDemoteToHelperInvocationFeaturesEXT*)next;
				demoteFeatures->shaderDemoteToHelperInvocation = mvkOSVersionIsAtLeast(11.0, 14.0, 1.0);
				break;
			}
			case VK_STRUCTURE_TYPE_PHYSICAL_DEVICE_SWAPCHAIN_MAINTENANCE_1_FEATURES_EXT: {
				auto* swapchainMaintenance1Features = (VkPhysicalDeviceSwapchainMaintenance1FeaturesEXT*)next;
				swapchainMaintenance1Features->swapchainMaintenance1 = true;
				break;
			}
			case VK_STRUCTURE_TYPE_PHYSICAL_DEVICE_TEXEL_BUFFER_ALIGNMENT_FEATURES_EXT: {
				auto* texelBuffAlignFeatures = (VkPhysicalDeviceTexelBufferAlignmentFeaturesEXT*)next;
				texelBuffAlignFeatures->texelBufferAlignment = _metalFeatures.texelBuffers && [_mtlDevice respondsToSelector: @selector(minimumLinearTextureAlignmentForPixelFormat:)];
				break;
			}
			case VK_STRUCTURE_TYPE_PHYSICAL_DEVICE_VERTEX_ATTRIBUTE_DIVISOR_FEATURES_EXT: {
				auto* divisorFeatures = (VkPhysicalDeviceVertexAttributeDivisorFeaturesEXT*)next;
				divisorFeatures->vertexAttributeInstanceRateDivisor = true;
				divisorFeatures->vertexAttributeInstanceRateZeroDivisor = true;
				break;
			}
			case VK_STRUCTURE_TYPE_PHYSICAL_DEVICE_SHADER_INTEGER_FUNCTIONS_2_FEATURES_INTEL: {
				auto* shaderIntFuncsFeatures = (VkPhysicalDeviceShaderIntegerFunctions2FeaturesINTEL*)next;
				shaderIntFuncsFeatures->shaderIntegerFunctions2 = true;
				break;
			}
			default:
				break;
		}
	}
}

void MVKPhysicalDevice::getProperties(VkPhysicalDeviceProperties* properties) {
	updateTimestampPeriod();
	*properties = _properties;
}

void MVKPhysicalDevice::getProperties(VkPhysicalDeviceProperties2* properties) {

	properties->sType = VK_STRUCTURE_TYPE_PHYSICAL_DEVICE_PROPERTIES_2;
	getProperties(&properties->properties);

	if ( !properties->pNext ) { return; }

	uint32_t uintMax = std::numeric_limits<uint32_t>::max();
	uint32_t maxSamplerCnt = getMaxSamplerCount();
	bool isTier2 = supportsMetalArgumentBuffers() && (_metalFeatures.argumentBuffersTier >= MTLArgumentBuffersTier2);

	// Create a SSOT for these Vulkan 1.1 properties, which can be queried via two mechanisms here.
	VkPhysicalDeviceVulkan11Properties supportedProps11;
	supportedProps11.sType = VK_STRUCTURE_TYPE_PHYSICAL_DEVICE_VULKAN_1_1_PROPERTIES;
	supportedProps11.pNext = nullptr;
	populateDeviceIDProperties(&supportedProps11);
	populateSubgroupProperties(&supportedProps11);
	supportedProps11.pointClippingBehavior = VK_POINT_CLIPPING_BEHAVIOR_ALL_CLIP_PLANES;
	supportedProps11.maxMultiviewViewCount = 32;
	supportedProps11.maxMultiviewInstanceIndex = canUseInstancingForMultiview() ? uintMax / 32 : uintMax;
	supportedProps11.protectedNoFault = false;
	supportedProps11.maxPerSetDescriptors = 4 * (_metalFeatures.maxPerStageBufferCount +
												 _metalFeatures.maxPerStageTextureCount +
												 _metalFeatures.maxPerStageSamplerCount);
	supportedProps11.maxMemoryAllocationSize = _metalFeatures.maxMTLBufferSize;

	// Create a SSOT for these Vulkan 1.2 properties, which can be queried via two mechanisms here.
	VkPhysicalDeviceVulkan12Properties supportedProps12;
	supportedProps12.sType = VK_STRUCTURE_TYPE_PHYSICAL_DEVICE_VULKAN_1_2_PROPERTIES;
	supportedProps12.pNext = nullptr;
	supportedProps12.driverID = VK_DRIVER_ID_MOLTENVK;
	strcpy(supportedProps12.driverName, "MoltenVK");
	strcpy(supportedProps12.driverInfo, mvkGetMoltenVKVersionString(MVK_VERSION).c_str());
	supportedProps12.conformanceVersion.major = 0;
	supportedProps12.conformanceVersion.minor = 0;
	supportedProps12.conformanceVersion.subminor = 0;
	supportedProps12.conformanceVersion.patch = 0;
	supportedProps12.denormBehaviorIndependence = VK_SHADER_FLOAT_CONTROLS_INDEPENDENCE_NONE;
	supportedProps12.roundingModeIndependence = VK_SHADER_FLOAT_CONTROLS_INDEPENDENCE_NONE;
	supportedProps12.shaderSignedZeroInfNanPreserveFloat16 = true;
	supportedProps12.shaderSignedZeroInfNanPreserveFloat32 = true;
	supportedProps12.shaderSignedZeroInfNanPreserveFloat64 = false;
	supportedProps12.shaderDenormPreserveFloat16 = false;
	supportedProps12.shaderDenormPreserveFloat32 = false;
	supportedProps12.shaderDenormPreserveFloat64 = false;
	supportedProps12.shaderDenormFlushToZeroFloat16 = false;
	supportedProps12.shaderDenormFlushToZeroFloat32 = false;
	supportedProps12.shaderDenormFlushToZeroFloat64 = false;
	supportedProps12.shaderRoundingModeRTEFloat16 = false;
	supportedProps12.shaderRoundingModeRTEFloat32 = false;
	supportedProps12.shaderRoundingModeRTEFloat64 = false;
	supportedProps12.shaderRoundingModeRTZFloat16 = false;
	supportedProps12.shaderRoundingModeRTZFloat32 = false;
	supportedProps12.shaderRoundingModeRTZFloat64 = false;
	supportedProps12.maxUpdateAfterBindDescriptorsInAllPools				= kMVKUndefinedLargeUInt32;
	supportedProps12.shaderUniformBufferArrayNonUniformIndexingNative		= false;
	supportedProps12.shaderSampledImageArrayNonUniformIndexingNative		= _metalFeatures.arrayOfTextures && _metalFeatures.arrayOfSamplers;
	supportedProps12.shaderStorageBufferArrayNonUniformIndexingNative		= false;
	supportedProps12.shaderStorageImageArrayNonUniformIndexingNative		= _metalFeatures.arrayOfTextures;
	supportedProps12.shaderInputAttachmentArrayNonUniformIndexingNative		= _metalFeatures.arrayOfTextures;
	supportedProps12.robustBufferAccessUpdateAfterBind						= _features.robustBufferAccess;
	supportedProps12.quadDivergentImplicitLod								= false;
	supportedProps12.maxPerStageDescriptorUpdateAfterBindSamplers			= isTier2 ? maxSamplerCnt : _properties.limits.maxPerStageDescriptorSamplers;
	supportedProps12.maxPerStageDescriptorUpdateAfterBindUniformBuffers		= isTier2 ? 500000 : _properties.limits.maxPerStageDescriptorUniformBuffers;
	supportedProps12.maxPerStageDescriptorUpdateAfterBindStorageBuffers		= isTier2 ? 500000 : _properties.limits.maxPerStageDescriptorStorageBuffers;
	supportedProps12.maxPerStageDescriptorUpdateAfterBindSampledImages		= isTier2 ? 500000 : _properties.limits.maxPerStageDescriptorSampledImages;
	supportedProps12.maxPerStageDescriptorUpdateAfterBindStorageImages		= isTier2 ? 500000 : _properties.limits.maxPerStageDescriptorStorageImages;
	supportedProps12.maxPerStageDescriptorUpdateAfterBindInputAttachments	= _properties.limits.maxPerStageDescriptorInputAttachments;
	supportedProps12.maxPerStageUpdateAfterBindResources					= isTier2 ? 500000 : _properties.limits.maxPerStageResources;
	supportedProps12.maxDescriptorSetUpdateAfterBindSamplers				= isTier2 ? maxSamplerCnt : _properties.limits.maxDescriptorSetSamplers;
	supportedProps12.maxDescriptorSetUpdateAfterBindUniformBuffers			= isTier2 ? 500000 : _properties.limits.maxDescriptorSetUniformBuffers;
	supportedProps12.maxDescriptorSetUpdateAfterBindUniformBuffersDynamic	= isTier2 ? 500000 : _properties.limits.maxDescriptorSetUniformBuffersDynamic;
	supportedProps12.maxDescriptorSetUpdateAfterBindStorageBuffers			= isTier2 ? 500000 : _properties.limits.maxDescriptorSetStorageBuffers;
	supportedProps12.maxDescriptorSetUpdateAfterBindStorageBuffersDynamic	= isTier2 ? 500000 : _properties.limits.maxDescriptorSetStorageBuffersDynamic;
	supportedProps12.maxDescriptorSetUpdateAfterBindSampledImages			= isTier2 ? 500000 : _properties.limits.maxDescriptorSetSampledImages;
	supportedProps12.maxDescriptorSetUpdateAfterBindStorageImages			= isTier2 ? 500000 : _properties.limits.maxDescriptorSetStorageImages;
	supportedProps12.maxDescriptorSetUpdateAfterBindInputAttachments		= _properties.limits.maxDescriptorSetInputAttachments;
	supportedProps12.supportedDepthResolveModes = (_metalFeatures.depthResolve
												   ? VK_RESOLVE_MODE_SAMPLE_ZERO_BIT | VK_RESOLVE_MODE_MIN_BIT | VK_RESOLVE_MODE_MAX_BIT
												   : VK_RESOLVE_MODE_SAMPLE_ZERO_BIT);
	supportedProps12.supportedStencilResolveModes = VK_RESOLVE_MODE_SAMPLE_ZERO_BIT;	// Metal allows you to set the stencil resolve filter to either Sample0 or the same sample used for depth resolve. This is impossible to express in Vulkan.
	supportedProps12.independentResolveNone = true;
	supportedProps12.independentResolve = true;
	supportedProps12.filterMinmaxSingleComponentFormats = false;
	supportedProps12.filterMinmaxImageComponentMapping = false;
	supportedProps12.maxTimelineSemaphoreValueDifference = std::numeric_limits<uint64_t>::max();
	supportedProps12.framebufferIntegerColorSampleCounts = _metalFeatures.supportedSampleCounts;

	for (auto* next = (VkBaseOutStructure*)properties->pNext; next; next = next->pNext) {
		switch ((uint32_t)next->sType) {
			case VK_STRUCTURE_TYPE_PHYSICAL_DEVICE_VULKAN_1_1_PROPERTIES: {
				// Copy from supportedProps11, but keep pNext as is.
				auto* pProps11 = (VkPhysicalDeviceVulkan11Properties*)next;
				supportedProps11.pNext = pProps11->pNext;
				*pProps11 = supportedProps11;
				break;
			}
			case VK_STRUCTURE_TYPE_PHYSICAL_DEVICE_VULKAN_1_2_PROPERTIES: {
				// Copy from supportedProps12, but keep pNext as is.
				auto* pProps12 = (VkPhysicalDeviceVulkan12Properties*)next;
				supportedProps12.pNext = pProps12->pNext;
				*pProps12 = supportedProps12;
				break;
			}
			case VK_STRUCTURE_TYPE_PHYSICAL_DEVICE_ID_PROPERTIES: {
				auto* dvcIDProps = (VkPhysicalDeviceIDProperties*)next;
				mvkCopy(dvcIDProps->deviceUUID, supportedProps11.deviceUUID, VK_UUID_SIZE);
				mvkCopy(dvcIDProps->driverUUID, supportedProps11.driverUUID, VK_UUID_SIZE);
				mvkCopy(dvcIDProps->deviceLUID, supportedProps11.deviceLUID, VK_LUID_SIZE);
				dvcIDProps->deviceNodeMask = supportedProps11.deviceNodeMask;
				dvcIDProps->deviceLUIDValid = supportedProps11.deviceLUIDValid;
				break;
			}
			case VK_STRUCTURE_TYPE_PHYSICAL_DEVICE_SUBGROUP_PROPERTIES: {
				auto* subgroupProps = (VkPhysicalDeviceSubgroupProperties*)next;
				subgroupProps->subgroupSize = supportedProps11.subgroupSize;
				subgroupProps->supportedStages = supportedProps11.subgroupSupportedStages;
				subgroupProps->supportedOperations = supportedProps11.subgroupSupportedOperations;
				subgroupProps->quadOperationsInAllStages = supportedProps11.subgroupQuadOperationsInAllStages;
				break;
			}
			case VK_STRUCTURE_TYPE_PHYSICAL_DEVICE_POINT_CLIPPING_PROPERTIES: {
				auto* pointClipProps = (VkPhysicalDevicePointClippingProperties*)next;
				pointClipProps->pointClippingBehavior = supportedProps11.pointClippingBehavior;
				break;
			}
			case VK_STRUCTURE_TYPE_PHYSICAL_DEVICE_MULTIVIEW_PROPERTIES: {
				auto* multiviewProps = (VkPhysicalDeviceMultiviewProperties*)next;
				multiviewProps->maxMultiviewViewCount = supportedProps11.maxMultiviewViewCount;
				multiviewProps->maxMultiviewInstanceIndex = supportedProps11.maxMultiviewInstanceIndex;
				break;
			}
			case VK_STRUCTURE_TYPE_PHYSICAL_DEVICE_PROTECTED_MEMORY_PROPERTIES: {
				auto* protectedMemProps = (VkPhysicalDeviceProtectedMemoryProperties*)next;
				protectedMemProps->protectedNoFault = supportedProps11.protectedNoFault;
				break;
			}
			case VK_STRUCTURE_TYPE_PHYSICAL_DEVICE_MAINTENANCE_3_PROPERTIES: {
				auto* maint3Props = (VkPhysicalDeviceMaintenance3Properties*)next;
				maint3Props->maxPerSetDescriptors = supportedProps11.maxPerSetDescriptors;
				maint3Props->maxMemoryAllocationSize = supportedProps11.maxMemoryAllocationSize;
				break;
			}

			case VK_STRUCTURE_TYPE_PHYSICAL_DEVICE_DEPTH_STENCIL_RESOLVE_PROPERTIES: {
				auto* depthStencilResolveProps = (VkPhysicalDeviceDepthStencilResolveProperties*)next;
				depthStencilResolveProps->supportedDepthResolveModes = supportedProps12.supportedDepthResolveModes;
				depthStencilResolveProps->supportedStencilResolveModes = supportedProps12.supportedStencilResolveModes;
				depthStencilResolveProps->independentResolveNone = supportedProps12.independentResolveNone;
				depthStencilResolveProps->independentResolve = supportedProps12.independentResolve;
				break;
			}
			case VK_STRUCTURE_TYPE_PHYSICAL_DEVICE_DRIVER_PROPERTIES: {
				auto* physicalDeviceDriverProps = (VkPhysicalDeviceDriverProperties*)next;
				physicalDeviceDriverProps->driverID = supportedProps12.driverID;
				mvkCopy(physicalDeviceDriverProps->driverName, supportedProps12.driverName, VK_MAX_DRIVER_NAME_SIZE);
				mvkCopy(physicalDeviceDriverProps->driverInfo, supportedProps12.driverInfo, VK_MAX_DRIVER_INFO_SIZE);
				physicalDeviceDriverProps->conformanceVersion = supportedProps12.conformanceVersion;
				break;
			}
			case VK_STRUCTURE_TYPE_PHYSICAL_DEVICE_SAMPLER_FILTER_MINMAX_PROPERTIES: {
				auto* sfmmProps = (VkPhysicalDeviceSamplerFilterMinmaxProperties*)next;
				sfmmProps->filterMinmaxSingleComponentFormats = supportedProps12.filterMinmaxSingleComponentFormats;
				sfmmProps->filterMinmaxImageComponentMapping = supportedProps12.filterMinmaxImageComponentMapping;
				break;
			}
			case VK_STRUCTURE_TYPE_PHYSICAL_DEVICE_TIMELINE_SEMAPHORE_PROPERTIES: {
                auto* timelineSem4Props = (VkPhysicalDeviceTimelineSemaphoreProperties*)next;
                timelineSem4Props->maxTimelineSemaphoreValueDifference = supportedProps12.maxTimelineSemaphoreValueDifference;
                break;
            }
			case VK_STRUCTURE_TYPE_PHYSICAL_DEVICE_DESCRIPTOR_INDEXING_PROPERTIES: {
				auto* pDescIdxProps = (VkPhysicalDeviceDescriptorIndexingProperties*)next;
				pDescIdxProps->maxUpdateAfterBindDescriptorsInAllPools				= supportedProps12.maxUpdateAfterBindDescriptorsInAllPools;
				pDescIdxProps->shaderUniformBufferArrayNonUniformIndexingNative		= supportedProps12.shaderUniformBufferArrayNonUniformIndexingNative;
				pDescIdxProps->shaderSampledImageArrayNonUniformIndexingNative		= supportedProps12.shaderSampledImageArrayNonUniformIndexingNative;
				pDescIdxProps->shaderStorageBufferArrayNonUniformIndexingNative		= supportedProps12.shaderStorageBufferArrayNonUniformIndexingNative;
				pDescIdxProps->shaderStorageImageArrayNonUniformIndexingNative		= supportedProps12.shaderStorageImageArrayNonUniformIndexingNative;
				pDescIdxProps->shaderInputAttachmentArrayNonUniformIndexingNative	= supportedProps12.shaderInputAttachmentArrayNonUniformIndexingNative;
				pDescIdxProps->robustBufferAccessUpdateAfterBind					= supportedProps12.robustBufferAccessUpdateAfterBind;
				pDescIdxProps->quadDivergentImplicitLod								= supportedProps12.quadDivergentImplicitLod;
				pDescIdxProps->maxPerStageDescriptorUpdateAfterBindSamplers			= supportedProps12.maxPerStageDescriptorUpdateAfterBindSamplers;
				pDescIdxProps->maxPerStageDescriptorUpdateAfterBindUniformBuffers	= supportedProps12.maxPerStageDescriptorUpdateAfterBindUniformBuffers;
				pDescIdxProps->maxPerStageDescriptorUpdateAfterBindStorageBuffers	= supportedProps12.maxPerStageDescriptorUpdateAfterBindStorageBuffers;
				pDescIdxProps->maxPerStageDescriptorUpdateAfterBindSampledImages	= supportedProps12.maxPerStageDescriptorUpdateAfterBindSampledImages;
				pDescIdxProps->maxPerStageDescriptorUpdateAfterBindStorageImages	= supportedProps12.maxPerStageDescriptorUpdateAfterBindStorageImages;
				pDescIdxProps->maxPerStageDescriptorUpdateAfterBindInputAttachments	= supportedProps12.maxPerStageDescriptorUpdateAfterBindInputAttachments;
				pDescIdxProps->maxPerStageUpdateAfterBindResources					= supportedProps12.maxPerStageUpdateAfterBindResources;
				pDescIdxProps->maxDescriptorSetUpdateAfterBindSamplers				= supportedProps12.maxDescriptorSetUpdateAfterBindSamplers;
				pDescIdxProps->maxDescriptorSetUpdateAfterBindUniformBuffers		= supportedProps12.maxDescriptorSetUpdateAfterBindUniformBuffers;
				pDescIdxProps->maxDescriptorSetUpdateAfterBindUniformBuffersDynamic	= supportedProps12.maxDescriptorSetUpdateAfterBindUniformBuffersDynamic;
				pDescIdxProps->maxDescriptorSetUpdateAfterBindStorageBuffers		= supportedProps12.maxDescriptorSetUpdateAfterBindStorageBuffers;
				pDescIdxProps->maxDescriptorSetUpdateAfterBindStorageBuffersDynamic	= supportedProps12.maxDescriptorSetUpdateAfterBindStorageBuffersDynamic;
				pDescIdxProps->maxDescriptorSetUpdateAfterBindSampledImages			= supportedProps12.maxDescriptorSetUpdateAfterBindSampledImages;
				pDescIdxProps->maxDescriptorSetUpdateAfterBindStorageImages			= supportedProps12.maxDescriptorSetUpdateAfterBindStorageImages;
				pDescIdxProps->maxDescriptorSetUpdateAfterBindInputAttachments		= supportedProps12.maxDescriptorSetUpdateAfterBindInputAttachments;
				break;
			}
            case VK_STRUCTURE_TYPE_PHYSICAL_DEVICE_INLINE_UNIFORM_BLOCK_PROPERTIES: {
				auto* inlineUniformBlockProps = (VkPhysicalDeviceInlineUniformBlockProperties*)next;
				inlineUniformBlockProps->maxInlineUniformBlockSize = _metalFeatures.dynamicMTLBufferSize;
                inlineUniformBlockProps->maxPerStageDescriptorInlineUniformBlocks = _metalFeatures.dynamicMTLBufferSize ? _metalFeatures.maxPerStageDynamicMTLBufferCount - 1 : 0;    // Less one for push constants
                inlineUniformBlockProps->maxPerStageDescriptorUpdateAfterBindInlineUniformBlocks = inlineUniformBlockProps->maxPerStageDescriptorInlineUniformBlocks;
                inlineUniformBlockProps->maxDescriptorSetInlineUniformBlocks = (inlineUniformBlockProps->maxPerStageDescriptorInlineUniformBlocks * 4);
                inlineUniformBlockProps->maxDescriptorSetUpdateAfterBindInlineUniformBlocks = (inlineUniformBlockProps->maxPerStageDescriptorUpdateAfterBindInlineUniformBlocks * 4);
				break;
			}
			case VK_STRUCTURE_TYPE_PHYSICAL_DEVICE_SUBGROUP_SIZE_CONTROL_PROPERTIES: {
				auto* subgroupSizeProps = (VkPhysicalDeviceSubgroupSizeControlProperties*)next;
				subgroupSizeProps->minSubgroupSize = _metalFeatures.minSubgroupSize;
				subgroupSizeProps->maxSubgroupSize = _metalFeatures.maxSubgroupSize;
				subgroupSizeProps->maxComputeWorkgroupSubgroups = _properties.limits.maxComputeWorkGroupInvocations / _metalFeatures.minSubgroupSize;
				subgroupSizeProps->requiredSubgroupSizeStages = 0;
				break;
			}
			case VK_STRUCTURE_TYPE_PHYSICAL_DEVICE_TEXEL_BUFFER_ALIGNMENT_PROPERTIES: {
				// Save the 'next' pointer; we'll unintentionally overwrite it
				// on the next line. Put it back when we're done.
				auto* texelBuffAlignProps = (VkPhysicalDeviceTexelBufferAlignmentProperties*)next;
				void* pNext = texelBuffAlignProps->pNext;
				*texelBuffAlignProps = _texelBuffAlignProperties;
				texelBuffAlignProps->pNext = pNext;
				break;
			}
			case VK_STRUCTURE_TYPE_PHYSICAL_DEVICE_FLOAT_CONTROLS_PROPERTIES: {
				auto* floatControlsProperties = (VkPhysicalDeviceFloatControlsProperties*)next;
				floatControlsProperties->denormBehaviorIndependence = supportedProps12.denormBehaviorIndependence;
				floatControlsProperties->roundingModeIndependence = supportedProps12.roundingModeIndependence;
				floatControlsProperties->shaderSignedZeroInfNanPreserveFloat16 = supportedProps12.shaderSignedZeroInfNanPreserveFloat16;
				floatControlsProperties->shaderSignedZeroInfNanPreserveFloat32 = supportedProps12.shaderSignedZeroInfNanPreserveFloat32;
				floatControlsProperties->shaderSignedZeroInfNanPreserveFloat64 = supportedProps12.shaderSignedZeroInfNanPreserveFloat64;
				floatControlsProperties->shaderDenormPreserveFloat16 = supportedProps12.shaderDenormPreserveFloat16;
				floatControlsProperties->shaderDenormPreserveFloat32 = supportedProps12.shaderDenormPreserveFloat32;
				floatControlsProperties->shaderDenormPreserveFloat64 = supportedProps12.shaderDenormPreserveFloat64;
				floatControlsProperties->shaderDenormFlushToZeroFloat16 = supportedProps12.shaderDenormFlushToZeroFloat16;
				floatControlsProperties->shaderDenormFlushToZeroFloat32 = supportedProps12.shaderDenormFlushToZeroFloat32;
				floatControlsProperties->shaderDenormFlushToZeroFloat64 = supportedProps12.shaderDenormFlushToZeroFloat64;
				floatControlsProperties->shaderRoundingModeRTEFloat16 = supportedProps12.shaderRoundingModeRTEFloat16;
				floatControlsProperties->shaderRoundingModeRTEFloat32 = supportedProps12.shaderRoundingModeRTEFloat32;
				floatControlsProperties->shaderRoundingModeRTEFloat64 = supportedProps12.shaderRoundingModeRTEFloat64;
				floatControlsProperties->shaderRoundingModeRTZFloat16 = supportedProps12.shaderRoundingModeRTZFloat16;
				floatControlsProperties->shaderRoundingModeRTZFloat32 = supportedProps12.shaderRoundingModeRTZFloat32;
				floatControlsProperties->shaderRoundingModeRTZFloat64 = supportedProps12.shaderRoundingModeRTZFloat64;
				break;
			}
            case VK_STRUCTURE_TYPE_PHYSICAL_DEVICE_FRAGMENT_SHADER_BARYCENTRIC_PROPERTIES_KHR: {
                auto* barycentricProperties = (VkPhysicalDeviceFragmentShaderBarycentricPropertiesKHR*)next;
                barycentricProperties->triStripVertexOrderIndependentOfProvokingVertex = false;
                break;
            }
			case VK_STRUCTURE_TYPE_PHYSICAL_DEVICE_PUSH_DESCRIPTOR_PROPERTIES_KHR: {
				auto* pushDescProps = (VkPhysicalDevicePushDescriptorPropertiesKHR*)next;
				pushDescProps->maxPushDescriptors = _properties.limits.maxPerStageResources;
				break;
			}
			case VK_STRUCTURE_TYPE_PHYSICAL_DEVICE_PORTABILITY_SUBSET_PROPERTIES_KHR: {
				auto* portabilityProps = (VkPhysicalDevicePortabilitySubsetPropertiesKHR*)next;
				portabilityProps->minVertexInputBindingStrideAlignment = (uint32_t)_metalFeatures.vertexStrideAlignment;
				break;
			}
			case VK_STRUCTURE_TYPE_PHYSICAL_DEVICE_EXTERNAL_MEMORY_HOST_PROPERTIES_EXT: {
				auto* extMemHostProps = (VkPhysicalDeviceExternalMemoryHostPropertiesEXT*)next;
				extMemHostProps->minImportedHostPointerAlignment = _metalFeatures.hostMemoryPageSize;
				break;
			}
			case VK_STRUCTURE_TYPE_PHYSICAL_DEVICE_ROBUSTNESS_2_PROPERTIES_EXT: {
				// This isn't implemented yet, but when it is, it is expected that we'll wind up doing it manually.
				auto* robustness2Props = (VkPhysicalDeviceRobustness2PropertiesEXT*)next;
				robustness2Props->robustStorageBufferAccessSizeAlignment = 1;
				robustness2Props->robustUniformBufferAccessSizeAlignment = 1;
				break;
			}
			case VK_STRUCTURE_TYPE_PHYSICAL_DEVICE_SAMPLE_LOCATIONS_PROPERTIES_EXT: {
				auto* sampLocnProps = (VkPhysicalDeviceSampleLocationsPropertiesEXT*)next;
				sampLocnProps->sampleLocationSampleCounts = _metalFeatures.supportedSampleCounts;
<<<<<<< HEAD
				sampLocnProps->maxSampleLocationGridSize = kMetalSampleLocationGridSize;
				sampLocnProps->sampleLocationCoordinateRange[0] = kMVKMinSampleLocation;
				sampLocnProps->sampleLocationCoordinateRange[1] = kMVKMaxSampleLocation;
				sampLocnProps->sampleLocationSubPixelBits = 4;
=======
				sampLocnProps->maxSampleLocationGridSize = kMVKSampleLocationPixelGridSize;
				sampLocnProps->sampleLocationCoordinateRange[0] = kMVKMinSampleLocationCoordinate;
				sampLocnProps->sampleLocationCoordinateRange[1] = kMVKMaxSampleLocationCoordinate;
				sampLocnProps->sampleLocationSubPixelBits = mvkPowerOfTwoExponent(kMVKSampleLocationCoordinateGridSize);
>>>>>>> a7dc8daf
				sampLocnProps->variableSampleLocations = true;
				break;
			}
			case VK_STRUCTURE_TYPE_PHYSICAL_DEVICE_VERTEX_ATTRIBUTE_DIVISOR_PROPERTIES_EXT: {
				auto* divisorProps = (VkPhysicalDeviceVertexAttributeDivisorPropertiesEXT*)next;
				divisorProps->maxVertexAttribDivisor = kMVKUndefinedLargeUInt32;
				break;
			}
			default:
				break;
		}
	}
}

// Since these are uint8_t arrays, use Big-Endian byte ordering,
// so a hex dump of the array is human readable in its parts.
void MVKPhysicalDevice::populateDeviceIDProperties(VkPhysicalDeviceVulkan11Properties* pVk11Props) {
	uint8_t* uuid;
	size_t uuidComponentOffset;

	//  ---- Device UUID ----------------------------------------------
	uuid = pVk11Props->deviceUUID;
	uuidComponentOffset = 0;
	mvkClear(uuid, VK_UUID_SIZE);

	// From Vulkan spec: deviceUUID must be universally unique for the device,
	// AND must be immutable for a given device across instances, processes,
	// driver APIs, driver versions, and system reboots.

	// First 4 bytes contains GPU vendor ID
	uint32_t vendorID = _properties.vendorID;
	*(uint32_t*)&uuid[uuidComponentOffset] = NSSwapHostIntToBig(vendorID);
	uuidComponentOffset += sizeof(vendorID);

	// Next 4 bytes contains GPU device ID
	uint32_t deviceID = _properties.deviceID;
	*(uint32_t*)&uuid[uuidComponentOffset] = NSSwapHostIntToBig(deviceID);
	uuidComponentOffset += sizeof(deviceID);

	// Last 8 bytes contain the GPU location identifier
	uint64_t locID = mvkGetLocationID(_mtlDevice);
	*(uint64_t*)&uuid[uuidComponentOffset] = NSSwapHostLongLongToBig(locID);
	uuidComponentOffset += sizeof(locID);

	// ---- Driver ID ----------------------------------------------
	uuid = pVk11Props->driverUUID;
	uuidComponentOffset = 0;
	mvkClear(uuid, VK_UUID_SIZE);

	// First 4 bytes contains MoltenVK prefix
	const char* mvkPfx = "MVK";
	size_t mvkPfxLen = strlen(mvkPfx);
	mvkCopy(&uuid[uuidComponentOffset], (uint8_t*)mvkPfx, mvkPfxLen);
	uuidComponentOffset += mvkPfxLen + 1;

	// Next 4 bytes contains MoltenVK version
	uint32_t mvkVersion = MVK_VERSION;
	*(uint32_t*)&uuid[uuidComponentOffset] = NSSwapHostIntToBig(mvkVersion);
	uuidComponentOffset += sizeof(mvkVersion);

	// Next 4 bytes contains highest GPU capability supported by this device
	uint32_t gpuCap = getHighestGPUCapability();
	*(uint32_t*)&uuid[uuidComponentOffset] = NSSwapHostIntToBig(gpuCap);
	uuidComponentOffset += sizeof(gpuCap);

	// ---- Device LUID ------------------------
	*(uint64_t*)pVk11Props->deviceLUID = NSSwapHostLongLongToBig(mvkGetRegistryID(_mtlDevice));
	pVk11Props->deviceNodeMask = 1;		// Per Vulkan spec
	pVk11Props->deviceLUIDValid = VK_TRUE;
}

void MVKPhysicalDevice::populateSubgroupProperties(VkPhysicalDeviceVulkan11Properties* pVk11Props) {
	pVk11Props->subgroupSize = _metalFeatures.maxSubgroupSize;
	pVk11Props->subgroupSupportedStages = VK_SHADER_STAGE_COMPUTE_BIT;
	if (_features.tessellationShader) {
		pVk11Props->subgroupSupportedStages |= VK_SHADER_STAGE_TESSELLATION_CONTROL_BIT;
	}
	if (mvkOSVersionIsAtLeast(10.15, 13.0, 1.0)) {
		pVk11Props->subgroupSupportedStages |= VK_SHADER_STAGE_FRAGMENT_BIT;
	}
	pVk11Props->subgroupSupportedOperations = VK_SUBGROUP_FEATURE_BASIC_BIT;
	if (_metalFeatures.simdPermute || _metalFeatures.quadPermute) {
		pVk11Props->subgroupSupportedOperations |= (VK_SUBGROUP_FEATURE_VOTE_BIT |
													VK_SUBGROUP_FEATURE_BALLOT_BIT |
													VK_SUBGROUP_FEATURE_SHUFFLE_BIT |
													VK_SUBGROUP_FEATURE_SHUFFLE_RELATIVE_BIT);
	}
	if (_metalFeatures.simdReduction) {
		pVk11Props->subgroupSupportedOperations |= VK_SUBGROUP_FEATURE_ARITHMETIC_BIT;
	}
	if (_metalFeatures.quadPermute) {
		pVk11Props->subgroupSupportedOperations |= VK_SUBGROUP_FEATURE_QUAD_BIT;
	}
	pVk11Props->subgroupQuadOperationsInAllStages = _metalFeatures.quadPermute;
}

void MVKPhysicalDevice::getFormatProperties(VkFormat format, VkFormatProperties* pFormatProperties) {
	*pFormatProperties = _pixelFormats.getVkFormatProperties(format);
}

void MVKPhysicalDevice::getFormatProperties(VkFormat format, VkFormatProperties2KHR* pFormatProperties) {
	pFormatProperties->sType = VK_STRUCTURE_TYPE_FORMAT_PROPERTIES_2_KHR;
	getFormatProperties(format, &pFormatProperties->formatProperties);
}

void MVKPhysicalDevice::getMultisampleProperties(VkSampleCountFlagBits samples,
												 VkMultisamplePropertiesEXT* pMultisampleProperties) {
	if (pMultisampleProperties) {
		pMultisampleProperties->maxSampleLocationGridSize = (mvkIsOnlyAnyFlagEnabled(samples, _metalFeatures.supportedSampleCounts)
<<<<<<< HEAD
															 ? kMetalSampleLocationGridSize
															 : kMetalSampleLocationGridSizeNotSupported);
=======
															 ? kMVKSampleLocationPixelGridSize
															 : kMVKSampleLocationPixelGridSizeNotSupported);
>>>>>>> a7dc8daf
	}
}

VkResult MVKPhysicalDevice::getImageFormatProperties(VkFormat format,
													 VkImageType type,
													 VkImageTiling tiling,
													 VkImageUsageFlags usage,
													 VkImageCreateFlags flags,
													 VkImageFormatProperties* pImageFormatProperties) {

	if ( !_pixelFormats.isSupported(format) ) { return VK_ERROR_FORMAT_NOT_SUPPORTED; }

	if ( !pImageFormatProperties ) { return VK_SUCCESS; }

	mvkClear(pImageFormatProperties);

	// Metal does not support creating uncompressed views of compressed formats.
	// Metal does not support split-instance images.
	if (mvkIsAnyFlagEnabled(flags, VK_IMAGE_CREATE_BLOCK_TEXEL_VIEW_COMPATIBLE_BIT | VK_IMAGE_CREATE_SPLIT_INSTANCE_BIND_REGIONS_BIT)) {
		return VK_ERROR_FORMAT_NOT_SUPPORTED;
	}

	MVKFormatType mvkFmt = _pixelFormats.getFormatType(format);
	bool isChromaSubsampled = _pixelFormats.getChromaSubsamplingPlaneCount(format) > 0;
	bool isMultiPlanar = _pixelFormats.getChromaSubsamplingPlaneCount(format) > 1;
	bool isBGRG = isChromaSubsampled && !isMultiPlanar && _pixelFormats.getBlockTexelSize(format).width > 1;
	bool hasAttachmentUsage = mvkIsAnyFlagEnabled(usage, (VK_IMAGE_USAGE_COLOR_ATTACHMENT_BIT |
														  VK_IMAGE_USAGE_DEPTH_STENCIL_ATTACHMENT_BIT |
														  VK_IMAGE_USAGE_TRANSIENT_ATTACHMENT_BIT |
														  VK_IMAGE_USAGE_INPUT_ATTACHMENT_BIT));

	// Disjoint memory requires a multiplanar format.
	if (!isMultiPlanar && mvkIsAnyFlagEnabled(flags, VK_IMAGE_CREATE_DISJOINT_BIT)) {
		return VK_ERROR_FORMAT_NOT_SUPPORTED;
	}

	VkPhysicalDeviceLimits* pLimits = &_properties.limits;
	VkExtent3D maxExt = { 1, 1, 1};
	uint32_t maxLevels = 1;
	uint32_t maxLayers = hasAttachmentUsage ? pLimits->maxFramebufferLayers : pLimits->maxImageArrayLayers;

	bool supportsMSAA =  mvkAreAllFlagsEnabled(_pixelFormats.getCapabilities(format), kMVKMTLFmtCapsMSAA);
	VkSampleCountFlags sampleCounts = supportsMSAA ? _metalFeatures.supportedSampleCounts : VK_SAMPLE_COUNT_1_BIT;

	switch (type) {
		case VK_IMAGE_TYPE_1D:
			maxExt.height = 1;
			maxExt.depth = 1;
			if (!mvkConfig().texture1DAs2D) {
				maxExt.width = pLimits->maxImageDimension1D;
				maxLevels = 1;
				sampleCounts = VK_SAMPLE_COUNT_1_BIT;

				// Metal does not allow native 1D textures to be used as attachments
				if (hasAttachmentUsage ) { return VK_ERROR_FORMAT_NOT_SUPPORTED; }

				// Metal does not allow linear tiling on native 1D textures
				if (tiling == VK_IMAGE_TILING_LINEAR) { return VK_ERROR_FORMAT_NOT_SUPPORTED; }

				// Metal does not allow compressed or depth/stencil formats on native 1D textures
				if (mvkFmt == kMVKFormatDepthStencil) { return VK_ERROR_FORMAT_NOT_SUPPORTED; }
				if (mvkFmt == kMVKFormatCompressed) { return VK_ERROR_FORMAT_NOT_SUPPORTED; }
				if (isChromaSubsampled) { return VK_ERROR_FORMAT_NOT_SUPPORTED; }
				break;
			}

			// A 420 1D image doesn't make much sense.
			if (isChromaSubsampled && _pixelFormats.getBlockTexelSize(format).height > 1) {
				return VK_ERROR_FORMAT_NOT_SUPPORTED;
			}
			// Vulkan doesn't allow 1D multisampled images.
			sampleCounts = VK_SAMPLE_COUNT_1_BIT;
			/* fallthrough */
		case VK_IMAGE_TYPE_2D:
			if (mvkIsAnyFlagEnabled(flags, VK_IMAGE_CREATE_CUBE_COMPATIBLE_BIT) ) {
				// Chroma-subsampled cube images aren't supported.
				if (isChromaSubsampled) { return VK_ERROR_FORMAT_NOT_SUPPORTED; }
				// 1D cube images aren't supported.
				if (type == VK_IMAGE_TYPE_1D) { return VK_ERROR_FORMAT_NOT_SUPPORTED; }
				maxExt.width = pLimits->maxImageDimensionCube;
				maxExt.height = pLimits->maxImageDimensionCube;
			} else {
				maxExt.width = pLimits->maxImageDimension2D;
				maxExt.height = (type == VK_IMAGE_TYPE_1D ? 1 : pLimits->maxImageDimension2D);
			}
			maxExt.depth = 1;
			if (tiling == VK_IMAGE_TILING_LINEAR) {
				// Linear textures have additional restrictions under Metal:
				// - They may not be depth/stencil, compressed, or chroma subsampled textures.
				//   We allow multi-planar formats because those internally use non-subsampled formats.
				if (mvkFmt == kMVKFormatDepthStencil || mvkFmt == kMVKFormatCompressed || isBGRG) {
					return VK_ERROR_FORMAT_NOT_SUPPORTED;
				}
#if !MVK_APPLE_SILICON
				// - On macOS IMR GPUs, Linear textures may not be used as framebuffer attachments.
				if (hasAttachmentUsage) { return VK_ERROR_FORMAT_NOT_SUPPORTED; }
#endif
				// Linear textures may only have one mip level, layer & sample.
				maxLevels = 1;
				maxLayers = 1;
				sampleCounts = VK_SAMPLE_COUNT_1_BIT;
			} else {
				VkFormatProperties fmtProps;
				getFormatProperties(format, &fmtProps);
				// Compressed multisampled textures aren't supported.
				// Chroma-subsampled multisampled textures aren't supported.
				// Multisampled cube textures aren't supported.
				// Non-renderable multisampled textures aren't supported.
				if (mvkFmt == kMVKFormatCompressed || isChromaSubsampled ||
					mvkIsAnyFlagEnabled(flags, VK_IMAGE_CREATE_CUBE_COMPATIBLE_BIT) ||
					!mvkIsAnyFlagEnabled(fmtProps.optimalTilingFeatures, VK_FORMAT_FEATURE_COLOR_ATTACHMENT_BIT|VK_FORMAT_FEATURE_DEPTH_STENCIL_ATTACHMENT_BIT) ) {
					sampleCounts = VK_SAMPLE_COUNT_1_BIT;
				}
				// BGRG and GBGR images may only have one mip level and one layer.
				// Other chroma subsampled formats may have multiple mip levels, but still only one layer.
				if (isChromaSubsampled) {
					maxLevels = isBGRG ? 1 : mvkMipmapLevels3D(maxExt);
					maxLayers = 1;
				} else {
					maxLevels = mvkMipmapLevels3D(maxExt);
				}
			}
			break;

		case VK_IMAGE_TYPE_3D:
			// Metal does not allow linear tiling on 3D textures
			if (tiling == VK_IMAGE_TILING_LINEAR) {
				return VK_ERROR_FORMAT_NOT_SUPPORTED;
			}
			// Metal does not allow compressed or depth/stencil formats on 3D textures
			if (mvkFmt == kMVKFormatDepthStencil ||
				isChromaSubsampled
#if MVK_IOS_OR_TVOS
				|| (mvkFmt == kMVKFormatCompressed && !_metalFeatures.native3DCompressedTextures)
#endif
				) {
				return VK_ERROR_FORMAT_NOT_SUPPORTED;
			}
#if MVK_MACOS
			// If this is a compressed format and there's no codec, it isn't supported.
			if ((mvkFmt == kMVKFormatCompressed) && !mvkCanDecodeFormat(format) && !_metalFeatures.native3DCompressedTextures) {
				return VK_ERROR_FORMAT_NOT_SUPPORTED;
			}
#endif
#if MVK_APPLE_SILICON
			// ETC2 and EAC formats aren't supported for 3D textures.
			switch (format) {
				case VK_FORMAT_ETC2_R8G8B8_UNORM_BLOCK:
				case VK_FORMAT_ETC2_R8G8B8_SRGB_BLOCK:
				case VK_FORMAT_ETC2_R8G8B8A1_UNORM_BLOCK:
				case VK_FORMAT_ETC2_R8G8B8A1_SRGB_BLOCK:
				case VK_FORMAT_ETC2_R8G8B8A8_UNORM_BLOCK:
				case VK_FORMAT_ETC2_R8G8B8A8_SRGB_BLOCK:
				case VK_FORMAT_EAC_R11_UNORM_BLOCK:
				case VK_FORMAT_EAC_R11_SNORM_BLOCK:
				case VK_FORMAT_EAC_R11G11_UNORM_BLOCK:
				case VK_FORMAT_EAC_R11G11_SNORM_BLOCK:
					return VK_ERROR_FORMAT_NOT_SUPPORTED;
				default:
					break;
			}
#endif
			maxExt.width = pLimits->maxImageDimension3D;
			maxExt.height = pLimits->maxImageDimension3D;
			maxExt.depth = pLimits->maxImageDimension3D;
			maxLevels = mvkMipmapLevels3D(maxExt);
			maxLayers = 1;
			sampleCounts = VK_SAMPLE_COUNT_1_BIT;
			break;

		default:
			return VK_ERROR_FORMAT_NOT_SUPPORTED;	// Illegal VkImageType
	}

	pImageFormatProperties->maxExtent = maxExt;
	pImageFormatProperties->maxMipLevels = maxLevels;
	pImageFormatProperties->maxArrayLayers = maxLayers;
	pImageFormatProperties->sampleCounts = sampleCounts;
	pImageFormatProperties->maxResourceSize = kMVKUndefinedLargeUInt64;

	return VK_SUCCESS;
}

VkResult MVKPhysicalDevice::getImageFormatProperties(const VkPhysicalDeviceImageFormatInfo2 *pImageFormatInfo,
													 VkImageFormatProperties2* pImageFormatProperties) {

	auto usage = pImageFormatInfo->usage;
	for (const auto* nextInfo = (VkBaseInStructure*)pImageFormatInfo->pNext; nextInfo; nextInfo = nextInfo->pNext) {
		switch (nextInfo->sType) {
			case VK_STRUCTURE_TYPE_PHYSICAL_DEVICE_EXTERNAL_IMAGE_FORMAT_INFO: {
				// Return information about external memory support for MTLTexture.
				// Search VkImageFormatProperties2 for the corresponding VkExternalImageFormatProperties and populate it.
				auto* pExtImgFmtInfo = (VkPhysicalDeviceExternalImageFormatInfo*)nextInfo;
				for (auto* nextProps = (VkBaseOutStructure*)pImageFormatProperties->pNext; nextProps; nextProps = nextProps->pNext) {
					if (nextProps->sType == VK_STRUCTURE_TYPE_EXTERNAL_IMAGE_FORMAT_PROPERTIES) {
						auto* pExtImgFmtProps = (VkExternalImageFormatProperties*)nextProps;
						pExtImgFmtProps->externalMemoryProperties = getExternalImageProperties(pExtImgFmtInfo->handleType);
					}
				}
				break;
			}
			case VK_STRUCTURE_TYPE_IMAGE_STENCIL_USAGE_CREATE_INFO: {
				// If the format includes a stencil component, combine any separate stencil usage with non-stencil usage.
				if (_pixelFormats.isStencilFormat(_pixelFormats.getMTLPixelFormat(pImageFormatInfo->format))) {
					usage |= ((VkImageStencilUsageCreateInfo*)nextInfo)->stencilUsage;
				}
				break;
			}
			default:
				break;
		}
	}

    for (const auto* nextProps = (VkBaseInStructure*)pImageFormatProperties->pNext; nextProps; nextProps = nextProps->pNext) {
        switch (nextProps->sType) {
            case VK_STRUCTURE_TYPE_SAMPLER_YCBCR_CONVERSION_IMAGE_FORMAT_PROPERTIES: {
                auto* samplerYcbcrConvProps = (VkSamplerYcbcrConversionImageFormatProperties*)nextProps;
                samplerYcbcrConvProps->combinedImageSamplerDescriptorCount = std::max(_pixelFormats.getChromaSubsamplingPlaneCount(pImageFormatInfo->format), (uint8_t)1u);
                break;
            }
            default:
                break;
        }
    }

	if ( !_pixelFormats.isSupported(pImageFormatInfo->format) ) { return VK_ERROR_FORMAT_NOT_SUPPORTED; }

	return getImageFormatProperties(pImageFormatInfo->format, pImageFormatInfo->type,
									pImageFormatInfo->tiling, usage,
									pImageFormatInfo->flags,
									&pImageFormatProperties->imageFormatProperties);
}

void MVKPhysicalDevice::getExternalBufferProperties(const VkPhysicalDeviceExternalBufferInfo* pExternalBufferInfo,
													VkExternalBufferProperties* pExternalBufferProperties) {
	pExternalBufferProperties->externalMemoryProperties = getExternalBufferProperties(pExternalBufferInfo->handleType);
}

static VkExternalMemoryProperties _emptyExtMemProps = {};

VkExternalMemoryProperties& MVKPhysicalDevice::getExternalBufferProperties(VkExternalMemoryHandleTypeFlagBits handleType) {
	switch (handleType) {
		case VK_EXTERNAL_MEMORY_HANDLE_TYPE_HOST_ALLOCATION_BIT_EXT:
		case VK_EXTERNAL_MEMORY_HANDLE_TYPE_HOST_MAPPED_FOREIGN_MEMORY_BIT_EXT:
			return _hostPointerExternalMemoryProperties;
		case VK_EXTERNAL_MEMORY_HANDLE_TYPE_MTLBUFFER_BIT_KHR:
			return _mtlBufferExternalMemoryProperties;
		default:
			return _emptyExtMemProps;
	}
}

VkExternalMemoryProperties& MVKPhysicalDevice::getExternalImageProperties(VkExternalMemoryHandleTypeFlagBits handleType) {
	switch (handleType) {
		case VK_EXTERNAL_MEMORY_HANDLE_TYPE_HOST_ALLOCATION_BIT_EXT:
		case VK_EXTERNAL_MEMORY_HANDLE_TYPE_HOST_MAPPED_FOREIGN_MEMORY_BIT_EXT:
			return _hostPointerExternalMemoryProperties;
		case VK_EXTERNAL_MEMORY_HANDLE_TYPE_MTLTEXTURE_BIT_KHR:
			return _mtlTextureExternalMemoryProperties;
		default:
			return _emptyExtMemProps;
	}
}

static const VkExternalFenceProperties _emptyExtFenceProps = {VK_STRUCTURE_TYPE_EXTERNAL_FENCE_PROPERTIES, nullptr, 0, 0, 0};

void MVKPhysicalDevice::getExternalFenceProperties(const VkPhysicalDeviceExternalFenceInfo* pExternalFenceInfo,
												   VkExternalFenceProperties* pExternalFenceProperties) {
	void* next = pExternalFenceProperties->pNext;
	*pExternalFenceProperties = _emptyExtFenceProps;
	pExternalFenceProperties->pNext = next;
}

static const VkExternalSemaphoreProperties _emptyExtSemProps = {VK_STRUCTURE_TYPE_EXTERNAL_SEMAPHORE_PROPERTIES, nullptr, 0, 0, 0};

void MVKPhysicalDevice::getExternalSemaphoreProperties(const VkPhysicalDeviceExternalSemaphoreInfo* pExternalSemaphoreInfo,
													   VkExternalSemaphoreProperties* pExternalSemaphoreProperties) {
	void* next = pExternalSemaphoreProperties->pNext;
	*pExternalSemaphoreProperties = _emptyExtSemProps;
	pExternalSemaphoreProperties->pNext = next;
}

VkResult MVKPhysicalDevice::getCalibrateableTimeDomains(uint32_t* pTimeDomainCount, VkTimeDomainEXT* pTimeDomains) {
	if (!pTimeDomains) {
		*pTimeDomainCount = kMaxTimeDomains;
		return VK_SUCCESS;
	}
	// XXX CLOCK_MONOTONIC_RAW is mach_continuous_time(), but
	// -[MTLDevice sampleTimestamps:gpuTimestamp:] returns the CPU
	// timestamp in the mach_absolute_time() domain, which is CLOCK_UPTIME_RAW
	// (cf. Libc/gen/clock_gettime.c).
	static const VkTimeDomainEXT domains[] = { VK_TIME_DOMAIN_DEVICE_EXT, VK_TIME_DOMAIN_CLOCK_MONOTONIC_RAW_EXT };
	std::copy_n(domains, min(*pTimeDomainCount, kMaxTimeDomains), pTimeDomains);
	if (*pTimeDomainCount < kMaxTimeDomains) { return VK_INCOMPLETE; }
	*pTimeDomainCount = kMaxTimeDomains;
	return VK_SUCCESS;
}


#pragma mark Surfaces

VkResult MVKPhysicalDevice::getSurfaceSupport(uint32_t queueFamilyIndex,
											  MVKSurface* surface,
											  VkBool32* pSupported) {
    // Check whether this is a headless device
    bool isHeadless = false;
#if MVK_MACOS
    isHeadless = getMTLDevice().isHeadless;
#endif
    
	// If this device is headless or the surface does not have a CAMetalLayer, it is not supported.
    *pSupported = !(isHeadless || (surface->getCAMetalLayer() == nil));
	return *pSupported ? VK_SUCCESS : surface->getConfigurationResult();
}

VkResult MVKPhysicalDevice::getSurfaceCapabilities(VkSurfaceKHR surface,
												   VkSurfaceCapabilitiesKHR* pSurfaceCapabilities) {
	VkPhysicalDeviceSurfaceInfo2KHR surfaceInfo;
	surfaceInfo.sType = VK_STRUCTURE_TYPE_PHYSICAL_DEVICE_SURFACE_INFO_2_KHR;
	surfaceInfo.pNext = nullptr;
	surfaceInfo.surface = surface;

	VkSurfaceCapabilities2KHR surfaceCaps;
	surfaceCaps.sType = VK_STRUCTURE_TYPE_SURFACE_CAPABILITIES_2_KHR;
	surfaceCaps.pNext = nullptr;
	surfaceCaps.surfaceCapabilities = *pSurfaceCapabilities;

	VkResult rslt = getSurfaceCapabilities(&surfaceInfo, &surfaceCaps);

	*pSurfaceCapabilities = surfaceCaps.surfaceCapabilities;

	return rslt;
}

VkResult MVKPhysicalDevice::getSurfaceCapabilities(	const VkPhysicalDeviceSurfaceInfo2KHR* pSurfaceInfo,
												   VkSurfaceCapabilities2KHR* pSurfaceCapabilities) {

	// Retrieve the present mode if it is supplied in this query.
	VkPresentModeKHR presentMode = VK_PRESENT_MODE_MAX_ENUM_KHR;
	for (auto* next = (const VkBaseInStructure*)pSurfaceInfo->pNext; next; next = next->pNext) {
		switch (next->sType) {
			case VK_STRUCTURE_TYPE_SURFACE_PRESENT_MODE_EXT: {
				presentMode = ((VkSurfacePresentModeEXT*)next)->presentMode;
				break;
			}
			default:
				break;
		}
	}

	// Retrieve the scaling and present mode compatibility structs if they are supplied in this query.
	VkSurfacePresentScalingCapabilitiesEXT* pScalingCaps = nullptr;
	VkSurfacePresentModeCompatibilityEXT* pCompatibility = nullptr;
	for (auto* next = (VkBaseOutStructure*)pSurfaceCapabilities->pNext; next; next = next->pNext) {
		switch (next->sType) {
			case VK_STRUCTURE_TYPE_SURFACE_PRESENT_SCALING_CAPABILITIES_EXT: {
				pScalingCaps = (VkSurfacePresentScalingCapabilitiesEXT*)next;
				break;
			}
			case VK_STRUCTURE_TYPE_SURFACE_PRESENT_MODE_COMPATIBILITY_EXT: {
				pCompatibility = (VkSurfacePresentModeCompatibilityEXT*)next;
				break;
			}
			default:
				break;
		}
	}

	// The CAlayer underlying the surface must be a CAMetalLayer.
	MVKSurface* surface = (MVKSurface*)pSurfaceInfo->surface;
	CAMetalLayer* mtlLayer = surface->getCAMetalLayer();
	if ( !mtlLayer ) { return surface->getConfigurationResult(); }

	VkSurfaceCapabilitiesKHR& surfCaps = pSurfaceCapabilities->surfaceCapabilities;
	surfCaps.minImageCount = _metalFeatures.minSwapchainImageCount;
	surfCaps.maxImageCount = _metalFeatures.maxSwapchainImageCount;
	surfCaps.currentExtent = mvkGetNaturalExtent(mtlLayer);
	surfCaps.minImageExtent = { 1, 1 };
	surfCaps.maxImageExtent = { _properties.limits.maxImageDimension2D, _properties.limits.maxImageDimension2D };
	surfCaps.maxImageArrayLayers = 1;
	surfCaps.supportedTransforms = (VK_SURFACE_TRANSFORM_IDENTITY_BIT_KHR);
	surfCaps.currentTransform = VK_SURFACE_TRANSFORM_IDENTITY_BIT_KHR;
	surfCaps.supportedCompositeAlpha = (VK_COMPOSITE_ALPHA_OPAQUE_BIT_KHR |
										VK_COMPOSITE_ALPHA_POST_MULTIPLIED_BIT_KHR |
										VK_COMPOSITE_ALPHA_INHERIT_BIT_KHR);
	surfCaps.supportedUsageFlags = (VK_IMAGE_USAGE_COLOR_ATTACHMENT_BIT |
									VK_IMAGE_USAGE_STORAGE_BIT |
									VK_IMAGE_USAGE_TRANSFER_SRC_BIT |
									VK_IMAGE_USAGE_TRANSFER_DST_BIT |
									VK_IMAGE_USAGE_SAMPLED_BIT);

	// Swapchain-to-surface scaling capabilities.
	if (pScalingCaps) {
		pScalingCaps->supportedPresentScaling = (VK_PRESENT_SCALING_ONE_TO_ONE_BIT_EXT |
												 VK_PRESENT_SCALING_ASPECT_RATIO_STRETCH_BIT_EXT |
												 VK_PRESENT_SCALING_STRETCH_BIT_EXT);
		pScalingCaps->supportedPresentGravityX = (VK_PRESENT_GRAVITY_MIN_BIT_EXT |
												  VK_PRESENT_GRAVITY_MAX_BIT_EXT |
												  VK_PRESENT_GRAVITY_CENTERED_BIT_EXT);
		pScalingCaps->supportedPresentGravityY = (VK_PRESENT_GRAVITY_MIN_BIT_EXT |
												  VK_PRESENT_GRAVITY_MAX_BIT_EXT |
												  VK_PRESENT_GRAVITY_CENTERED_BIT_EXT);
		pScalingCaps->minScaledImageExtent = surfCaps.minImageExtent;
		pScalingCaps->maxScaledImageExtent = surfCaps.maxImageExtent;
	}


	// Per spec, always include the queried present mode in returned compatibility results.
	MVKSmallVector<VkPresentModeKHR> compatiblePresentModes;
	if (presentMode != VK_PRESENT_MODE_MAX_ENUM_KHR) { compatiblePresentModes.push_back(presentMode); }

	// Customize results based on the provided present mode.
	switch (presentMode) {
		case VK_PRESENT_MODE_FIFO_KHR:
			// This could be dodgy, because Metal may not match the Vulkan spec's tight
			// requirements for transitioning from FIFO to IMMEDIATE, because the change to
			// IMMEDIATE may occur while some FIFO items are still on the GPU queue.
			if (_metalFeatures.presentModeImmediate) {
				compatiblePresentModes.push_back(VK_PRESENT_MODE_IMMEDIATE_KHR);
			}
			break;
		case VK_PRESENT_MODE_IMMEDIATE_KHR:
			compatiblePresentModes.push_back(VK_PRESENT_MODE_FIFO_KHR);
			surfCaps.minImageCount = surfCaps.maxImageCount;	// Recommend always using max count to avoid visual tearing.
			break;
		case VK_PRESENT_MODE_SHARED_DEMAND_REFRESH_KHR:
		case VK_PRESENT_MODE_SHARED_CONTINUOUS_REFRESH_KHR:
			// Although these are not advertised as supported, per spec, counts must be 1.
			surfCaps.minImageCount = 1;
			surfCaps.maxImageCount = 1;
			break;

		default:
			break;
	}

	// If compatible present modes are requested, return them, otherwise return the count of them.
	if (pCompatibility) {
		if (pCompatibility->pPresentModes) {
			pCompatibility->presentModeCount = min(pCompatibility->presentModeCount, (uint32_t)compatiblePresentModes.size());
			for (uint32_t pmIdx = 0; pmIdx < pCompatibility->presentModeCount; pmIdx++) {
				pCompatibility->pPresentModes[pmIdx] = compatiblePresentModes[pmIdx];
			}
		} else {
			pCompatibility->presentModeCount = (uint32_t)compatiblePresentModes.size();
		}
	}

	return VK_SUCCESS;
}

VkResult MVKPhysicalDevice::getSurfaceFormats(MVKSurface* surface,
											  uint32_t* pCount,
											  VkSurfaceFormatKHR* pSurfaceFormats) {

	// The layer underlying the surface view must be a CAMetalLayer.
	CAMetalLayer* mtlLayer = surface->getCAMetalLayer();
	if ( !mtlLayer ) { return surface->getConfigurationResult(); }

#define addSurfFmt(MTL_FMT) \
	do { \
		if (_pixelFormats.isSupported(MTLPixelFormat ##MTL_FMT)) { \
			VkFormat vkFmt = _pixelFormats.getVkFormat(MTLPixelFormat ##MTL_FMT); \
			if (vkFmt) { vkFormats.push_back(vkFmt); } \
		} \
	} while(false)

	MVKSmallVector<VkFormat, 16> vkFormats;
	addSurfFmt(BGRA8Unorm);
	addSurfFmt(BGRA8Unorm_sRGB);
	addSurfFmt(RGBA16Float);
#if MVK_MACOS
	addSurfFmt(RGB10A2Unorm);
	addSurfFmt(BGR10A2Unorm);
#endif
#if MVK_APPLE_SILICON
	addSurfFmt(BGRA10_XR);
	addSurfFmt(BGRA10_XR_sRGB);
	addSurfFmt(BGR10_XR);
	addSurfFmt(BGR10_XR_sRGB);
#endif

	MVKSmallVector<VkColorSpaceKHR, 16> colorSpaces;
	colorSpaces.push_back(VK_COLOR_SPACE_SRGB_NONLINEAR_KHR);
#if MVK_MACOS
    // 10.11 supports some but not all of the color spaces specified by VK_EXT_swapchain_colorspace.
    colorSpaces.push_back(VK_COLOR_SPACE_DISPLAY_P3_NONLINEAR_EXT);
    colorSpaces.push_back(VK_COLOR_SPACE_DCI_P3_NONLINEAR_EXT);
    colorSpaces.push_back(VK_COLOR_SPACE_BT709_NONLINEAR_EXT);
    colorSpaces.push_back(VK_COLOR_SPACE_ADOBERGB_NONLINEAR_EXT);
    colorSpaces.push_back(VK_COLOR_SPACE_PASS_THROUGH_EXT);
    if (mvkOSVersionIsAtLeast(10.12)) {
        colorSpaces.push_back(VK_COLOR_SPACE_EXTENDED_SRGB_LINEAR_EXT);
        colorSpaces.push_back(VK_COLOR_SPACE_EXTENDED_SRGB_NONLINEAR_EXT);
    }
    if (mvkOSVersionIsAtLeast(10.14)) {
        colorSpaces.push_back(VK_COLOR_SPACE_DISPLAY_P3_LINEAR_EXT);
        colorSpaces.push_back(VK_COLOR_SPACE_BT2020_LINEAR_EXT);
    }
#if MVK_XCODE_12
    if (mvkOSVersionIsAtLeast(11.0)) {
        colorSpaces.push_back(VK_COLOR_SPACE_HDR10_HLG_EXT);
        colorSpaces.push_back(VK_COLOR_SPACE_HDR10_ST2084_EXT);
    }
#endif
#endif
#if MVK_IOS_OR_TVOS
    // iOS 8 doesn't support anything but sRGB.
    if (mvkOSVersionIsAtLeast(9.0)) {
        colorSpaces.push_back(VK_COLOR_SPACE_DISPLAY_P3_NONLINEAR_EXT);
        colorSpaces.push_back(VK_COLOR_SPACE_DCI_P3_NONLINEAR_EXT);
        colorSpaces.push_back(VK_COLOR_SPACE_BT709_NONLINEAR_EXT);
        colorSpaces.push_back(VK_COLOR_SPACE_ADOBERGB_NONLINEAR_EXT);
        colorSpaces.push_back(VK_COLOR_SPACE_PASS_THROUGH_EXT);
    }
    if (mvkOSVersionIsAtLeast(10.0)) {
        colorSpaces.push_back(VK_COLOR_SPACE_EXTENDED_SRGB_LINEAR_EXT);
        colorSpaces.push_back(VK_COLOR_SPACE_EXTENDED_SRGB_NONLINEAR_EXT);
    }
    if (mvkOSVersionIsAtLeast(12.3)) {
        colorSpaces.push_back(VK_COLOR_SPACE_DCI_P3_LINEAR_EXT);
        colorSpaces.push_back(VK_COLOR_SPACE_BT2020_LINEAR_EXT);
    }
#if MVK_XCODE_12
    if (mvkOSVersionIsAtLeast(14.0)) {
        colorSpaces.push_back(VK_COLOR_SPACE_HDR10_HLG_EXT);
        colorSpaces.push_back(VK_COLOR_SPACE_HDR10_ST2084_EXT);
    }
#endif
#endif

	size_t vkFmtsCnt = vkFormats.size();
	size_t vkColSpcFmtsCnt = vkFmtsCnt * colorSpaces.size();

	// If properties aren't actually being requested yet, simply update the returned count
	if ( !pSurfaceFormats ) {
		*pCount = (uint32_t)vkColSpcFmtsCnt;
		return VK_SUCCESS;
	}

	// Determine how many results we'll return, and return that number
	VkResult result = (*pCount >= vkColSpcFmtsCnt) ? VK_SUCCESS : VK_INCOMPLETE;
	*pCount = min(*pCount, (uint32_t)vkColSpcFmtsCnt);

	// Now populate the supplied array
	for (uint csIdx = 0, idx = 0; idx < *pCount && csIdx < colorSpaces.size(); csIdx++) {
		for (uint fmtIdx = 0; idx < *pCount && fmtIdx < vkFmtsCnt; fmtIdx++, idx++) {
			pSurfaceFormats[idx].format = vkFormats[fmtIdx];
			pSurfaceFormats[idx].colorSpace = colorSpaces[csIdx];
		}
	}

	return result;
}

VkResult MVKPhysicalDevice::getSurfaceFormats(MVKSurface* surface,
											  uint32_t* pCount,
											  VkSurfaceFormat2KHR* pSurfaceFormats) {
	VkResult rslt;
	if (pSurfaceFormats) {
		// Populate temp array of VkSurfaceFormatKHR then copy into array of VkSurfaceFormat2KHR.
		// The value of *pCount may be reduced during call, but will always be <= size of temp array.
		VkSurfaceFormatKHR surfFmts[*pCount];
		rslt = getSurfaceFormats(surface, pCount, surfFmts);
		for (uint32_t fmtIdx = 0; fmtIdx < *pCount; fmtIdx++) {
			auto pSF = &pSurfaceFormats[fmtIdx];
			pSF->sType = VK_STRUCTURE_TYPE_SURFACE_FORMAT_2_KHR;
			pSF->pNext = nullptr;
			pSF->surfaceFormat = surfFmts[fmtIdx];
		}
	} else {
		rslt = getSurfaceFormats(surface, pCount, (VkSurfaceFormatKHR*)nullptr);
	}
	return rslt;
}

VkResult MVKPhysicalDevice::getSurfacePresentModes(MVKSurface* surface,
												   uint32_t* pCount,
												   VkPresentModeKHR* pPresentModes) {

	// The layer underlying the surface view must be a CAMetalLayer.
	CAMetalLayer* mtlLayer = surface->getCAMetalLayer();
	if ( !mtlLayer ) { return surface->getConfigurationResult(); }

#define ADD_VK_PRESENT_MODE(VK_PM)																	\
	do {																							\
		if (pPresentModes && presentModesCnt < *pCount) { pPresentModes[presentModesCnt] = VK_PM; }	\
		presentModesCnt++;																			\
	} while(false)

	uint32_t presentModesCnt = 0;

	ADD_VK_PRESENT_MODE(VK_PRESENT_MODE_FIFO_KHR);

	if (_metalFeatures.presentModeImmediate) {
		ADD_VK_PRESENT_MODE(VK_PRESENT_MODE_IMMEDIATE_KHR);
	}

	if (pPresentModes && *pCount < presentModesCnt) {
		return VK_INCOMPLETE;
	}

	*pCount = presentModesCnt;
	return VK_SUCCESS;
}

VkResult MVKPhysicalDevice::getPresentRectangles(MVKSurface* surface,
												 uint32_t* pRectCount,
												 VkRect2D* pRects) {

	// The layer underlying the surface view must be a CAMetalLayer.
	CAMetalLayer* mtlLayer = surface->getCAMetalLayer();
	if ( !mtlLayer ) { return surface->getConfigurationResult(); }

	if ( !pRects ) {
		*pRectCount = 1;
		return VK_SUCCESS;
	}

	if (*pRectCount == 0) { return VK_INCOMPLETE; }

	*pRectCount = 1;

	pRects[0].offset = { 0, 0 };
	pRects[0].extent = mvkGetNaturalExtent(mtlLayer);

	return VK_SUCCESS;
}


#pragma mark Queues

// Returns the queue families supported by this instance, lazily creating them if necessary.
// Metal does not distinguish functionality between queues, which would normally lead us
// to create only only one general-purpose queue family. However, Vulkan associates command
// buffers with a queue family, whereas Metal associates command buffers with a Metal queue.
// In order to allow a Metal command buffer to be prefilled before it is formally submitted to
// a Vulkan queue, we need to enforce that each Vulkan queue family can have only one Metal queue.
// In order to provide parallel queue operations, we therefore provide multiple queue families.
// In addition, Metal queues are always general purpose, so the default behaviour is for all
// queue families to support graphics + compute + transfer, unless the app indicates it
// requires queue family specialization.
MVKArrayRef<MVKQueueFamily*> MVKPhysicalDevice::getQueueFamilies() {
	if (_queueFamilies.empty()) {
		VkQueueFamilyProperties qfProps;
		bool specialize = mvkConfig().specializedQueueFamilies;
		uint32_t qfIdx = 0;

		qfProps.queueCount = kMVKQueueCountPerQueueFamily;
		qfProps.timestampValidBits = 64;
		qfProps.minImageTransferGranularity = { 1, 1, 1};

		// General-purpose queue family
		qfProps.queueFlags = (VK_QUEUE_GRAPHICS_BIT | VK_QUEUE_COMPUTE_BIT | VK_QUEUE_TRANSFER_BIT);
		_queueFamilies.push_back(new MVKQueueFamily(this, qfIdx++, &qfProps));

		// Single queue semaphore requires using a single queue for everything
		// So don't allow anyone to have more than one
		if (_vkSemaphoreStyle != MVKSemaphoreStyleSingleQueue) {
			// Dedicated graphics queue family...or another general-purpose queue family.
			if (specialize) { qfProps.queueFlags = (VK_QUEUE_GRAPHICS_BIT | VK_QUEUE_TRANSFER_BIT); }
			_queueFamilies.push_back(new MVKQueueFamily(this, qfIdx++, &qfProps));

			// Dedicated compute queue family...or another general-purpose queue family.
			if (specialize) { qfProps.queueFlags = (VK_QUEUE_COMPUTE_BIT | VK_QUEUE_TRANSFER_BIT); }
			_queueFamilies.push_back(new MVKQueueFamily(this, qfIdx++, &qfProps));

			// Dedicated transfer queue family...or another general-purpose queue family.
			if (specialize) { qfProps.queueFlags = VK_QUEUE_TRANSFER_BIT; }
			_queueFamilies.push_back(new MVKQueueFamily(this, qfIdx++, &qfProps));
		}

		MVKAssert(kMVKQueueFamilyCount >= _queueFamilies.size(), "Adjust value of kMVKQueueFamilyCount.");
	}
	return _queueFamilies.contents();
}

VkResult MVKPhysicalDevice::getQueueFamilyProperties(uint32_t* pCount,
													 VkQueueFamilyProperties* pQueueFamilyProperties) {
	auto qFams = getQueueFamilies();
	uint32_t qfCnt = uint32_t(qFams.size());

	// If properties aren't actually being requested yet, simply update the returned count
	if ( !pQueueFamilyProperties ) {
		*pCount = qfCnt;
		return VK_SUCCESS;
	}

	// Determine how many families we'll return, and return that number
	VkResult rslt = (*pCount >= qfCnt) ? VK_SUCCESS : VK_INCOMPLETE;
	*pCount = min(*pCount, qfCnt);

	// Now populate the queue families
	if (pQueueFamilyProperties) {
		for (uint32_t qfIdx = 0; qfIdx < *pCount; qfIdx++) {
			qFams[qfIdx]->getProperties(&pQueueFamilyProperties[qfIdx]);
		}
	}

	return rslt;
}

VkResult MVKPhysicalDevice::getQueueFamilyProperties(uint32_t* pCount,
													 VkQueueFamilyProperties2KHR* pQueueFamilyProperties) {
	VkResult rslt;
	if (pQueueFamilyProperties) {
		// Populate temp array of VkQueueFamilyProperties then copy into array of VkQueueFamilyProperties2KHR.
		// The value of *pCount may be reduced during call, but will always be <= size of temp array.
		VkQueueFamilyProperties qProps[*pCount];
		rslt = getQueueFamilyProperties(pCount, qProps);
		for (uint32_t qpIdx = 0; qpIdx < *pCount; qpIdx++) {
			auto pQP = &pQueueFamilyProperties[qpIdx];
			pQP->sType = VK_STRUCTURE_TYPE_QUEUE_FAMILY_PROPERTIES_2_KHR;
			pQP->pNext = nullptr;
			pQP->queueFamilyProperties = qProps[qpIdx];
		}
	} else {
		rslt = getQueueFamilyProperties(pCount, (VkQueueFamilyProperties*)nullptr);
	}
	return rslt;
}

// If needed, update the timestamp period for this device, using a crude lowpass filter to level out
// wild temporary changes, particularly during initial queries before much GPU activity has occurred.
// On Apple GPUs, CPU & GPU timestamps are the same, and timestamp period never changes.
void MVKPhysicalDevice::updateTimestampPeriod() {
	if (_properties.vendorID != kAppleVendorId &&
		[_mtlDevice respondsToSelector: @selector(sampleTimestamps:gpuTimestamp:)]) {

		MTLTimestamp earlierCPUTs = _prevCPUTimestamp;
		MTLTimestamp earlierGPUTs = _prevGPUTimestamp;
		[_mtlDevice sampleTimestamps: &_prevCPUTimestamp gpuTimestamp: &_prevGPUTimestamp];
		double elapsedCPUNanos = _prevCPUTimestamp - earlierCPUTs;
		double elapsedGPUTicks = _prevGPUTimestamp - earlierGPUTs;
		if (elapsedCPUNanos && elapsedGPUTicks) {		// Ensure not zero
			float tsPeriod = elapsedCPUNanos / elapsedGPUTicks;
			
			// Basic lowpass filter TPout = (1 - A)TPout + (A * TPin).
			// The lower A is, the slower TPout will change over time.
			// First time through, just use the measured value directly.
			float a = earlierCPUTs ? mvkConfig().timestampPeriodLowPassAlpha : 1.0;
			_properties.limits.timestampPeriod = ((1.0 - a) * _properties.limits.timestampPeriod) + (a * tsPeriod);
		}
	}
}


#pragma mark Memory models

/** Populates the specified memory properties with the memory characteristics of this device. */
VkResult MVKPhysicalDevice::getMemoryProperties(VkPhysicalDeviceMemoryProperties* pMemoryProperties) {
	*pMemoryProperties = _memoryProperties;
	return VK_SUCCESS;
}

VkResult MVKPhysicalDevice::getMemoryProperties(VkPhysicalDeviceMemoryProperties2* pMemoryProperties) {
	pMemoryProperties->sType = VK_STRUCTURE_TYPE_PHYSICAL_DEVICE_MEMORY_PROPERTIES_2;
	pMemoryProperties->memoryProperties = _memoryProperties;
	for (auto* next = (VkBaseOutStructure*)pMemoryProperties->pNext; next; next = next->pNext) {
		switch (next->sType) {
			case VK_STRUCTURE_TYPE_PHYSICAL_DEVICE_MEMORY_BUDGET_PROPERTIES_EXT: {
				auto* budgetProps = (VkPhysicalDeviceMemoryBudgetPropertiesEXT*)next;
				mvkClear(budgetProps->heapBudget, VK_MAX_MEMORY_HEAPS);
				mvkClear(budgetProps->heapUsage, VK_MAX_MEMORY_HEAPS);
				budgetProps->heapBudget[0] = (VkDeviceSize)getRecommendedMaxWorkingSetSize();
				budgetProps->heapUsage[0] = (VkDeviceSize)getCurrentAllocatedSize();
				if (!getHasUnifiedMemory()) {
					budgetProps->heapBudget[1] = (VkDeviceSize)mvkGetAvailableMemorySize();
					budgetProps->heapUsage[1] = (VkDeviceSize)mvkGetUsedMemorySize();
				}
				break;
			}
			default:
				break;
		}
	}
	return VK_SUCCESS;
}


#pragma mark Construction

MVKPhysicalDevice::MVKPhysicalDevice(MVKInstance* mvkInstance, id<MTLDevice> mtlDevice) :
	_mtlDevice([mtlDevice retain]),		// Set first
	_mvkInstance(mvkInstance),
	_supportedExtensions(this, true),
	_pixelFormats(this) {				// Set after _mtlDevice

	initMTLDevice();
	initProperties();           		// Call first.
	initMetalFeatures();        		// Call second.
	initFeatures();             		// Call third.
	initLimits();						// Call fourth.
	initExtensions();
	initMemoryProperties();
	initExternalMemoryProperties();
	initCounterSets();
	initVkSemaphoreStyle();
	logGPUInfo();
}

void MVKPhysicalDevice::initMTLDevice() {
#if MVK_XCODE_14_3 && MVK_MACOS && !MVK_MACCAT
	if ([_mtlDevice respondsToSelector: @selector(setShouldMaximizeConcurrentCompilation:)]) {
		[_mtlDevice setShouldMaximizeConcurrentCompilation: mvkConfig().shouldMaximizeConcurrentCompilation];
		MVKLogInfoIf(mvkConfig().debugMode, "maximumConcurrentCompilationTaskCount %lu", _mtlDevice.maximumConcurrentCompilationTaskCount);
	}
#endif
}

// Initializes the physical device properties (except limits).
void MVKPhysicalDevice::initProperties() {
	mvkClear(&_properties);	// Start with everything cleared

	_properties.apiVersion = mvkConfig().apiVersionToAdvertise;
	_properties.driverVersion = MVK_VERSION;

	initGPUInfoProperties();
	initPipelineCacheUUID();
}

// Initializes the Metal-specific physical device features of this instance.
void MVKPhysicalDevice::initMetalFeatures() {

	// Start with all Metal features cleared
	mvkClear(&_metalFeatures);

	_metalFeatures.hostMemoryPageSize = mvkGetHostMemoryPageSize();

	_metalFeatures.maxPerStageBufferCount = 31;
    _metalFeatures.maxMTLBufferSize = (256 * MEBI);
    _metalFeatures.dynamicMTLBufferSize = 0;
    _metalFeatures.maxPerStageDynamicMTLBufferCount = 0;

    _metalFeatures.maxPerStageSamplerCount = 16;
    _metalFeatures.maxQueryBufferSize = (64 * KIBI);

	_metalFeatures.pushConstantSizeAlignment = 16;     // Min float4 alignment for typical uniform structs.

	_metalFeatures.maxTextureLayers = (2 * KIBI);

	_metalFeatures.ioSurfaces = MVK_SUPPORT_IOSURFACE_BOOL;

	// Metal supports 2 or 3 concurrent CAMetalLayer drawables.
	_metalFeatures.minSwapchainImageCount = kMVKMinSwapchainImageCount;
	_metalFeatures.maxSwapchainImageCount = kMVKMaxSwapchainImageCount;

	_metalFeatures.maxPerStageStorageTextureCount = 8;

	_metalFeatures.vertexStrideAlignment = supportsMTLGPUFamily(Apple5) ? 1 : 4;

#if MVK_XCODE_15
	// Dynamic vertex stride needs to have everything aligned - compiled with support for vertex stride calls, and supported by both runtime OS and GPU.
	_metalFeatures.dynamicVertexStride = mvkOSVersionIsAtLeast(14.0, 17.0, 1.0) && (supportsMTLGPUFamily(Apple4) || supportsMTLGPUFamily(Mac2));
#endif

	// GPU-specific features
	switch (_properties.vendorID) {
		case kAMDVendorId:
			_metalFeatures.clearColorFloatRounding = MVK_FLOAT_ROUNDING_DOWN;
			break;
		case kAppleVendorId:
			// TODO: Other GPUs?
			if (!mvkOSVersionIsAtLeast(14.0, 17.0, 1.0)) {
				_metalFeatures.needsSampleDrefLodArrayWorkaround = true;
			}
			// fallthrough
		case kIntelVendorId:
		case kNVVendorId:
		default:
			_metalFeatures.clearColorFloatRounding = MVK_FLOAT_ROUNDING_NEAREST;
			break;
	}

#if MVK_TVOS
	_metalFeatures.mslVersionEnum = MTLLanguageVersion1_1;
    _metalFeatures.mtlBufferAlignment = 64;
	_metalFeatures.mtlCopyBufferAlignment = 1;
    _metalFeatures.texelBuffers = true;
	_metalFeatures.maxTextureDimension = (8 * KIBI);
    _metalFeatures.dynamicMTLBufferSize = (4 * KIBI);
    _metalFeatures.sharedLinearTextures = true;
    _metalFeatures.maxPerStageDynamicMTLBufferCount = _metalFeatures.maxPerStageBufferCount;
	_metalFeatures.renderLinearTextures = true;
	_metalFeatures.tileBasedDeferredRendering = true;

    if (supportsMTLFeatureSet(tvOS_GPUFamily1_v2)) {
		_metalFeatures.mslVersionEnum = MTLLanguageVersion1_2;
        _metalFeatures.shaderSpecialization = true;
        _metalFeatures.stencilViews = true;
		_metalFeatures.fences = true;
		_metalFeatures.deferredStoreActions = true;
    }

	if (supportsMTLFeatureSet(tvOS_GPUFamily1_v3)) {
		_metalFeatures.mslVersionEnum = MTLLanguageVersion2_0;
        _metalFeatures.renderWithoutAttachments = true;
		_metalFeatures.argumentBuffers = true;
	}

	if (supportsMTLFeatureSet(tvOS_GPUFamily1_v4)) {
		_metalFeatures.mslVersionEnum = MTLLanguageVersion2_1;
		_metalFeatures.events = true;
		_metalFeatures.textureBuffers = true;
	}

	if (supportsMTLFeatureSet(tvOS_GPUFamily2_v1)) {
		_metalFeatures.indirectDrawing = true;
		_metalFeatures.baseVertexInstanceDrawing = true;
		_metalFeatures.combinedStoreResolveAction = true;
		_metalFeatures.mtlBufferAlignment = 16;     // Min float4 alignment for typical vertex buffers. MTLBuffer may go down to 4 bytes for other data.
		_metalFeatures.maxTextureDimension = (16 * KIBI);
		_metalFeatures.depthSampleCompare = true;
		_metalFeatures.arrayOfTextures = true;
		_metalFeatures.arrayOfSamplers = true;
		_metalFeatures.depthResolve = true;
	}

	if ( mvkOSVersionIsAtLeast(13.0) ) {
		_metalFeatures.mslVersionEnum = MTLLanguageVersion2_2;
		_metalFeatures.placementHeaps = mvkConfig().useMTLHeap;
		_metalFeatures.nativeTextureSwizzle = true;
		if (supportsMTLGPUFamily(Apple3)) {
			_metalFeatures.native3DCompressedTextures = true;
		}
		if (supportsMTLGPUFamily(Apple4)) {
			_metalFeatures.quadPermute = true;
		}
	}

	if (supportsMTLGPUFamily(Apple4)) {
		_metalFeatures.maxPerStageTextureCount = 96;
	} else {
		_metalFeatures.maxPerStageTextureCount = 31;
	}

#if MVK_XCODE_12
	if ( mvkOSVersionIsAtLeast(14.0) ) {
		_metalFeatures.mslVersionEnum = MTLLanguageVersion2_3;
	}
#endif
#if MVK_XCODE_13
	if ( mvkOSVersionIsAtLeast(15.0) ) {
		_metalFeatures.mslVersionEnum = MTLLanguageVersion2_4;
	}
#endif
#if MVK_XCODE_14
	if ( mvkOSVersionIsAtLeast(16.0) ) {
		_metalFeatures.mslVersionEnum = MTLLanguageVersion3_0;
	}
#endif

#if MVK_XCODE_15
    if ( mvkOSVersionIsAtLeast(17.0) ) {
        _metalFeatures.mslVersionEnum = MTLLanguageVersion3_1;
    }
#endif

#endif

#if MVK_IOS
	_metalFeatures.mslVersionEnum = MTLLanguageVersion1_0;
    _metalFeatures.mtlBufferAlignment = 64;
	_metalFeatures.mtlCopyBufferAlignment = 1;
    _metalFeatures.texelBuffers = true;
	_metalFeatures.maxTextureDimension = (4 * KIBI);
    _metalFeatures.sharedLinearTextures = true;
	_metalFeatures.renderLinearTextures = true;
	_metalFeatures.tileBasedDeferredRendering = true;

    if (supportsMTLFeatureSet(iOS_GPUFamily1_v2)) {
		_metalFeatures.mslVersionEnum = MTLLanguageVersion1_1;
        _metalFeatures.dynamicMTLBufferSize = (4 * KIBI);
		_metalFeatures.maxTextureDimension = (8 * KIBI);
		_metalFeatures.maxPerStageDynamicMTLBufferCount = _metalFeatures.maxPerStageBufferCount;
    }

    if (supportsMTLFeatureSet(iOS_GPUFamily1_v3)) {
		_metalFeatures.mslVersionEnum = MTLLanguageVersion1_2;
        _metalFeatures.shaderSpecialization = true;
        _metalFeatures.stencilViews = true;
		_metalFeatures.fences = true;
		_metalFeatures.deferredStoreActions = true;
    }

    if (supportsMTLFeatureSet(iOS_GPUFamily1_v4)) {
		_metalFeatures.mslVersionEnum = MTLLanguageVersion2_0;
        _metalFeatures.renderWithoutAttachments = true;
		_metalFeatures.argumentBuffers = true;
    }

	if (supportsMTLFeatureSet(iOS_GPUFamily1_v5)) {
		_metalFeatures.mslVersionEnum = MTLLanguageVersion2_1;
		_metalFeatures.events = true;
		_metalFeatures.textureBuffers = true;
	}

	if (supportsMTLFeatureSet(iOS_GPUFamily3_v1)) {
		_metalFeatures.indirectDrawing = true;
		_metalFeatures.baseVertexInstanceDrawing = true;
		_metalFeatures.combinedStoreResolveAction = true;
		_metalFeatures.mtlBufferAlignment = 16;     // Min float4 alignment for typical vertex buffers. MTLBuffer may go down to 4 bytes for other data.
		_metalFeatures.maxTextureDimension = (16 * KIBI);
		_metalFeatures.depthSampleCompare = true;
		_metalFeatures.depthResolve = true;
	}

	if (supportsMTLFeatureSet(iOS_GPUFamily3_v2)) {
		_metalFeatures.arrayOfTextures = true;
	}
	if (supportsMTLFeatureSet(iOS_GPUFamily3_v3)) {
		_metalFeatures.arrayOfSamplers = true;
	}

	if (supportsMTLFeatureSet(iOS_GPUFamily4_v1)) {
		_metalFeatures.postDepthCoverage = true;
		_metalFeatures.nonUniformThreadgroups = true;
	}

	if (supportsMTLFeatureSet(iOS_GPUFamily5_v1)) {
		_metalFeatures.layeredRendering = true;
		_metalFeatures.stencilFeedback = true;
		_metalFeatures.indirectTessellationDrawing = true;
		_metalFeatures.stencilResolve = true;
	}

	if ( mvkOSVersionIsAtLeast(13.0) ) {
		_metalFeatures.mslVersionEnum = MTLLanguageVersion2_2;
		_metalFeatures.placementHeaps = mvkConfig().useMTLHeap;
#if MVK_OS_SIMULATOR
		_metalFeatures.nativeTextureSwizzle = false;
#else
		_metalFeatures.nativeTextureSwizzle = true;
#endif
		if (supportsMTLGPUFamily(Apple3)) {
			_metalFeatures.native3DCompressedTextures = true;
		}
		if (supportsMTLGPUFamily(Apple4)) {
			_metalFeatures.quadPermute = true;
		}
		if (supportsMTLGPUFamily(Apple6) ) {
			_metalFeatures.astcHDRTextures = true;
			_metalFeatures.simdPermute = true;
		}
	}

	if (supportsMTLGPUFamily(Apple4)) {
		_metalFeatures.maxPerStageTextureCount = 96;
	} else {
		_metalFeatures.maxPerStageTextureCount = 31;
	}

#if MVK_XCODE_12
	if ( mvkOSVersionIsAtLeast(14.0) ) {
		_metalFeatures.mslVersionEnum = MTLLanguageVersion2_3;
        _metalFeatures.multisampleArrayTextures = true;
		if ( supportsMTLGPUFamily(Apple7) ) {
			_metalFeatures.maxQueryBufferSize = (256 * KIBI);
			_metalFeatures.multisampleLayeredRendering = _metalFeatures.layeredRendering;
			_metalFeatures.samplerClampToBorder = true;
			_metalFeatures.samplerMirrorClampToEdge = true;
			_metalFeatures.simdReduction = true;
		}
	}
#endif
#if MVK_XCODE_13
	if ( mvkOSVersionIsAtLeast(15.0) ) {
		_metalFeatures.mslVersionEnum = MTLLanguageVersion2_4;
	}
#endif
#if MVK_XCODE_14
	if ( mvkOSVersionIsAtLeast(16.0) ) {
		_metalFeatures.mslVersionEnum = MTLLanguageVersion3_0;
	}
#endif
#if MVK_XCODE_15
    if ( mvkOSVersionIsAtLeast(17.0) ) {
        _metalFeatures.mslVersionEnum = MTLLanguageVersion3_1;
    }
#endif

#endif

#if MVK_MACOS
	_metalFeatures.mslVersionEnum = MTLLanguageVersion1_1;
    _metalFeatures.maxPerStageTextureCount = 128;
    _metalFeatures.mtlBufferAlignment = 256;
	_metalFeatures.mtlCopyBufferAlignment = 4;
	_metalFeatures.baseVertexInstanceDrawing = true;
	_metalFeatures.layeredRendering = true;
	_metalFeatures.maxTextureDimension = (16 * KIBI);
	_metalFeatures.depthSampleCompare = true;
	_metalFeatures.samplerMirrorClampToEdge = true;

    if (supportsMTLFeatureSet(macOS_GPUFamily1_v2)) {
		_metalFeatures.mslVersionEnum = MTLLanguageVersion1_2;
		_metalFeatures.indirectDrawing = true;
		_metalFeatures.indirectTessellationDrawing = true;
        _metalFeatures.dynamicMTLBufferSize = (4 * KIBI);
        _metalFeatures.shaderSpecialization = true;
        _metalFeatures.stencilViews = true;
        _metalFeatures.samplerClampToBorder = true;
        _metalFeatures.combinedStoreResolveAction = true;
		_metalFeatures.deferredStoreActions = true;
        _metalFeatures.maxMTLBufferSize = (1 * GIBI);
        _metalFeatures.maxPerStageDynamicMTLBufferCount = 14;
    }

    if (supportsMTLFeatureSet(macOS_GPUFamily1_v3)) {
		_metalFeatures.mslVersionEnum = MTLLanguageVersion2_0;
        _metalFeatures.texelBuffers = true;
		_metalFeatures.arrayOfTextures = true;
		_metalFeatures.arrayOfSamplers = true;
		_metalFeatures.presentModeImmediate = true;
		_metalFeatures.fences = true;
		_metalFeatures.nonUniformThreadgroups = true;
		_metalFeatures.argumentBuffers = true;
    }

    if (supportsMTLFeatureSet(macOS_GPUFamily1_v4)) {
        _metalFeatures.mslVersionEnum = MTLLanguageVersion2_1;
        _metalFeatures.multisampleArrayTextures = true;
		_metalFeatures.events = true;
        _metalFeatures.textureBuffers = true;
    }

	if (supportsMTLFeatureSet(macOS_GPUFamily2_v1)) {
		_metalFeatures.multisampleLayeredRendering = _metalFeatures.layeredRendering;
		_metalFeatures.stencilFeedback = true;
		_metalFeatures.depthResolve = true;
		_metalFeatures.stencilResolve = true;
		_metalFeatures.simdPermute = true;
		_metalFeatures.quadPermute = true;
		_metalFeatures.simdReduction = true;
	}

	if ( mvkOSVersionIsAtLeast(10.15) ) {
		_metalFeatures.mslVersionEnum = MTLLanguageVersion2_2;
		_metalFeatures.maxQueryBufferSize = (256 * KIBI);
		_metalFeatures.native3DCompressedTextures = true;
        if ( mvkOSVersionIsAtLeast(mvkMakeOSVersion(10, 15, 6)) ) {
            _metalFeatures.sharedLinearTextures = true;
        }
		if (supportsMTLGPUFamily(Mac2)) {
			_metalFeatures.nativeTextureSwizzle = true;
			_metalFeatures.placementHeaps = mvkConfig().useMTLHeap;
			_metalFeatures.renderWithoutAttachments = true;
		}
	}

#if MVK_XCODE_12
	if ( mvkOSVersionIsAtLeast(11.0) ) {
		_metalFeatures.mslVersionEnum = MTLLanguageVersion2_3;
	}
#endif
#if MVK_XCODE_13
	if ( mvkOSVersionIsAtLeast(12.0) ) {
		_metalFeatures.mslVersionEnum = MTLLanguageVersion2_4;
	}
#endif
#if MVK_XCODE_14
	if ( mvkOSVersionIsAtLeast(13.0) ) {
		_metalFeatures.mslVersionEnum = MTLLanguageVersion3_0;
	}
#endif
#if MVK_XCODE_15
    if ( mvkOSVersionIsAtLeast(14.0) ) {
        _metalFeatures.mslVersionEnum = MTLLanguageVersion3_1;
    }
#endif

	// This is an Apple GPU--treat it accordingly.
	if (supportsMTLGPUFamily(Apple1)) {
		_metalFeatures.mtlCopyBufferAlignment = 1;
		_metalFeatures.mtlBufferAlignment = 16;     // Min float4 alignment for typical vertex buffers. MTLBuffer may go down to 4 bytes for other data.
		_metalFeatures.maxQueryBufferSize = (64 * KIBI);
		_metalFeatures.maxPerStageDynamicMTLBufferCount = _metalFeatures.maxPerStageBufferCount;
		_metalFeatures.postDepthCoverage = true;
		_metalFeatures.renderLinearTextures = true;
		_metalFeatures.tileBasedDeferredRendering = true;

#if MVK_XCODE_12
		if (supportsMTLGPUFamily(Apple6)) {
			_metalFeatures.astcHDRTextures = true;
		}
		if (supportsMTLGPUFamily(Apple7)) {
			_metalFeatures.maxQueryBufferSize = (256 * KIBI);
		}
#endif
	}

	// Don't use barriers in render passes on Apple GPUs. Apple GPUs don't support them,
	// and in fact Metal's validation layer will complain if you try to use them.
	if ( !supportsMTLGPUFamily(Apple1) ) {
		if (supportsMTLFeatureSet(macOS_GPUFamily1_v4)) {
			_metalFeatures.memoryBarriers = true;
		}
		_metalFeatures.textureBarriers = true;
	}

#endif

	if ( [_mtlDevice respondsToSelector: @selector(areProgrammableSamplePositionsSupported)] ) {
		_metalFeatures.programmableSamplePositions = _mtlDevice.areProgrammableSamplePositionsSupported;
	}

    if ( [_mtlDevice respondsToSelector: @selector(areRasterOrderGroupsSupported)] ) {
        _metalFeatures.rasterOrderGroups = _mtlDevice.areRasterOrderGroupsSupported;
    }
#if MVK_XCODE_12
	if ( [_mtlDevice respondsToSelector: @selector(supportsPullModelInterpolation)] ) {
		_metalFeatures.pullModelInterpolation = _mtlDevice.supportsPullModelInterpolation;
	}
#endif

#if (MVK_MACOS && !MVK_MACCAT) || (MVK_MACCAT && MVK_XCODE_14) || (MVK_IOS && MVK_XCODE_12)
	// Both current and deprecated properties are retrieved and OR'd together, due to a
	// Metal bug that, in some environments, returned true for one and false for the other.
	bool bcProp1 = false;
	bool bcProp2 = false;
	if ( [_mtlDevice respondsToSelector: @selector(supportsShaderBarycentricCoordinates)] ) {
		bcProp1 = _mtlDevice.supportsShaderBarycentricCoordinates;
	}
	if ( [_mtlDevice respondsToSelector: @selector(areBarycentricCoordsSupported)] ) {
		bcProp2 = _mtlDevice.areBarycentricCoordsSupported;
	}
	_metalFeatures.shaderBarycentricCoordinates = bcProp1 || bcProp2;
#endif

    if ( [_mtlDevice respondsToSelector: @selector(maxBufferLength)] ) {
        _metalFeatures.maxMTLBufferSize = _mtlDevice.maxBufferLength;
    }

    for (uint32_t sc = VK_SAMPLE_COUNT_1_BIT; sc <= VK_SAMPLE_COUNT_64_BIT; sc <<= 1) {
        if ([_mtlDevice supportsTextureSampleCount: mvkSampleCountFromVkSampleCountFlagBits((VkSampleCountFlagBits)sc)]) {
            _metalFeatures.supportedSampleCounts |= sc;
        }
    }

    _metalFeatures.minSubgroupSize = _metalFeatures.maxSubgroupSize = 1;
#if MVK_MACOS
    if (_metalFeatures.simdPermute) {
        // Based on data from Sascha Willems' Vulkan Hardware Database.
        // This would be a lot easier and less painful if MTLDevice had properties for this...
        _metalFeatures.maxSubgroupSize = (_properties.vendorID == kAMDVendorId) ? 64 : 32;
        switch (_properties.vendorID) {
            case kIntelVendorId:
                _metalFeatures.minSubgroupSize = 8;
                break;
            case kAMDVendorId:
                switch (_properties.deviceID) {
                    case kAMDRadeonRX5700DeviceId:
                    case kAMDRadeonRX5500DeviceId:
                    case kAMDRadeonRX6800DeviceId:
                    case kAMDRadeonRX6700DeviceId:
                        _metalFeatures.minSubgroupSize = 32;
                        break;
                    default:
                        _metalFeatures.minSubgroupSize = _metalFeatures.maxSubgroupSize;
                        break;
                }
                break;
            case kAppleVendorId:
                // XXX Minimum thread execution width for Apple GPUs is unknown, but assumed to be 4. May be greater.
                _metalFeatures.minSubgroupSize = 4;
                break;
            default:
                _metalFeatures.minSubgroupSize = _metalFeatures.maxSubgroupSize;
                break;
        }
    }
#endif
#if MVK_IOS
    if (_metalFeatures.simdPermute) {
        _metalFeatures.minSubgroupSize = 4;
        _metalFeatures.maxSubgroupSize = 32;
    } else if (_metalFeatures.quadPermute) {
        _metalFeatures.minSubgroupSize = _metalFeatures.maxSubgroupSize = 4;
    }
#endif

#define setMSLVersion(maj, min)	\
	_metalFeatures.mslVersion = SPIRV_CROSS_NAMESPACE::CompilerMSL::Options::make_msl_version(maj, min);

	switch (_metalFeatures.mslVersionEnum) {
#if MVK_XCODE_15
        case MTLLanguageVersion3_1:
            setMSLVersion(3, 1);
            break;
#endif
#if MVK_XCODE_14
		case MTLLanguageVersion3_0:
			setMSLVersion(3, 0);
			break;
#endif
#if MVK_XCODE_13
		case MTLLanguageVersion2_4:
			setMSLVersion(2, 4);
			break;
#endif
#if MVK_XCODE_12
		case MTLLanguageVersion2_3:
			setMSLVersion(2, 3);
			break;
#endif
		case MTLLanguageVersion2_2:
			setMSLVersion(2, 2);
			break;
		case MTLLanguageVersion2_1:
			setMSLVersion(2, 1);
			break;
		case MTLLanguageVersion2_0:
			setMSLVersion(2, 0);
			break;
		case MTLLanguageVersion1_2:
			setMSLVersion(1, 2);
			break;
		case MTLLanguageVersion1_1:
			setMSLVersion(1, 1);
			break;
#if MVK_IOS_OR_TVOS
		case MTLLanguageVersion1_0:
			setMSLVersion(1, 0);
			break;
#endif
	}

// iOS and tvOS adjustments necessary when running on the simulator.
#if MVK_OS_SIMULATOR
	_metalFeatures.mtlBufferAlignment = 256;	// Even on Apple Silicon
#endif

	// Currently, Metal argument buffer support is in beta stage, and is only supported
	// on macOS 11.0 (Big Sur) or later, or on older versions of macOS using an Intel GPU.
	// Metal argument buffers support is not available on iOS. Development to support iOS
	// and a wider combination of GPU's on older macOS versions is under way.
#if MVK_MACOS
	_metalFeatures.descriptorSetArgumentBuffers = (_metalFeatures.argumentBuffers &&
												   (mvkOSVersionIsAtLeast(11.0) ||
													_properties.vendorID == kIntelVendorId));
#endif
	// Currently, if we don't support descriptor set argument buffers, we can't support argument buffers.
	_metalFeatures.argumentBuffers = _metalFeatures.descriptorSetArgumentBuffers;

	if ([_mtlDevice respondsToSelector: @selector(argumentBuffersSupport)]) {
		_metalFeatures.argumentBuffersTier = _mtlDevice.argumentBuffersSupport;
	} else {
		_metalFeatures.argumentBuffersTier = MTLArgumentBuffersTier1;
	}

#define checkSupportsMTLCounterSamplingPoint(mtlSP, mvkSP)  \
	if ([_mtlDevice respondsToSelector: @selector(supportsCounterSampling:)] &&  \
		[_mtlDevice supportsCounterSampling: MTLCounterSamplingPointAt ##mtlSP ##Boundary]) {  \
		_metalFeatures.counterSamplingPoints |= MVK_COUNTER_SAMPLING_AT_ ##mvkSP;  \
	}

#if MVK_XCODE_12
	checkSupportsMTLCounterSamplingPoint(Draw, DRAW);
	checkSupportsMTLCounterSamplingPoint(Dispatch, DISPATCH);
	checkSupportsMTLCounterSamplingPoint(Blit, BLIT);
	checkSupportsMTLCounterSamplingPoint(Stage, PIPELINE_STAGE);
#endif

#if MVK_MACOS
	// On macOS, if we couldn't query supported sample points (on macOS 11),
	// but the platform can support immediate-mode sample points, indicate that here.
	if (!_metalFeatures.counterSamplingPoints && mvkOSVersionIsAtLeast(10.15) && !supportsMTLGPUFamily(Apple1)) {  \
		_metalFeatures.counterSamplingPoints = MVK_COUNTER_SAMPLING_AT_DRAW | MVK_COUNTER_SAMPLING_AT_DISPATCH | MVK_COUNTER_SAMPLING_AT_BLIT;  \
	}
#endif

}

// Initializes the physical device features of this instance.
void MVKPhysicalDevice::initFeatures() {
	mvkClear(&_features);	// Start with everything cleared

    _features.robustBufferAccess = true;  // XXX Required by Vulkan spec
    _features.fullDrawIndexUint32 = true;
    _features.independentBlend = true;
    _features.sampleRateShading = true;
    _features.depthBiasClamp = true;
    _features.fillModeNonSolid = true;
    _features.largePoints = true;
    _features.alphaToOne = true;
    _features.samplerAnisotropy = true;
    _features.shaderImageGatherExtended = true;
    _features.shaderStorageImageExtendedFormats = true;
    _features.shaderStorageImageReadWithoutFormat = true;
    _features.shaderStorageImageWriteWithoutFormat = true;
    _features.shaderUniformBufferArrayDynamicIndexing = true;
    _features.shaderStorageBufferArrayDynamicIndexing = true;
    _features.shaderClipDistance = true;
    _features.shaderInt16 = true;
    _features.multiDrawIndirect = true;
    _features.inheritedQueries = true;

	_features.shaderSampledImageArrayDynamicIndexing = _metalFeatures.arrayOfTextures;
	_features.textureCompressionBC = mvkSupportsBCTextureCompression(_mtlDevice);

	_features.drawIndirectFirstInstance = _metalFeatures.indirectDrawing && _metalFeatures.baseVertexInstanceDrawing;

#if MVK_TVOS
    _features.textureCompressionETC2 = true;
    _features.textureCompressionASTC_LDR = true;
#if MVK_XCODE_12
	_features.shaderInt64 = mslVersionIsAtLeast(MTLLanguageVersion2_3) && supportsMTLGPUFamily(Apple3);
#else
	_features.shaderInt64 = false;
#endif

	if (supportsMTLFeatureSet(tvOS_GPUFamily1_v3)) {
		_features.dualSrcBlend = true;
	}

    if (supportsMTLFeatureSet(tvOS_GPUFamily2_v1)) {
        _features.occlusionQueryPrecise = true;
    }

	if (supportsMTLFeatureSet(tvOS_GPUFamily2_v1)) {
		_features.tessellationShader = true;
	}
#endif

#if MVK_IOS
    _features.textureCompressionETC2 = true;
#if MVK_XCODE_12
	_features.shaderInt64 = mslVersionIsAtLeast(MTLLanguageVersion2_3) && supportsMTLGPUFamily(Apple3);
#else
	_features.shaderInt64 = false;
#endif

    if (supportsMTLFeatureSet(iOS_GPUFamily2_v1)) {
        _features.textureCompressionASTC_LDR = true;
    }

    if (supportsMTLFeatureSet(iOS_GPUFamily3_v1)) {
        _features.occlusionQueryPrecise = true;
    }

	if (supportsMTLFeatureSet(iOS_GPUFamily1_v4)) {
		_features.dualSrcBlend = true;
	}

#if MVK_OS_SIMULATOR
	_features.depthClamp = false;
#else
	if (supportsMTLFeatureSet(iOS_GPUFamily2_v4)) {
		_features.depthClamp = true;
	}
#endif

	if (supportsMTLFeatureSet(iOS_GPUFamily3_v2)) {
		_features.tessellationShader = true;
		_features.shaderTessellationAndGeometryPointSize = true;
	}

	if (supportsMTLFeatureSet(iOS_GPUFamily4_v1)) {
		_features.imageCubeArray = true;
	}
  
	if (supportsMTLFeatureSet(iOS_GPUFamily5_v1)) {
		_features.multiViewport = true;
	}

	if (supportsMTLGPUFamily(Apple6)) {
        _features.shaderResourceMinLod = true;
	}
#endif

#if MVK_MACOS
    _features.occlusionQueryPrecise = true;
    _features.imageCubeArray = true;
    _features.depthClamp = true;
    _features.vertexPipelineStoresAndAtomics = true;
    _features.fragmentStoresAndAtomics = true;
	_features.geometryShader = true;
	_features.shaderCullDistance = true;
#if MVK_XCODE_12
	_features.shaderInt64 = mslVersionIsAtLeast(MTLLanguageVersion2_3);
#else
	_features.shaderInt64 = false;
#endif

    _features.shaderStorageImageArrayDynamicIndexing = _metalFeatures.arrayOfTextures;

    if (supportsMTLFeatureSet(macOS_GPUFamily1_v2)) {
        _features.tessellationShader = true;
        _features.dualSrcBlend = true;
        _features.shaderTessellationAndGeometryPointSize = true;
    }

    if (supportsMTLFeatureSet(macOS_GPUFamily1_v3)) {
        _features.multiViewport = true;
    }

    if ( mvkOSVersionIsAtLeast(10.15) ) {
        _features.shaderResourceMinLod = true;
    }

    if ( supportsMTLGPUFamily(Apple5) ) {
        _features.textureCompressionETC2 = true;
        _features.textureCompressionASTC_LDR = true;
    }
#endif

	// Additional non-extension Vulkan 1.2 features.
	mvkClear(&_vulkan12FeaturesNoExt);		// Start with everything cleared
	_vulkan12FeaturesNoExt.samplerMirrorClampToEdge = _metalFeatures.samplerMirrorClampToEdge;
	_vulkan12FeaturesNoExt.drawIndirectCount = false;
	_vulkan12FeaturesNoExt.descriptorIndexing = true;
	_vulkan12FeaturesNoExt.samplerFilterMinmax = false;
	_vulkan12FeaturesNoExt.shaderOutputViewportIndex = _features.multiViewport;
	_vulkan12FeaturesNoExt.shaderOutputLayer = _metalFeatures.layeredRendering;
	_vulkan12FeaturesNoExt.subgroupBroadcastDynamicId = _metalFeatures.simdPermute || _metalFeatures.quadPermute;

}

// Initializes the physical device property limits.
void MVKPhysicalDevice::initLimits() {

#if MVK_TVOS
    _properties.limits.maxColorAttachments = kMVKMaxColorAttachmentCount;
#endif
#if MVK_IOS
    if (supportsMTLFeatureSet(iOS_GPUFamily2_v1)) {
        _properties.limits.maxColorAttachments = kMVKMaxColorAttachmentCount;
    } else {
        _properties.limits.maxColorAttachments = 4;		// < kMVKMaxColorAttachmentCount
    }
#endif
#if MVK_MACOS
    _properties.limits.maxColorAttachments = kMVKMaxColorAttachmentCount;
#endif

    _properties.limits.maxFragmentOutputAttachments = _properties.limits.maxColorAttachments;
    _properties.limits.maxFragmentDualSrcAttachments = _features.dualSrcBlend ? 1 : 0;

	_properties.limits.framebufferColorSampleCounts = _metalFeatures.supportedSampleCounts;
	_properties.limits.framebufferDepthSampleCounts = _metalFeatures.supportedSampleCounts;
	_properties.limits.framebufferStencilSampleCounts = _metalFeatures.supportedSampleCounts;
	_properties.limits.framebufferNoAttachmentsSampleCounts = _metalFeatures.supportedSampleCounts;
	_properties.limits.sampledImageColorSampleCounts = _metalFeatures.supportedSampleCounts;
	_properties.limits.sampledImageIntegerSampleCounts = _metalFeatures.supportedSampleCounts;
	_properties.limits.sampledImageDepthSampleCounts = _metalFeatures.supportedSampleCounts;
	_properties.limits.sampledImageStencilSampleCounts = _metalFeatures.supportedSampleCounts;
	_properties.limits.storageImageSampleCounts = VK_SAMPLE_COUNT_1_BIT;

	_properties.limits.maxSampleMaskWords = 1;

	_properties.limits.maxImageDimension1D = _metalFeatures.maxTextureDimension;
	_properties.limits.maxImageDimension2D = _metalFeatures.maxTextureDimension;
	_properties.limits.maxImageDimensionCube = _metalFeatures.maxTextureDimension;
	_properties.limits.maxFramebufferWidth = _metalFeatures.maxTextureDimension;
	_properties.limits.maxFramebufferHeight = _metalFeatures.maxTextureDimension;
	_properties.limits.maxFramebufferLayers = _metalFeatures.layeredRendering ? _metalFeatures.maxTextureLayers : 1;

    _properties.limits.maxViewportDimensions[0] = _metalFeatures.maxTextureDimension;
    _properties.limits.maxViewportDimensions[1] = _metalFeatures.maxTextureDimension;
    float maxVPDim = max(_properties.limits.maxViewportDimensions[0], _properties.limits.maxViewportDimensions[1]);
    _properties.limits.viewportBoundsRange[0] = (-2.0 * maxVPDim);
    _properties.limits.viewportBoundsRange[1] = (2.0 * maxVPDim) - 1;
    _properties.limits.maxViewports = _features.multiViewport ? kMVKMaxViewportScissorCount : 1;

	_properties.limits.maxImageDimension3D = _metalFeatures.maxTextureLayers;
	_properties.limits.maxImageArrayLayers = _metalFeatures.maxTextureLayers;
	_properties.limits.maxSamplerAnisotropy = 16;

    _properties.limits.maxVertexInputAttributes = 31;
    _properties.limits.maxVertexInputBindings = 31;

    _properties.limits.maxVertexInputBindingStride = supportsMTLGPUFamily(Apple2) ? kMVKUndefinedLargeUInt32 : (4 * KIBI);
	_properties.limits.maxVertexInputAttributeOffset = _properties.limits.maxVertexInputBindingStride - 1;

	_properties.limits.maxPerStageDescriptorSamplers = _metalFeatures.maxPerStageSamplerCount;
	_properties.limits.maxPerStageDescriptorUniformBuffers = _metalFeatures.maxPerStageBufferCount;
	_properties.limits.maxPerStageDescriptorStorageBuffers = _metalFeatures.maxPerStageBufferCount;
	_properties.limits.maxPerStageDescriptorSampledImages = _metalFeatures.maxPerStageTextureCount;
	_properties.limits.maxPerStageDescriptorStorageImages = _metalFeatures.maxPerStageStorageTextureCount;
	_properties.limits.maxPerStageDescriptorInputAttachments = _metalFeatures.maxPerStageTextureCount;

    _properties.limits.maxPerStageResources = (_metalFeatures.maxPerStageBufferCount + _metalFeatures.maxPerStageTextureCount);
    _properties.limits.maxFragmentCombinedOutputResources = _properties.limits.maxPerStageResources;

	_properties.limits.maxDescriptorSetSamplers = (_properties.limits.maxPerStageDescriptorSamplers * 5);
	_properties.limits.maxDescriptorSetUniformBuffers = (_properties.limits.maxPerStageDescriptorUniformBuffers * 5);
	_properties.limits.maxDescriptorSetUniformBuffersDynamic = (_properties.limits.maxPerStageDescriptorUniformBuffers * 5);
	_properties.limits.maxDescriptorSetStorageBuffers = (_properties.limits.maxPerStageDescriptorStorageBuffers * 5);
	_properties.limits.maxDescriptorSetStorageBuffersDynamic = (_properties.limits.maxPerStageDescriptorStorageBuffers * 5);
	_properties.limits.maxDescriptorSetSampledImages = (_properties.limits.maxPerStageDescriptorSampledImages * 5);
	_properties.limits.maxDescriptorSetStorageImages = (_properties.limits.maxPerStageDescriptorStorageImages * 5);
	_properties.limits.maxDescriptorSetInputAttachments = (_properties.limits.maxPerStageDescriptorInputAttachments * 5);

	_properties.limits.maxClipDistances = 8;	// Per Apple engineers.
	_properties.limits.maxCullDistances = 0;	// unsupported
	_properties.limits.maxCombinedClipAndCullDistances = max(_properties.limits.maxClipDistances,
															 _properties.limits.maxCullDistances);  // If supported, these consume the same slots.

	// Whether handled as a real texture buffer or a 2D texture, this value is likely nowhere near the size of a buffer,
	// needs to fit in 32 bits, and some apps (I'm looking at you, CTS), assume it is low when doing 32-bit math.
	_properties.limits.maxTexelBufferElements = _properties.limits.maxImageDimension2D * (4 * KIBI);
#if MVK_MACOS
	_properties.limits.maxUniformBufferRange = (64 * KIBI);
	if (supportsMTLGPUFamily(Apple5)) {
		_properties.limits.maxUniformBufferRange = (uint32_t)min(_metalFeatures.maxMTLBufferSize, (VkDeviceSize)std::numeric_limits<uint32_t>::max());
	}
#endif
#if MVK_IOS_OR_TVOS
	_properties.limits.maxUniformBufferRange = (uint32_t)min(_metalFeatures.maxMTLBufferSize, (VkDeviceSize)std::numeric_limits<uint32_t>::max());
#endif
	_properties.limits.maxStorageBufferRange = (uint32_t)min(_metalFeatures.maxMTLBufferSize, (VkDeviceSize)std::numeric_limits<uint32_t>::max());
	_properties.limits.maxPushConstantsSize = (4 * KIBI);

    _properties.limits.minMemoryMapAlignment = max(_metalFeatures.mtlBufferAlignment, (VkDeviceSize)64);	// Vulkan spec requires MIN of 64
    _properties.limits.minUniformBufferOffsetAlignment = _metalFeatures.mtlBufferAlignment;
    _properties.limits.minStorageBufferOffsetAlignment = 16;
    _properties.limits.bufferImageGranularity = _metalFeatures.mtlBufferAlignment;
    _properties.limits.nonCoherentAtomSize = _metalFeatures.mtlBufferAlignment;

    if ([_mtlDevice respondsToSelector: @selector(minimumLinearTextureAlignmentForPixelFormat:)]) {
        // Figure out the greatest alignment required by all supported formats, and whether
		// or not they only require alignment to a single texel. We'll use this information
		// to fill out the VkPhysicalDeviceTexelBufferAlignmentPropertiesEXT struct.
        uint32_t maxStorage = 0, maxUniform = 0;
        bool singleTexelStorage = true, singleTexelUniform = true;
        _pixelFormats.enumerateSupportedFormats({0, 0, VK_FORMAT_FEATURE_UNIFORM_TEXEL_BUFFER_BIT | VK_FORMAT_FEATURE_STORAGE_TEXEL_BUFFER_BIT}, true, [&](VkFormat vk) {
			MTLPixelFormat mtlFmt = _pixelFormats.getMTLPixelFormat(vk);
			if ( !mtlFmt ) { return false; }	// If format is invalid, avoid validation errors on MTLDevice format alignment calls

            NSUInteger alignment;
            if ([_mtlDevice respondsToSelector: @selector(minimumTextureBufferAlignmentForPixelFormat:)]) {
                alignment = [_mtlDevice minimumTextureBufferAlignmentForPixelFormat: mtlFmt];
            } else {
                alignment = [_mtlDevice minimumLinearTextureAlignmentForPixelFormat: mtlFmt];
            }
            VkFormatProperties& props = _pixelFormats.getVkFormatProperties(vk);
            // For uncompressed formats, this is the size of a single texel.
            // Note that no implementations of Metal support compressed formats
            // in a linear texture (including texture buffers). It's likely that even
            // if they did, this would be the absolute minimum alignment.
            uint32_t texelSize = _pixelFormats.getBytesPerBlock(vk);
            // From the spec:
            //   "If the size of a single texel is a multiple of three bytes, then
            //    the size of a single component of the format is used instead."
            if (texelSize % 3 == 0) {
                switch (_pixelFormats.getFormatType(vk)) {
                case kMVKFormatColorInt8:
                case kMVKFormatColorUInt8:
                    texelSize = 1;
                    break;
                case kMVKFormatColorHalf:
                case kMVKFormatColorInt16:
                case kMVKFormatColorUInt16:
                    texelSize = 2;
                    break;
                case kMVKFormatColorFloat:
                case kMVKFormatColorInt32:
                case kMVKFormatColorUInt32:
                default:
                    texelSize = 4;
                    break;
                }
            }
            if (mvkAreAllFlagsEnabled(props.bufferFeatures, VK_FORMAT_FEATURE_UNIFORM_TEXEL_BUFFER_BIT)) {
                maxUniform = max(maxUniform, uint32_t(alignment));
                if (alignment > texelSize) { singleTexelUniform = false; }
            }
            if (mvkAreAllFlagsEnabled(props.bufferFeatures, VK_FORMAT_FEATURE_STORAGE_TEXEL_BUFFER_BIT)) {
                maxStorage = max(maxStorage, uint32_t(alignment));
                if (alignment > texelSize) { singleTexelStorage = false; }
            }
            return true;
        });
        _texelBuffAlignProperties.sType = VK_STRUCTURE_TYPE_PHYSICAL_DEVICE_TEXEL_BUFFER_ALIGNMENT_PROPERTIES_EXT;
        _texelBuffAlignProperties.storageTexelBufferOffsetAlignmentBytes = maxStorage;
        _texelBuffAlignProperties.storageTexelBufferOffsetSingleTexelAlignment = singleTexelStorage;
        _texelBuffAlignProperties.uniformTexelBufferOffsetAlignmentBytes = maxUniform;
        _texelBuffAlignProperties.uniformTexelBufferOffsetSingleTexelAlignment = singleTexelUniform;
        _properties.limits.minTexelBufferOffsetAlignment = max(maxStorage, maxUniform);
    } else {
#if MVK_TVOS
        _properties.limits.minTexelBufferOffsetAlignment = 64;
#endif
#if MVK_IOS
        if (supportsMTLFeatureSet(iOS_GPUFamily3_v1)) {
            _properties.limits.minTexelBufferOffsetAlignment = 16;
        } else {
            _properties.limits.minTexelBufferOffsetAlignment = 64;
        }
#endif
#if MVK_MACOS
        _properties.limits.minTexelBufferOffsetAlignment = 256;
		if (supportsMTLGPUFamily(Apple5)) {
			_properties.limits.minTexelBufferOffsetAlignment = 16;
		}
#endif
        _texelBuffAlignProperties.storageTexelBufferOffsetAlignmentBytes = _properties.limits.minTexelBufferOffsetAlignment;
        _texelBuffAlignProperties.storageTexelBufferOffsetSingleTexelAlignment = VK_FALSE;
        _texelBuffAlignProperties.uniformTexelBufferOffsetAlignmentBytes = _properties.limits.minTexelBufferOffsetAlignment;
        _texelBuffAlignProperties.uniformTexelBufferOffsetSingleTexelAlignment = VK_FALSE;
    }

#if MVK_TVOS
    if (mvkOSVersionIsAtLeast(13.0) && supportsMTLGPUFamily(Apple4)) {
        _properties.limits.maxFragmentInputComponents = 124;
    } else {
        _properties.limits.maxFragmentInputComponents = 60;
    }

    if (supportsMTLFeatureSet(tvOS_GPUFamily2_v1)) {
        _properties.limits.optimalBufferCopyOffsetAlignment = 16;
    } else {
        _properties.limits.optimalBufferCopyOffsetAlignment = 64;
    }

    _properties.limits.maxTessellationGenerationLevel = 16;
    _properties.limits.maxTessellationPatchSize = 32;
#endif
#if MVK_IOS
    if (mvkOSVersionIsAtLeast(13.0) && supportsMTLGPUFamily(Apple4)) {
        _properties.limits.maxFragmentInputComponents = 124;
    } else {
        _properties.limits.maxFragmentInputComponents = 60;
    }

    if (supportsMTLFeatureSet(iOS_GPUFamily3_v1)) {
        _properties.limits.optimalBufferCopyOffsetAlignment = 16;
    } else {
        _properties.limits.optimalBufferCopyOffsetAlignment = 64;
    }

    if (supportsMTLFeatureSet(iOS_GPUFamily5_v1)) {
        _properties.limits.maxTessellationGenerationLevel = 64;
        _properties.limits.maxTessellationPatchSize = 32;
    } else if (supportsMTLFeatureSet(iOS_GPUFamily3_v2)) {
        _properties.limits.maxTessellationGenerationLevel = 16;
        _properties.limits.maxTessellationPatchSize = 32;
    } else {
        _properties.limits.maxTessellationGenerationLevel = 0;
        _properties.limits.maxTessellationPatchSize = 0;
    }
#endif
#if MVK_MACOS
    _properties.limits.maxFragmentInputComponents = 124;
    _properties.limits.optimalBufferCopyOffsetAlignment = 256;
	if (supportsMTLGPUFamily(Apple5)) {
		_properties.limits.optimalBufferCopyOffsetAlignment = 16;
	}

    if (supportsMTLFeatureSet(macOS_GPUFamily1_v2)) {
        _properties.limits.maxTessellationGenerationLevel = 64;
        _properties.limits.maxTessellationPatchSize = 32;
    } else {
        _properties.limits.maxTessellationGenerationLevel = 0;
        _properties.limits.maxTessellationPatchSize = 0;
    }
#endif

    _properties.limits.maxVertexOutputComponents = _properties.limits.maxFragmentInputComponents;

    if (_features.tessellationShader) {
        _properties.limits.maxTessellationControlPerVertexInputComponents = _properties.limits.maxVertexOutputComponents;
        _properties.limits.maxTessellationControlPerVertexOutputComponents = _properties.limits.maxTessellationControlPerVertexInputComponents;
        // Reserve a few for the tessellation levels.
        _properties.limits.maxTessellationControlPerPatchOutputComponents = std::max(_properties.limits.maxFragmentInputComponents - 8, 120u);
        _properties.limits.maxTessellationControlTotalOutputComponents = _properties.limits.maxTessellationPatchSize * _properties.limits.maxTessellationControlPerVertexOutputComponents + _properties.limits.maxTessellationControlPerPatchOutputComponents;
        _properties.limits.maxTessellationEvaluationInputComponents = _properties.limits.maxTessellationControlPerVertexInputComponents;
        _properties.limits.maxTessellationEvaluationOutputComponents = _properties.limits.maxTessellationEvaluationInputComponents;
    } else {
        _properties.limits.maxTessellationControlPerVertexInputComponents = 0;
        _properties.limits.maxTessellationControlPerVertexOutputComponents = 0;
        _properties.limits.maxTessellationControlPerPatchOutputComponents = 0;
        _properties.limits.maxTessellationControlTotalOutputComponents = 0;
        _properties.limits.maxTessellationEvaluationInputComponents = 0;
        _properties.limits.maxTessellationEvaluationOutputComponents = 0;
    }

    _properties.limits.optimalBufferCopyRowPitchAlignment = 1;

	_properties.limits.timestampComputeAndGraphics = VK_TRUE;
	_properties.limits.timestampPeriod = 1.0;	// On non-Apple GPU's, this can vary over time, and is calculated based on actual GPU activity.

    _properties.limits.pointSizeRange[0] = 1;
	switch (_properties.vendorID) {
		case kAppleVendorId:
			_properties.limits.pointSizeRange[1] = 511;
			break;
		case kIntelVendorId:
			_properties.limits.pointSizeRange[1] = 256;
			break;
		case kAMDVendorId:
		case kNVVendorId:
		default:
			_properties.limits.pointSizeRange[1] = 64;
			break;
	}

    _properties.limits.pointSizeGranularity = 1;
    _properties.limits.lineWidthRange[0] = 1;
    _properties.limits.lineWidthRange[1] = 1;
    _properties.limits.lineWidthGranularity = 1;

    _properties.limits.standardSampleLocations = VK_TRUE;
    _properties.limits.strictLines = _properties.vendorID == kIntelVendorId || _properties.vendorID == kNVVendorId;

	VkExtent3D wgSize = mvkVkExtent3DFromMTLSize(_mtlDevice.maxThreadsPerThreadgroup);
	_properties.limits.maxComputeWorkGroupSize[0] = wgSize.width;
	_properties.limits.maxComputeWorkGroupSize[1] = wgSize.height;
	_properties.limits.maxComputeWorkGroupSize[2] = wgSize.depth;
	_properties.limits.maxComputeWorkGroupInvocations = max({wgSize.width, wgSize.height, wgSize.depth});

	if ( [_mtlDevice respondsToSelector: @selector(maxThreadgroupMemoryLength)] ) {
		_properties.limits.maxComputeSharedMemorySize = (uint32_t)_mtlDevice.maxThreadgroupMemoryLength;
	} else {
#if MVK_TVOS
		if (supportsMTLFeatureSet(tvOS_GPUFamily2_v1)) {
			_properties.limits.maxComputeSharedMemorySize = (16 * KIBI);
		} else {
			_properties.limits.maxComputeSharedMemorySize = ((16 * KIBI) - 32);
		}
#endif
#if MVK_IOS
		if (supportsMTLFeatureSet(iOS_GPUFamily4_v1)) {
			_properties.limits.maxComputeSharedMemorySize = (32 * KIBI);
		} else if (supportsMTLFeatureSet(iOS_GPUFamily3_v1)) {
			_properties.limits.maxComputeSharedMemorySize = (16 * KIBI);
		} else {
			_properties.limits.maxComputeSharedMemorySize = ((16 * KIBI) - 32);
		}
#endif
#if MVK_MACOS
		_properties.limits.maxComputeSharedMemorySize = (32 * KIBI);
#endif
	}

	// Max sum of API and shader values. Bias not supported in API, but can be applied in shader directly.
	// The lack of API value is covered by VkPhysicalDevicePortabilitySubsetFeaturesKHR::samplerMipLodBias.
	// Metal does not specify limit for shader value, so choose something reasonable.
	_properties.limits.maxSamplerLodBias = 4;

    _properties.limits.minTexelOffset = -8;
    _properties.limits.maxTexelOffset = 7;
    _properties.limits.minTexelGatherOffset = _properties.limits.minTexelOffset;
    _properties.limits.maxTexelGatherOffset = _properties.limits.maxTexelOffset;


    // Features with no specific limits - default to effectively unlimited int values

    _properties.limits.maxMemoryAllocationCount = kMVKUndefinedLargeUInt32;
	_properties.limits.maxSamplerAllocationCount = getMaxSamplerCount();
    _properties.limits.maxBoundDescriptorSets = kMVKMaxDescriptorSetCount;

    _properties.limits.maxComputeWorkGroupCount[0] = kMVKUndefinedLargeUInt32;
    _properties.limits.maxComputeWorkGroupCount[1] = kMVKUndefinedLargeUInt32;
    _properties.limits.maxComputeWorkGroupCount[2] = kMVKUndefinedLargeUInt32;

    _properties.limits.maxDrawIndexedIndexValue = numeric_limits<uint32_t>::max() - 1;	// Support both fullDrawIndexUint32 and automatic primitive restart.
    _properties.limits.maxDrawIndirectCount = kMVKUndefinedLargeUInt32;


    // Features with unknown limits - default to Vulkan required limits

    _properties.limits.subPixelPrecisionBits = 4;
    _properties.limits.subTexelPrecisionBits = 4;
    _properties.limits.mipmapPrecisionBits = 4;
    _properties.limits.viewportSubPixelBits = 0;

    _properties.limits.discreteQueuePriorities = 2;

    _properties.limits.minInterpolationOffset = -0.5;
    _properties.limits.maxInterpolationOffset = 0.5;
    _properties.limits.subPixelInterpolationOffsetBits = 4;


    // Unsupported features - set to zeros generally

    _properties.limits.sparseAddressSpaceSize = 0;

    _properties.limits.maxGeometryShaderInvocations = 0;
    _properties.limits.maxGeometryInputComponents = 0;
    _properties.limits.maxGeometryOutputComponents = 0;
    _properties.limits.maxGeometryOutputVertices = 0;
    _properties.limits.maxGeometryTotalOutputComponents = 0;
}

#if MVK_MACOS

static uint32_t mvkGetEntryProperty(io_registry_entry_t entry, CFStringRef propertyName) {

	uint32_t value = 0;

	CFTypeRef cfProp = IORegistryEntrySearchCFProperty(entry,
													   kIOServicePlane,
													   propertyName,
													   kCFAllocatorDefault,
													   kIORegistryIterateRecursively |
													   kIORegistryIterateParents);
	if (cfProp) {
		const uint32_t* pValue = reinterpret_cast<const uint32_t*>(CFDataGetBytePtr((CFDataRef)cfProp));
		if (pValue) { value = *pValue; }
		CFRelease(cfProp);
	}

	return value;
}

void MVKPhysicalDevice::initGPUInfoProperties() {

	bool isIntegrated = getHasUnifiedMemory();
	_properties.deviceType = isIntegrated ? VK_PHYSICAL_DEVICE_TYPE_INTEGRATED_GPU : VK_PHYSICAL_DEVICE_TYPE_DISCRETE_GPU;
	strlcpy(_properties.deviceName, _mtlDevice.name.UTF8String, VK_MAX_PHYSICAL_DEVICE_NAME_SIZE);

	// For Apple Silicon, the Device ID is determined by the highest
	// GPU capability, which is a combination of OS version and GPU type.
	// We determine Apple Silicon directly from the GPU, instead
	// of from the build, in case we are running Rosetta2.
	if (supportsMTLGPUFamily(Apple1)) {
		_properties.vendorID = kAppleVendorId;
		_properties.deviceID = getHighestGPUCapability();
		return;
	}

	// If the device has an associated registry ID, we can use that to get the associated IOKit node.
	// The match dictionary is consumed by IOServiceGetMatchingServices and does not need to be released.
	bool isFound = false;
	io_registry_entry_t entry;
	uint64_t regID = mvkGetRegistryID(_mtlDevice);
	if (regID) {
		entry = IOServiceGetMatchingService(MACH_PORT_NULL, IORegistryEntryIDMatching(regID));
		if (entry) {
			// That returned the IOGraphicsAccelerator nub. Its parent, then, is the actual PCI device.
			io_registry_entry_t parent;
			if (IORegistryEntryGetParentEntry(entry, kIOServicePlane, &parent) == kIOReturnSuccess) {
				isFound = true;
				_properties.vendorID = mvkGetEntryProperty(parent, CFSTR("vendor-id"));
				_properties.deviceID = mvkGetEntryProperty(parent, CFSTR("device-id"));
				IOObjectRelease(parent);
			}
			IOObjectRelease(entry);
		}
	}
	// Iterate all GPU's, looking for a match.
	// The match dictionary is consumed by IOServiceGetMatchingServices and does not need to be released.
	io_iterator_t entryIterator;
	if (!isFound && IOServiceGetMatchingServices(MACH_PORT_NULL,
												 IOServiceMatching("IOPCIDevice"),
												 &entryIterator) == kIOReturnSuccess) {
		while ( !isFound && (entry = IOIteratorNext(entryIterator)) ) {
			if (mvkGetEntryProperty(entry, CFSTR("class-code")) == 0x30000) {	// 0x30000 : DISPLAY_VGA

				// The Intel GPU will always be marked as integrated.
				// Return on a match of either Intel && low power, or non-Intel and non-low-power.
				uint32_t vendorID = mvkGetEntryProperty(entry, CFSTR("vendor-id"));
				if ( (vendorID == kIntelVendorId) == isIntegrated) {
					isFound = true;
					_properties.vendorID = vendorID;
					_properties.deviceID = mvkGetEntryProperty(entry, CFSTR("device-id"));
				}
			}
		}
		IOObjectRelease(entryIterator);
	}
}

#endif	//MVK_MACOS

#if MVK_IOS_OR_TVOS
// For Apple Silicon, the Device ID is determined by the highest
// GPU capability, which is a combination of OS version and GPU type.
void MVKPhysicalDevice::initGPUInfoProperties() {
	_properties.vendorID = kAppleVendorId;
	_properties.deviceID = getHighestGPUCapability();
	_properties.deviceType = VK_PHYSICAL_DEVICE_TYPE_INTEGRATED_GPU;
	strlcpy(_properties.deviceName, _mtlDevice.name.UTF8String, VK_MAX_PHYSICAL_DEVICE_NAME_SIZE);
}
#endif	//MVK_IOS_OR_TVOS

// Since this is a uint8_t array, use Big-Endian byte ordering,
// so a hex dump of the array is human readable in its parts.
void MVKPhysicalDevice::initPipelineCacheUUID() {

	// Clear the UUID
	mvkClear(&_properties.pipelineCacheUUID, VK_UUID_SIZE);

	size_t uuidComponentOffset = 0;

	// First 4 bytes contains MoltenVK revision.
	// This is captured either as the MoltenVK Git revision, or if that's not available, as the MoltenVK version.
	uint32_t mvkRev = getMoltenVKGitRevision();
	if ( !mvkRev ) { mvkRev = MVK_VERSION; }
	*(uint32_t*)&_properties.pipelineCacheUUID[uuidComponentOffset] = NSSwapHostIntToBig(mvkRev);
	uuidComponentOffset += sizeof(mvkRev);

	// Next 4 bytes contains highest GPU capability supported by this device
	uint32_t gpuCap = getHighestGPUCapability();
	*(uint32_t*)&_properties.pipelineCacheUUID[uuidComponentOffset] = NSSwapHostIntToBig(gpuCap);
	uuidComponentOffset += sizeof(gpuCap);

	// Next 4 bytes contains flags based on enabled Metal features that
	// might affect the contents of the pipeline cache (mostly MSL content).
	uint32_t mtlFeatures = 0;
	mtlFeatures |= supportsMetalArgumentBuffers() << 0;
	*(uint32_t*)&_properties.pipelineCacheUUID[uuidComponentOffset] = NSSwapHostIntToBig(mtlFeatures);
	uuidComponentOffset += sizeof(mtlFeatures);
}

uint32_t MVKPhysicalDevice::getHighestGPUCapability() {

	// On newer OS's, combine OS version with highest GPU family.
	// On macOS, Apple GPU fam takes precedence over others.
	MTLGPUFamily gpuFam = MTLGPUFamily(0);
	if (supportsMTLGPUFamily(Mac1)) { gpuFam = MTLGPUFamilyMac1; }
	if (supportsMTLGPUFamily(Mac2)) { gpuFam = MTLGPUFamilyMac2; }

	if (supportsMTLGPUFamily(Apple1)) { gpuFam = MTLGPUFamilyApple1; }
	if (supportsMTLGPUFamily(Apple2)) { gpuFam = MTLGPUFamilyApple2; }
	if (supportsMTLGPUFamily(Apple3)) { gpuFam = MTLGPUFamilyApple3; }
	if (supportsMTLGPUFamily(Apple4)) { gpuFam = MTLGPUFamilyApple4; }
	if (supportsMTLGPUFamily(Apple5)) { gpuFam = MTLGPUFamilyApple5; }
#if MVK_IOS || (MVK_MACOS && MVK_XCODE_12)
	if (supportsMTLGPUFamily(Apple6)) { gpuFam = MTLGPUFamilyApple6; }
#endif
#if (MVK_IOS || MVK_MACOS) && MVK_XCODE_12
	if (supportsMTLGPUFamily(Apple7)) { gpuFam = MTLGPUFamilyApple7; }
#endif
#if MVK_XCODE_14 || (MVK_IOS && MVK_XCODE_13)
	if (supportsMTLGPUFamily(Apple8)) { gpuFam = MTLGPUFamilyApple8; }
#endif

	// Combine OS major (8 bits), OS minor (8 bits), and GPU family (16 bits)
	// into one 32-bit value summarizing highest GPU capability.
	if (gpuFam) {
		float fosMaj, fosMin;
		fosMin = modf(mvkOSVersion(), &fosMaj);
		uint8_t osMaj = (uint8_t)fosMaj;
		uint8_t osMin = (uint8_t)(fosMin * 100);
		return (osMaj << 24) + (osMin << 16) + (uint16_t)gpuFam;
	}

	// Fall back to legacy feature sets on older OS's
#if MVK_IOS
	uint32_t maxFS = (uint32_t)MTLFeatureSet_iOS_GPUFamily5_v1;
	uint32_t minFS = (uint32_t)MTLFeatureSet_iOS_GPUFamily1_v1;
#endif

#if MVK_TVOS
  uint32_t maxFS = (uint32_t)MTLFeatureSet_tvOS_GPUFamily2_v2;
  uint32_t minFS = (uint32_t)MTLFeatureSet_tvOS_GPUFamily1_v1;
#endif

#if MVK_MACOS
	uint32_t maxFS = (uint32_t)MTLFeatureSet_macOS_GPUFamily2_v1;
	uint32_t minFS = (uint32_t)MTLFeatureSet_macOS_GPUFamily1_v1;
#endif

	for (uint32_t fs = maxFS; fs > minFS; fs--) {
		if ( [_mtlDevice supportsFeatureSet: (MTLFeatureSet)fs] ) { return fs; }
	}
	return minFS;
}

// Retrieve the SPIRV-Cross Git revision hash from a derived header file,
// which is generated in advance, either statically, or more typically in
// an early build phase script, and contains a line similar to the following:
// static const char* mvkRevString = "fc0750d67cfe825b887dd2cf25a42e9d9a013eb2";
uint32_t MVKPhysicalDevice::getMoltenVKGitRevision() {

#include "mvkGitRevDerived.h"

	static const string revStr(mvkRevString, 0, 8);		// We just need the first 8 chars
	static const string lut("0123456789ABCDEF");

	uint32_t revVal = 0;
	for (char c : revStr) {
		size_t cVal = lut.find(toupper(c));
		if (cVal != string::npos) {
			revVal <<= 4;
			revVal += cVal;
		}
	}
	return revVal;
}

void MVKPhysicalDevice::setMemoryHeap(uint32_t heapIndex, VkDeviceSize heapSize, VkMemoryHeapFlags heapFlags) {
	_memoryProperties.memoryHeaps[heapIndex].size = heapSize;
	_memoryProperties.memoryHeaps[heapIndex].flags = heapFlags;
}

void MVKPhysicalDevice::setMemoryType(uint32_t typeIndex, uint32_t heapIndex, VkMemoryPropertyFlags propertyFlags) {
	_memoryProperties.memoryTypes[typeIndex].heapIndex = heapIndex;
	_memoryProperties.memoryTypes[typeIndex].propertyFlags = propertyFlags;
}

// Initializes the memory properties of this instance.
// Metal Shared:
//	- applies to both buffers and textures
//	- default mode for buffers on both iOS & macOS
//	- default mode for textures on iOS
//	- one copy of memory visible to both CPU & GPU
//	- coherent at command buffer boundaries
// Metal Private:
//	- applies to both buffers and textures
//	- accessed only by GPU through render, compute, or BLIT operations
//	- no access by CPU
//	- always use for framebuffers and renderable textures
// Metal Managed:
//	- applies to both buffers and textures
//	- default mode for textures on macOS
//	- two copies of each buffer or texture when discrete memory available
//	- convenience of shared mode, performance of private mode
//	- on unified systems behaves like shared memory and has only one copy of content
//	- when writing, use:
//		- buffer didModifyRange:
//		- texture replaceRegion:
//	- when reading, use:
//		- encoder synchronizeResource: followed by
//		- cmdbuff waitUntilCompleted (or completion handler)
//		- buffer/texture getBytes:
// Metal Memoryless:
//	- applies only to textures used as transient render targets
//	- only available with TBDR devices (i.e. on iOS)
//	- no device memory is reserved at all
//	- storage comes from tile memory
//	- contents are undefined after rendering
//	- use for temporary renderable textures
void MVKPhysicalDevice::initMemoryProperties() {

	mvkClear(&_memoryProperties);	// Start with everything cleared

	// Main heap
	uint32_t mainHeapIdx = 0;
	setMemoryHeap(mainHeapIdx, getVRAMSize(), VK_MEMORY_HEAP_DEVICE_LOCAL_BIT);

	// Optional second heap for shared memory
	uint32_t sharedHeapIdx;
	VkMemoryPropertyFlags sharedTypePropFlags;
	if (getHasUnifiedMemory()) {
		// Shared memory goes in the single main heap in unified memory, and per Vulkan spec must be marked local
		sharedHeapIdx = mainHeapIdx;
		sharedTypePropFlags = MVK_VK_MEMORY_TYPE_METAL_SHARED | VK_MEMORY_PROPERTY_DEVICE_LOCAL_BIT;
	} else {
		// Define a second heap to mark the shared memory as non-local
		sharedHeapIdx = mainHeapIdx + 1;
		setMemoryHeap(sharedHeapIdx, mvkGetSystemMemorySize(), 0);
		sharedTypePropFlags = MVK_VK_MEMORY_TYPE_METAL_SHARED;
	}

	_memoryProperties.memoryHeapCount = sharedHeapIdx + 1;

	// Memory types
	uint32_t typeIdx = 0;

	// Private storage
	uint32_t privateBit = 1 << typeIdx;
	setMemoryType(typeIdx, mainHeapIdx, MVK_VK_MEMORY_TYPE_METAL_PRIVATE);
	typeIdx++;

	// Shared storage
	uint32_t sharedBit = 1 << typeIdx;
	setMemoryType(typeIdx, sharedHeapIdx, sharedTypePropFlags);
	typeIdx++;

	// Managed storage
	uint32_t managedBit = 0;
#if MVK_MACOS
	managedBit = 1 << typeIdx;
	setMemoryType(typeIdx, mainHeapIdx, MVK_VK_MEMORY_TYPE_METAL_MANAGED);
	typeIdx++;
#endif

	// Memoryless storage
	uint32_t memlessBit = 0;
#if MVK_MACOS
	if (supportsMTLGPUFamily(Apple5)) {
		memlessBit = 1 << typeIdx;
		setMemoryType(typeIdx, mainHeapIdx, MVK_VK_MEMORY_TYPE_METAL_MEMORYLESS);
		typeIdx++;
	}
#endif
#if MVK_IOS
	if (supportsMTLFeatureSet(iOS_GPUFamily1_v3)) {
		memlessBit = 1 << typeIdx;
		setMemoryType(typeIdx, mainHeapIdx, MVK_VK_MEMORY_TYPE_METAL_MEMORYLESS);
		typeIdx++;
	}
#endif
#if MVK_TVOS
	if (supportsMTLFeatureSet(tvOS_GPUFamily1_v2)) {
		memlessBit = 1 << typeIdx;
		setMemoryType(typeIdx, mainHeapIdx, MVK_VK_MEMORY_TYPE_METAL_MEMORYLESS);
		typeIdx++;
	}
#endif

	_memoryProperties.memoryTypeCount = typeIdx;

	_privateMemoryTypes			= privateBit | memlessBit;
	_hostVisibleMemoryTypes		= sharedBit | managedBit;
	_hostCoherentMemoryTypes 	= sharedBit;
	_lazilyAllocatedMemoryTypes	= memlessBit;
	_allMemoryTypes				= privateBit | sharedBit | managedBit | memlessBit;
}

bool MVKPhysicalDevice::getHasUnifiedMemory() {
#if MVK_IOS_OR_TVOS
	return true;
#endif
#if MVK_MACOS
	return ([_mtlDevice respondsToSelector: @selector(hasUnifiedMemory)]
			? _mtlDevice.hasUnifiedMemory : _mtlDevice.isLowPower);
#endif
}

uint64_t MVKPhysicalDevice::getVRAMSize() {
	if (getHasUnifiedMemory()) {
		return mvkGetSystemMemorySize();
	} else {
		// There's actually no way to query the total physical VRAM on the device in Metal.
		// Just default to using the recommended max working set size (i.e. the budget).
		return getRecommendedMaxWorkingSetSize();
	}
}

// If possible, retrieve from the MTLDevice, otherwise from available memory size, or a fixed conservative estimate.
uint64_t MVKPhysicalDevice::getRecommendedMaxWorkingSetSize() {
#if MVK_XCODE_15 || MVK_MACOS
	if ( [_mtlDevice respondsToSelector: @selector(recommendedMaxWorkingSetSize)]) {
		return _mtlDevice.recommendedMaxWorkingSetSize;
	}
#endif
	uint64_t freeMem = mvkGetAvailableMemorySize();
	return freeMem ? freeMem : 256 * MEBI;
}

// If possible, retrieve from the MTLDevice, otherwise use the current memory used by this process.
uint64_t MVKPhysicalDevice::getCurrentAllocatedSize() {
	if ( [_mtlDevice respondsToSelector: @selector(currentAllocatedSize)] ) {
		return _mtlDevice.currentAllocatedSize;
	}
	return mvkGetUsedMemorySize();
}

// When using argument buffers, Metal imposes a hard limit on the number of MTLSamplerState
// objects that can be created within the app. When not using argument buffers, no such
// limit is imposed. This has been verified with testing up to 1M MTLSamplerStates.
uint32_t MVKPhysicalDevice::getMaxSamplerCount() {
	if (supportsMetalArgumentBuffers()) {
		return ([_mtlDevice respondsToSelector: @selector(maxArgumentBufferSamplerCount)]
				? (uint32_t)_mtlDevice.maxArgumentBufferSamplerCount : 1024);
	} else {
		return kMVKUndefinedLargeUInt32;
	}
}

void MVKPhysicalDevice::initExternalMemoryProperties() {

	// Common
	_hostPointerExternalMemoryProperties.externalMemoryFeatures = VK_EXTERNAL_MEMORY_FEATURE_IMPORTABLE_BIT;
	_hostPointerExternalMemoryProperties.exportFromImportedHandleTypes = 0;
	_hostPointerExternalMemoryProperties.compatibleHandleTypes = (VK_EXTERNAL_MEMORY_HANDLE_TYPE_HOST_ALLOCATION_BIT_EXT |
																  VK_EXTERNAL_MEMORY_HANDLE_TYPE_HOST_MAPPED_FOREIGN_MEMORY_BIT_EXT);

	// Buffers
	_mtlBufferExternalMemoryProperties.externalMemoryFeatures = (VK_EXTERNAL_MEMORY_FEATURE_EXPORTABLE_BIT |
																 VK_EXTERNAL_MEMORY_FEATURE_IMPORTABLE_BIT);
	_mtlBufferExternalMemoryProperties.exportFromImportedHandleTypes = VK_EXTERNAL_MEMORY_HANDLE_TYPE_MTLBUFFER_BIT_KHR;
	_mtlBufferExternalMemoryProperties.compatibleHandleTypes = VK_EXTERNAL_MEMORY_HANDLE_TYPE_MTLBUFFER_BIT_KHR;

	// Images
	_mtlTextureExternalMemoryProperties.externalMemoryFeatures = (VK_EXTERNAL_MEMORY_FEATURE_EXPORTABLE_BIT |
																  VK_EXTERNAL_MEMORY_FEATURE_IMPORTABLE_BIT |
																  VK_EXTERNAL_MEMORY_FEATURE_DEDICATED_ONLY_BIT);
	_mtlTextureExternalMemoryProperties.exportFromImportedHandleTypes = VK_EXTERNAL_MEMORY_HANDLE_TYPE_MTLTEXTURE_BIT_KHR;
	_mtlTextureExternalMemoryProperties.compatibleHandleTypes = VK_EXTERNAL_MEMORY_HANDLE_TYPE_MTLTEXTURE_BIT_KHR;
}

void MVKPhysicalDevice::initExtensions() {
	MVKExtensionList* pWritableExtns = (MVKExtensionList*)&_supportedExtensions;
	pWritableExtns->disableAllButEnabledDeviceExtensions();

	if (!_metalFeatures.samplerMirrorClampToEdge) {
		pWritableExtns->vk_KHR_sampler_mirror_clamp_to_edge.enabled = false;
	}
	if (!_metalFeatures.programmableSamplePositions) {
		pWritableExtns->vk_EXT_sample_locations.enabled = false;
	}
	if (!_metalFeatures.rasterOrderGroups) {
		pWritableExtns->vk_EXT_fragment_shader_interlock.enabled = false;
	}
	if (!_metalFeatures.postDepthCoverage) {
		pWritableExtns->vk_EXT_post_depth_coverage.enabled = false;
	}
	if (!_metalFeatures.stencilFeedback) {
		pWritableExtns->vk_EXT_shader_stencil_export.enabled = false;
	}
	if (!_metalFeatures.astcHDRTextures) {
		pWritableExtns->vk_EXT_texture_compression_astc_hdr.enabled = false;
	}
	if (!_metalFeatures.simdPermute && !_metalFeatures.quadPermute) {
		pWritableExtns->vk_KHR_shader_subgroup_extended_types.enabled = false;
		pWritableExtns->vk_EXT_shader_subgroup_ballot.enabled = false;
		pWritableExtns->vk_EXT_shader_subgroup_vote.enabled = false;
	}
	if (!_metalFeatures.shaderBarycentricCoordinates) {
		pWritableExtns->vk_KHR_fragment_shader_barycentric.enabled = false;
		pWritableExtns->vk_NV_fragment_shader_barycentric.enabled = false;
	}
    
    // The relevant functions are not available if not built with Xcode 14.
#if MVK_XCODE_14
    // gpuAddress requires Tier2 argument buffer support (per feedback from Apple engineers).
    if (_metalFeatures.argumentBuffersTier < MTLArgumentBuffersTier2) {
		pWritableExtns->vk_KHR_buffer_device_address.enabled = false;
		pWritableExtns->vk_EXT_buffer_device_address.enabled = false;
	}
#else
    pWritableExtns->vk_KHR_buffer_device_address.enabled = false;
    pWritableExtns->vk_EXT_buffer_device_address.enabled = false;
#endif

#if MVK_MACOS
	if (!supportsMTLGPUFamily(Apple5)) {
		pWritableExtns->vk_AMD_shader_image_load_store_lod.enabled = false;
		pWritableExtns->vk_IMG_format_pvrtc.enabled = false;
	}
#endif
}

void MVKPhysicalDevice::initCounterSets() {
	_timestampMTLCounterSet = nil;
	@autoreleasepool {
		if (_metalFeatures.counterSamplingPoints) {
			NSArray<id<MTLCounterSet>>* counterSets = _mtlDevice.counterSets;

			if (needsCounterSetRetained()) { [counterSets retain]; }

			for (id<MTLCounterSet> cs in counterSets){
				NSString* csName = cs.name;
				if ( [csName caseInsensitiveCompare: MTLCommonCounterSetTimestamp] == NSOrderedSame) {
					NSArray<id<MTLCounter>>* countersInSet = cs.counters;
					for(id<MTLCounter> ctr in countersInSet) {
						if ( [ctr.name caseInsensitiveCompare: MTLCommonCounterTimestamp] == NSOrderedSame) {
							_timestampMTLCounterSet = [cs retain];		// retained
							break;
						}
					}
					break;
				}
			}
		}
	}
}

// Determine whether Vulkan semaphores should use a MTLEvent, CPU callbacks, or should limit
// Vulkan to a single queue and use Metal's implicit guarantees that all operations submitted
// to a queue will give the same result as if they had been run in submission order.
// MTLEvents for semaphores are preferred, but can sometimes prove troublesome on some platforms,
// and so may be disabled on those platforms, unless explicitly requested. If MTLEvents are
// unusable, 
void MVKPhysicalDevice::initVkSemaphoreStyle() {

	// Default to single queue if other options unavailable.
	_vkSemaphoreStyle = MVKSemaphoreStyleSingleQueue;

	switch (mvkConfig().semaphoreSupportStyle) {
		case MVK_CONFIG_VK_SEMAPHORE_SUPPORT_STYLE_METAL_EVENTS_WHERE_SAFE: {
			bool isNVIDIA = _properties.vendorID == kNVVendorId;
			bool isRosetta2 = _properties.vendorID == kAppleVendorId && !MVK_APPLE_SILICON;
			if (_metalFeatures.events && !(isRosetta2 || isNVIDIA)) { _vkSemaphoreStyle = MVKSemaphoreStyleUseMTLEvent; }
			break;
		}
		case MVK_CONFIG_VK_SEMAPHORE_SUPPORT_STYLE_METAL_EVENTS:
			if (_metalFeatures.events) { _vkSemaphoreStyle = MVKSemaphoreStyleUseMTLEvent; }
			break;
		case MVK_CONFIG_VK_SEMAPHORE_SUPPORT_STYLE_CALLBACK:
			_vkSemaphoreStyle = MVKSemaphoreStyleUseEmulation;
			break;
		case MVK_CONFIG_VK_SEMAPHORE_SUPPORT_STYLE_SINGLE_QUEUE:
		default:
			break;
	}
}

// Workaround for a bug in Intel Iris Plus Graphics driver where the counterSets array is
// not properly retained internally, and becomes a zombie when counterSets is called more
// than once, which occurs when an app creates more than one VkInstance. This workaround
// will cause a very small memory leak on systems that do not have this bug, so we apply
// the workaround only when absolutely needed for specific devices. The list of deviceIDs
// is sourced from the list of Intel Iris Plus Graphics Gen11 tier G7 devices found here:
// https://en.wikipedia.org/wiki/List_of_Intel_graphics_processing_units#Gen11
bool MVKPhysicalDevice::needsCounterSetRetained() {

	if (_properties.vendorID != kIntelVendorId) { return false; }

	switch (_properties.deviceID) {
		case 0x8a51:
		case 0x8a52:
		case 0x8a53:
		case 0x8a5a:
		case 0x8a5c:
			return true;
		default:
			return false;
	}
}

void MVKPhysicalDevice::logGPUInfo() {
	string logMsg = "GPU device:";
	logMsg += "\n\t\tmodel: %s";
	logMsg += "\n\t\ttype: %s";
	logMsg += "\n\t\tvendorID: %#06x";
	logMsg += "\n\t\tdeviceID: %#06x";
	logMsg += "\n\t\tpipelineCacheUUID: %s";
	logMsg += "\n\t\tGPU memory available: %llu MB";
	logMsg += "\n\t\tGPU memory used: %llu MB";
	logMsg += "\n\tsupports the following Metal Versions, GPU's and Feature Sets:";
	logMsg += "\n\t\tMetal Shading Language %s";

#if MVK_XCODE_14 || (MVK_IOS && MVK_XCODE_13)
	if (supportsMTLGPUFamily(Apple8)) { logMsg += "\n\t\tGPU Family Apple 8"; }
#endif
#if (MVK_IOS || MVK_MACOS) && MVK_XCODE_12
	if (supportsMTLGPUFamily(Apple7)) { logMsg += "\n\t\tGPU Family Apple 7"; }
#endif
#if MVK_IOS || (MVK_MACOS && MVK_XCODE_12)
	if (supportsMTLGPUFamily(Apple6)) { logMsg += "\n\t\tGPU Family Apple 6"; }
#endif
	if (supportsMTLGPUFamily(Apple5)) { logMsg += "\n\t\tGPU Family Apple 5"; }
	if (supportsMTLGPUFamily(Apple4)) { logMsg += "\n\t\tGPU Family Apple 4"; }
	if (supportsMTLGPUFamily(Apple3)) { logMsg += "\n\t\tGPU Family Apple 3"; }
	if (supportsMTLGPUFamily(Apple2)) { logMsg += "\n\t\tGPU Family Apple 2"; }
	if (supportsMTLGPUFamily(Apple1)) { logMsg += "\n\t\tGPU Family Apple 1"; }

	if (supportsMTLGPUFamily(Mac2)) { logMsg += "\n\t\tGPU Family Mac 2"; }
	if (supportsMTLGPUFamily(Mac1)) { logMsg += "\n\t\tGPU Family Mac 1"; }

	if (supportsMTLGPUFamily(Common3)) { logMsg += "\n\t\tGPU Family Common 3"; }
	if (supportsMTLGPUFamily(Common2)) { logMsg += "\n\t\tGPU Family Common 2"; }
	if (supportsMTLGPUFamily(Common1)) { logMsg += "\n\t\tGPU Family Common 1"; }

	if (supportsMTLGPUFamily(MacCatalyst2)) { logMsg += "\n\t\tGPU Family Mac Catalyst 2"; }
	if (supportsMTLGPUFamily(MacCatalyst1)) { logMsg += "\n\t\tGPU Family Mac Catalyst 1"; }

#if MVK_IOS
	if (supportsMTLFeatureSet(iOS_GPUFamily5_v1)) { logMsg += "\n\t\tiOS GPU Family 5 v1"; }

	if (supportsMTLFeatureSet(iOS_GPUFamily4_v2)) { logMsg += "\n\t\tiOS GPU Family 4 v2"; }
	if (supportsMTLFeatureSet(iOS_GPUFamily4_v1)) { logMsg += "\n\t\tiOS GPU Family 4 v1"; }

	if (supportsMTLFeatureSet(iOS_GPUFamily3_v4)) { logMsg += "\n\t\tiOS GPU Family 3 v4"; }
    if (supportsMTLFeatureSet(iOS_GPUFamily3_v3)) { logMsg += "\n\t\tiOS GPU Family 3 v3"; }
    if (supportsMTLFeatureSet(iOS_GPUFamily3_v2)) { logMsg += "\n\t\tiOS GPU Family 3 v2"; }
    if (supportsMTLFeatureSet(iOS_GPUFamily3_v1)) { logMsg += "\n\t\tiOS GPU Family 3 v1"; }

	if (supportsMTLFeatureSet(iOS_GPUFamily2_v5)) { logMsg += "\n\t\tiOS GPU Family 2 v5"; }
    if (supportsMTLFeatureSet(iOS_GPUFamily2_v4)) { logMsg += "\n\t\tiOS GPU Family 2 v4"; }
    if (supportsMTLFeatureSet(iOS_GPUFamily2_v3)) { logMsg += "\n\t\tiOS GPU Family 2 v3"; }
    if (supportsMTLFeatureSet(iOS_GPUFamily2_v2)) { logMsg += "\n\t\tiOS GPU Family 2 v2"; }
    if (supportsMTLFeatureSet(iOS_GPUFamily2_v1)) { logMsg += "\n\t\tiOS GPU Family 2 v1"; }

	if (supportsMTLFeatureSet(iOS_GPUFamily1_v5)) { logMsg += "\n\t\tiOS GPU Family 1 v5"; }
    if (supportsMTLFeatureSet(iOS_GPUFamily1_v4)) { logMsg += "\n\t\tiOS GPU Family 1 v4"; }
    if (supportsMTLFeatureSet(iOS_GPUFamily1_v3)) { logMsg += "\n\t\tiOS GPU Family 1 v3"; }
    if (supportsMTLFeatureSet(iOS_GPUFamily1_v2)) { logMsg += "\n\t\tiOS GPU Family 1 v2"; }
    if (supportsMTLFeatureSet(iOS_GPUFamily1_v1)) { logMsg += "\n\t\tiOS GPU Family 1 v1"; }
#endif

#if MVK_TVOS
    if (supportsMTLFeatureSet(tvOS_GPUFamily2_v2)) { logMsg += "\n\t\ttvOS GPU Family 2 v2"; }
    if (supportsMTLFeatureSet(tvOS_GPUFamily2_v1)) { logMsg += "\n\t\ttvOS GPU Family 2 v1"; }

    if (supportsMTLFeatureSet(tvOS_GPUFamily1_v4)) { logMsg += "\n\t\ttvOS GPU Family 1 v4"; }
    if (supportsMTLFeatureSet(tvOS_GPUFamily1_v3)) { logMsg += "\n\t\ttvOS GPU Family 1 v3"; }
    if (supportsMTLFeatureSet(tvOS_GPUFamily1_v2)) { logMsg += "\n\t\ttvOS GPU Family 1 v2"; }
    if (supportsMTLFeatureSet(tvOS_GPUFamily1_v1)) { logMsg += "\n\t\ttvOS GPU Family 1 v1"; }
#endif

#if MVK_MACOS
	if (supportsMTLFeatureSet(macOS_GPUFamily2_v1)) { logMsg += "\n\t\tmacOS GPU Family 2 v1"; }

	if (supportsMTLFeatureSet(macOS_GPUFamily1_v4)) { logMsg += "\n\t\tmacOS GPU Family 1 v4"; }
    if (supportsMTLFeatureSet(macOS_GPUFamily1_v3)) { logMsg += "\n\t\tmacOS GPU Family 1 v3"; }
    if (supportsMTLFeatureSet(macOS_GPUFamily1_v2)) { logMsg += "\n\t\tmacOS GPU Family 1 v2"; }
    if (supportsMTLFeatureSet(macOS_GPUFamily1_v1)) { logMsg += "\n\t\tmacOS GPU Family 1 v1"; }

#if !MVK_MACCAT
	if (supportsMTLFeatureSet(macOS_ReadWriteTextureTier2)) { logMsg += "\n\t\tmacOS Read-Write Texture Tier 2"; }
#endif
#endif

#if MVK_MACCAT
	if ([_mtlDevice respondsToSelector: @selector(readWriteTextureSupport)] &&
		_mtlDevice.readWriteTextureSupport == MTLReadWriteTextureTier2) {
		logMsg += "\n\t\tmacOS Read-Write Texture Tier 2";
	}
#endif

	string devTypeStr;
	switch (_properties.deviceType) {
		case VK_PHYSICAL_DEVICE_TYPE_DISCRETE_GPU:
			devTypeStr = "Discrete";
			break;
		case VK_PHYSICAL_DEVICE_TYPE_INTEGRATED_GPU:
			devTypeStr = "Integrated";
			break;
		case VK_PHYSICAL_DEVICE_TYPE_VIRTUAL_GPU:
			devTypeStr = "Virtual";
			break;
		case VK_PHYSICAL_DEVICE_TYPE_CPU:
			devTypeStr = "CPU Emulation";
			break;
		default:
			devTypeStr = "Unknown";
			break;
	}

	NSUUID* nsUUID = [[NSUUID alloc] initWithUUIDBytes: _properties.pipelineCacheUUID];		// temp retain
	MVKLogInfo(logMsg.c_str(), getName(), devTypeStr.c_str(),
			   _properties.vendorID, _properties.deviceID, nsUUID.UUIDString.UTF8String,
			   getRecommendedMaxWorkingSetSize() / MEBI, getCurrentAllocatedSize() / MEBI,
			   SPIRVToMSLConversionOptions::printMSLVersion(_metalFeatures.mslVersion).c_str());
	[nsUUID release];																		// temp release
}

MVKPhysicalDevice::~MVKPhysicalDevice() {
	mvkDestroyContainerContents(_queueFamilies);
	[_timestampMTLCounterSet release];

	uint64_t memUsed = getCurrentAllocatedSize();	// Retrieve before releasing MTLDevice
	[_mtlDevice release];

	MVKLogInfo("Destroyed VkPhysicalDevice for GPU %s with %llu MB of GPU memory still allocated.", getName(), memUsed / MEBI);
}


#pragma mark -
#pragma mark MVKDevice

// Returns core device commands and enabled extension device commands.
PFN_vkVoidFunction MVKDevice::getProcAddr(const char* pName) {
	MVKEntryPoint* pMVKPA = _physicalDevice->_mvkInstance->getEntryPoint(pName);
	uint32_t apiVersion = _physicalDevice->_mvkInstance->_appInfo.apiVersion;

	bool isSupported = (pMVKPA &&											// Command exists and...
						pMVKPA->isDevice &&									// ...is a device command and...
						pMVKPA->isEnabled(apiVersion, _enabledExtensions));	// ...is a core or enabled extension command.

	return isSupported ? pMVKPA->functionPointer : nullptr;
}

MVKQueue* MVKDevice::getQueue(uint32_t queueFamilyIndex, uint32_t queueIndex) {
	return _queuesByQueueFamilyIndex[queueFamilyIndex][queueIndex];
}

MVKQueue* MVKDevice::getQueue(const VkDeviceQueueInfo2* queueInfo) {
	return _queuesByQueueFamilyIndex[queueInfo->queueFamilyIndex][queueInfo->queueIndex];
}

MVKQueue* MVKDevice::getAnyQueue() {
	for (auto& queues : _queuesByQueueFamilyIndex) {
		for (MVKQueue* q : queues) {
			if (q) { return q; };
		}
	}
	return nullptr;
}

VkResult MVKDevice::waitIdle() {
	VkResult rslt = VK_SUCCESS;
	for (auto& queues : _queuesByQueueFamilyIndex) {
		for (MVKQueue* q : queues) {
			if ((rslt = q->waitIdle(kMVKCommandUseDeviceWaitIdle)) != VK_SUCCESS) { return rslt; }
		}
	}
	return VK_SUCCESS;
}

VkResult MVKDevice::markLost(bool alsoMarkPhysicalDevice) {
	lock_guard<mutex> lock(_sem4Lock);

	setConfigurationResult(VK_ERROR_DEVICE_LOST);
	if (alsoMarkPhysicalDevice) { _physicalDevice->setConfigurationResult(VK_ERROR_DEVICE_LOST); }

	for (auto* sem4 : _awaitingSemaphores) {
		sem4->release();
	}
	for (auto& sem4AndValue : _awaitingTimelineSem4s) {
		VkSemaphoreSignalInfo signalInfo;
		signalInfo.value = sem4AndValue.second;
		sem4AndValue.first->signal(&signalInfo);
	}
	_awaitingSemaphores.clear();
	_awaitingTimelineSem4s.clear();

	return getConfigurationResult();
}

void MVKDevice::getDescriptorSetLayoutSupport(const VkDescriptorSetLayoutCreateInfo* pCreateInfo,
											  VkDescriptorSetLayoutSupport* pSupport) {
	// According to the Vulkan spec:
	//   "If the descriptor set layout satisfies the VkPhysicalDeviceMaintenance3Properties::maxPerSetDescriptors
	//   limit, this command is guaranteed to return VK_TRUE in VkDescriptorSetLayout::supported...
	//   "This command does not consider other limits such as maxPerStageDescriptor*..."
	uint32_t descriptorCount = 0;
	for (uint32_t i = 0; i < pCreateInfo->bindingCount; i++) {
		descriptorCount += pCreateInfo->pBindings[i].descriptorCount;
	}
	pSupport->supported = (descriptorCount < ((_physicalDevice->_metalFeatures.maxPerStageBufferCount + _physicalDevice->_metalFeatures.maxPerStageTextureCount + _physicalDevice->_metalFeatures.maxPerStageSamplerCount) * 2));

	// Check whether the layout has a variable-count descriptor, and if so, whether we can support it.
	for (auto* next = (VkBaseOutStructure*)pSupport->pNext; next; next = next->pNext) {
		switch (next->sType) {
			case VK_STRUCTURE_TYPE_DESCRIPTOR_SET_VARIABLE_DESCRIPTOR_COUNT_LAYOUT_SUPPORT: {
				auto* pVarDescSetCountSupport = (VkDescriptorSetVariableDescriptorCountLayoutSupport*)next;
				getDescriptorVariableDescriptorCountLayoutSupport(pCreateInfo, pSupport, pVarDescSetCountSupport);
				break;
			}
			default:
				break;
		}
	}
}

// Check whether the layout has a variable-count descriptor, and if so, whether we can support it.
void MVKDevice::getDescriptorVariableDescriptorCountLayoutSupport(const VkDescriptorSetLayoutCreateInfo* pCreateInfo,
																  VkDescriptorSetLayoutSupport* pSupport,
																  VkDescriptorSetVariableDescriptorCountLayoutSupport* pVarDescSetCountSupport) {
	// Assume we don't need this, then set appropriately if we do.
	pVarDescSetCountSupport->maxVariableDescriptorCount = 0;

	// Look for a variable length descriptor and remember its index.
	int32_t varBindingIdx = -1;
	for (const auto* next = (VkBaseInStructure*)pCreateInfo->pNext; next; next = next->pNext) {
		switch (next->sType) {
			case VK_STRUCTURE_TYPE_DESCRIPTOR_SET_LAYOUT_BINDING_FLAGS_CREATE_INFO: {
				auto* pDescSetLayoutBindingFlags = (VkDescriptorSetLayoutBindingFlagsCreateInfo*)next;
				for (uint32_t bindIdx = 0; bindIdx < pDescSetLayoutBindingFlags->bindingCount; bindIdx++) {
					if (mvkIsAnyFlagEnabled(pDescSetLayoutBindingFlags->pBindingFlags[bindIdx], VK_DESCRIPTOR_BINDING_VARIABLE_DESCRIPTOR_COUNT_BIT)) {
						varBindingIdx = bindIdx;
						break;
					}
				}
				break;
			}
			default:
				break;
		}
	}

	// If no variable length descriptor is found, we can skip the rest.
	if (varBindingIdx < 0) { return; }

	// Device does not support variable descriptor counts but it has been requested.
	if ( !_enabledDescriptorIndexingFeatures.descriptorBindingVariableDescriptorCount ) {
		pSupport->supported = false;
		return;
	}

	uint32_t mtlBuffCnt = 0;
	uint32_t mtlTexCnt = 0;
	uint32_t mtlSampCnt = 0;
	uint32_t requestedCount = 0;
	uint32_t maxVarDescCount = 0;

	// Determine the number of descriptors available for use by the variable descriptor by
	// accumulating the number of resources accumulated by other descriptors and subtracting
	// that from the device's per-stage max counts. This is not perfect because it does not
	// take into consideration other descriptor sets in the pipeline layout, but we can't
	// anticipate that here. The variable descriptor must have the highest binding number,
	// but it may not be the last descriptor in the array. The handling here accommodates that.
	for (uint32_t bindIdx = 0; bindIdx < pCreateInfo->bindingCount; bindIdx++) {
		auto* pBind = &pCreateInfo->pBindings[bindIdx];
		if (bindIdx == varBindingIdx) {
			requestedCount = std::max(pBind->descriptorCount, 1u);
		} else {
			switch (pBind->descriptorType) {
				case VK_DESCRIPTOR_TYPE_UNIFORM_BUFFER:
				case VK_DESCRIPTOR_TYPE_STORAGE_BUFFER:
				case VK_DESCRIPTOR_TYPE_UNIFORM_BUFFER_DYNAMIC:
				case VK_DESCRIPTOR_TYPE_STORAGE_BUFFER_DYNAMIC:
					mtlBuffCnt += pBind->descriptorCount;
					maxVarDescCount = _pMetalFeatures->maxPerStageBufferCount - mtlBuffCnt;
					break;
				case VK_DESCRIPTOR_TYPE_INLINE_UNIFORM_BLOCK_EXT:
					maxVarDescCount = (uint32_t)min<VkDeviceSize>(_pMetalFeatures->maxMTLBufferSize, numeric_limits<uint32_t>::max());
					break;
				case VK_DESCRIPTOR_TYPE_SAMPLED_IMAGE:
				case VK_DESCRIPTOR_TYPE_UNIFORM_TEXEL_BUFFER:
				case VK_DESCRIPTOR_TYPE_INPUT_ATTACHMENT:
					mtlTexCnt += pBind->descriptorCount;
					maxVarDescCount = _pMetalFeatures->maxPerStageTextureCount - mtlTexCnt;
					break;
				case VK_DESCRIPTOR_TYPE_STORAGE_IMAGE:
				case VK_DESCRIPTOR_TYPE_STORAGE_TEXEL_BUFFER:
					mtlTexCnt += pBind->descriptorCount;
					mtlBuffCnt += pBind->descriptorCount;
					maxVarDescCount = min(_pMetalFeatures->maxPerStageTextureCount - mtlTexCnt,
										  _pMetalFeatures->maxPerStageBufferCount - mtlBuffCnt);
					break;
				case VK_DESCRIPTOR_TYPE_SAMPLER:
					mtlSampCnt += pBind->descriptorCount;
					maxVarDescCount = _pMetalFeatures->maxPerStageSamplerCount - mtlSampCnt;
					break;
				case VK_DESCRIPTOR_TYPE_COMBINED_IMAGE_SAMPLER:
					mtlTexCnt += pBind->descriptorCount;
					mtlSampCnt += pBind->descriptorCount;
					maxVarDescCount = min(_pMetalFeatures->maxPerStageTextureCount - mtlTexCnt,
										  _pMetalFeatures->maxPerStageSamplerCount - mtlSampCnt);
					break;
				default:
					break;
			}
		}
	}

	// If there is enough room for the requested size, indicate the amount available,
	// otherwise indicate that the requested size cannot be supported.
	if (requestedCount < maxVarDescCount) {
		pVarDescSetCountSupport->maxVariableDescriptorCount = maxVarDescCount;
	} else {
		pSupport->supported = false;
	}
}

VkResult MVKDevice::getDeviceGroupPresentCapabilities(VkDeviceGroupPresentCapabilitiesKHR* pDeviceGroupPresentCapabilities) {
	mvkClear(pDeviceGroupPresentCapabilities->presentMask, VK_MAX_DEVICE_GROUP_SIZE);
	pDeviceGroupPresentCapabilities->presentMask[0] = 0x1;

	pDeviceGroupPresentCapabilities->modes = VK_DEVICE_GROUP_PRESENT_MODE_LOCAL_BIT_KHR;

	return VK_SUCCESS;
}

VkResult MVKDevice::getDeviceGroupSurfacePresentModes(MVKSurface* surface, VkDeviceGroupPresentModeFlagsKHR* pModes) {
	*pModes = VK_DEVICE_GROUP_PRESENT_MODE_LOCAL_BIT_KHR;
	return VK_SUCCESS;
}

void MVKDevice::getPeerMemoryFeatures(uint32_t heapIndex, uint32_t localDevice, uint32_t remoteDevice, VkPeerMemoryFeatureFlags* pPeerMemoryFeatures) {
	*pPeerMemoryFeatures = VK_PEER_MEMORY_FEATURE_COPY_SRC_BIT | VK_PEER_MEMORY_FEATURE_COPY_DST_BIT;
}

VkResult MVKDevice::getMemoryHostPointerProperties(VkExternalMemoryHandleTypeFlagBits handleType,
												   const void* pHostPointer,
												   VkMemoryHostPointerPropertiesEXT* pMemHostPtrProps) {
	if (pMemHostPtrProps) {
		switch (handleType) {
			case VK_EXTERNAL_MEMORY_HANDLE_TYPE_HOST_ALLOCATION_BIT_EXT:
			case VK_EXTERNAL_MEMORY_HANDLE_TYPE_HOST_MAPPED_FOREIGN_MEMORY_BIT_EXT:
				pMemHostPtrProps->memoryTypeBits = _physicalDevice->getHostVisibleMemoryTypes();
				break;
			default:
				pMemHostPtrProps->memoryTypeBits = 0;
				break;
		}
	}
	return VK_SUCCESS;
}

void MVKDevice::getCalibratedTimestamps(uint32_t timestampCount,
										const VkCalibratedTimestampInfoEXT* pTimestampInfos,
										uint64_t* pTimestamps,
										uint64_t* pMaxDeviation) {
	MTLTimestamp cpuStamp, gpuStamp;
	uint64_t cpuStart, cpuEnd;

	cpuStart = mvkGetAbsoluteTime();
	[getMTLDevice() sampleTimestamps: &cpuStamp gpuTimestamp: &gpuStamp];
	// Sample again to calculate the maximum deviation. Note that the
	// -[MTLDevice sampleTimestamps:gpuTimestamp:] method guarantees that CPU
	// timestamps are in nanoseconds. We don't want to call the method again,
	// because that could result in an expensive syscall to query the GPU time-
	// stamp.
	cpuEnd = mvkGetAbsoluteTime();
	for (uint32_t tsIdx = 0; tsIdx < timestampCount; ++tsIdx) {
		switch (pTimestampInfos[tsIdx].timeDomain) {
			case VK_TIME_DOMAIN_DEVICE_EXT:
				pTimestamps[tsIdx] = gpuStamp;
				break;
			// XXX Should be VK_TIME_DOMAIN_CLOCK_UPTIME_RAW_EXT
			case VK_TIME_DOMAIN_CLOCK_MONOTONIC_RAW_EXT:
				pTimestamps[tsIdx] = cpuStart;
				break;
			default:
				continue;
		}
	}
	*pMaxDeviation = cpuEnd - cpuStart;
}

#pragma mark Object lifecycle

uint32_t MVKDevice::getVulkanMemoryTypeIndex(MTLStorageMode mtlStorageMode) {
    VkMemoryPropertyFlags vkMemFlags;
    switch (mtlStorageMode) {
        case MTLStorageModePrivate:
            vkMemFlags = MVK_VK_MEMORY_TYPE_METAL_PRIVATE;
            break;
        case MTLStorageModeShared:
            vkMemFlags = MVK_VK_MEMORY_TYPE_METAL_SHARED;
            break;
#if MVK_MACOS
        case MTLStorageModeManaged:
            vkMemFlags = MVK_VK_MEMORY_TYPE_METAL_MANAGED;
            break;
#endif
#if MVK_APPLE_SILICON
        case MTLStorageModeMemoryless:
            vkMemFlags = MVK_VK_MEMORY_TYPE_METAL_MEMORYLESS;
            break;
#endif
        default:
            vkMemFlags = MVK_VK_MEMORY_TYPE_METAL_SHARED;
            break;
    }

    for (uint32_t mtIdx = 0; mtIdx < _pMemoryProperties->memoryTypeCount; mtIdx++) {
        if (_pMemoryProperties->memoryTypes[mtIdx].propertyFlags == vkMemFlags) { return mtIdx; }
    }
    MVKAssert(false, "Could not find memory type corresponding to VkMemoryPropertyFlags %d", vkMemFlags);
    return 0;
}

MVKBuffer* MVKDevice::createBuffer(const VkBufferCreateInfo* pCreateInfo,
								   const VkAllocationCallbacks* pAllocator) {
    return addBuffer(new MVKBuffer(this, pCreateInfo));
}

void MVKDevice::destroyBuffer(MVKBuffer* mvkBuff,
							  const VkAllocationCallbacks* pAllocator) {
	if ( !mvkBuff ) { return; }
	removeBuffer(mvkBuff);
	mvkBuff->destroy();
}

MVKBufferView* MVKDevice::createBufferView(const VkBufferViewCreateInfo* pCreateInfo,
                                           const VkAllocationCallbacks* pAllocator) {
    return new MVKBufferView(this, pCreateInfo);
}

void MVKDevice::destroyBufferView(MVKBufferView* mvkBuffView,
                                  const VkAllocationCallbacks* pAllocator) {
	if (mvkBuffView) { mvkBuffView->destroy(); }
}

MVKImage* MVKDevice::createImage(const VkImageCreateInfo* pCreateInfo,
								 const VkAllocationCallbacks* pAllocator) {
	// If there's a VkImageSwapchainCreateInfoKHR, then we need to create a swapchain image.
	const VkImageSwapchainCreateInfoKHR* swapchainInfo = nullptr;
	for (const auto* next = (const VkBaseInStructure*)pCreateInfo->pNext; next; next = next->pNext) {
		switch (next->sType) {
		case VK_STRUCTURE_TYPE_IMAGE_SWAPCHAIN_CREATE_INFO_KHR:
			swapchainInfo = (const VkImageSwapchainCreateInfoKHR*)next;
			break;
		default:
			break;
		}
	}
    MVKImage* mvkImg = (swapchainInfo)
        ? new MVKPeerSwapchainImage(this, pCreateInfo, (MVKSwapchain*)swapchainInfo->swapchain, uint32_t(-1))
        : new MVKImage(this, pCreateInfo);
	return addImage(mvkImg);
}

void MVKDevice::destroyImage(MVKImage* mvkImg,
							 const VkAllocationCallbacks* pAllocator) {
	if ( !mvkImg ) { return; }
	removeImage(mvkImg);
	mvkImg->destroy();
}

MVKImageView* MVKDevice::createImageView(const VkImageViewCreateInfo* pCreateInfo,
										 const VkAllocationCallbacks* pAllocator) {
	return new MVKImageView(this, pCreateInfo);
}

void MVKDevice::destroyImageView(MVKImageView* mvkImgView,
								 const VkAllocationCallbacks* pAllocator) {
	if (mvkImgView) { mvkImgView->destroy(); }
}

MVKSwapchain* MVKDevice::createSwapchain(const VkSwapchainCreateInfoKHR* pCreateInfo,
										 const VkAllocationCallbacks* pAllocator) {
	return new MVKSwapchain(this, pCreateInfo);
}

void MVKDevice::destroySwapchain(MVKSwapchain* mvkSwpChn,
								 const VkAllocationCallbacks* pAllocator) {
	if (mvkSwpChn) { mvkSwpChn->destroy(); }
}

MVKPresentableSwapchainImage* MVKDevice::createPresentableSwapchainImage(const VkImageCreateInfo* pCreateInfo,
																		 MVKSwapchain* swapchain,
																		 uint32_t swapchainIndex,
																		 const VkAllocationCallbacks* pAllocator) {
	auto* pImg = new MVKPresentableSwapchainImage(this, pCreateInfo, swapchain, swapchainIndex);
	addImage(pImg);
	return pImg;
}

void MVKDevice::destroyPresentableSwapchainImage(MVKPresentableSwapchainImage* mvkImg,
												 const VkAllocationCallbacks* pAllocator) {
	if ( !mvkImg ) { return; }
	removeImage(mvkImg);
	mvkImg->destroy();
}

MVKFence* MVKDevice::createFence(const VkFenceCreateInfo* pCreateInfo,
								 const VkAllocationCallbacks* pAllocator) {
	return new MVKFence(this, pCreateInfo);
}

void MVKDevice::destroyFence(MVKFence* mvkFence,
							 const VkAllocationCallbacks* pAllocator) {
	if (mvkFence) { mvkFence->destroy(); }
}

MVKSemaphore* MVKDevice::createSemaphore(const VkSemaphoreCreateInfo* pCreateInfo,
										 const VkAllocationCallbacks* pAllocator) {
	const VkSemaphoreTypeCreateInfo* pTypeCreateInfo = nullptr;
	const VkExportMetalObjectCreateInfoEXT* pExportInfo = nullptr;
	const VkImportMetalSharedEventInfoEXT* pImportInfo = nullptr;
	for (auto* next = (const VkBaseInStructure*)pCreateInfo->pNext; next; next = next->pNext) {
		switch (next->sType) {
			case VK_STRUCTURE_TYPE_SEMAPHORE_TYPE_CREATE_INFO:
				pTypeCreateInfo = (VkSemaphoreTypeCreateInfo*)next;
				break;
			case VK_STRUCTURE_TYPE_EXPORT_METAL_OBJECT_CREATE_INFO_EXT:
				pExportInfo = (VkExportMetalObjectCreateInfoEXT*)next;
				break;
			case VK_STRUCTURE_TYPE_IMPORT_METAL_SHARED_EVENT_INFO_EXT:
				pImportInfo = (VkImportMetalSharedEventInfoEXT*)next;
				break;
			default:
				break;
		}
	}

	if (pTypeCreateInfo && pTypeCreateInfo->semaphoreType == VK_SEMAPHORE_TYPE_TIMELINE) {
		if (_pMetalFeatures->events) {
			return new MVKTimelineSemaphoreMTLEvent(this, pCreateInfo, pTypeCreateInfo, pExportInfo, pImportInfo);
		} else {
			return new MVKTimelineSemaphoreEmulated(this, pCreateInfo, pTypeCreateInfo, pExportInfo, pImportInfo);
		}
	} else {
		switch (_physicalDevice->_vkSemaphoreStyle) {
			case MVKSemaphoreStyleUseMTLEvent:  return new MVKSemaphoreMTLEvent(this, pCreateInfo, pExportInfo, pImportInfo);
			case MVKSemaphoreStyleUseEmulation: return new MVKSemaphoreEmulated(this, pCreateInfo, pExportInfo, pImportInfo);
			case MVKSemaphoreStyleSingleQueue:  return new MVKSemaphoreSingleQueue(this, pCreateInfo, pExportInfo, pImportInfo);
		}
	}
}

void MVKDevice::destroySemaphore(MVKSemaphore* mvkSem4,
								 const VkAllocationCallbacks* pAllocator) {
	if (mvkSem4) { mvkSem4->destroy(); }
}

MVKDeferredOperation* MVKDevice::createDeferredOperation(const VkAllocationCallbacks* pAllocator) {
    return new MVKDeferredOperation(this);
}

void MVKDevice::destroyDeferredOperation(MVKDeferredOperation* mvkDeferredOperation,
                                         const VkAllocationCallbacks* pAllocator) {
    if(mvkDeferredOperation) { mvkDeferredOperation->destroy(); }
}

MVKEvent* MVKDevice::createEvent(const VkEventCreateInfo* pCreateInfo,
								 const VkAllocationCallbacks* pAllocator) {
	const VkExportMetalObjectCreateInfoEXT* pExportInfo = nullptr;
	const VkImportMetalSharedEventInfoEXT* pImportInfo = nullptr;
	for (auto* next = (const VkBaseInStructure*)pCreateInfo->pNext; next; next = next->pNext) {
		switch (next->sType) {
			case VK_STRUCTURE_TYPE_EXPORT_METAL_OBJECT_CREATE_INFO_EXT:
				pExportInfo = (VkExportMetalObjectCreateInfoEXT*)next;
				break;
			case VK_STRUCTURE_TYPE_IMPORT_METAL_SHARED_EVENT_INFO_EXT:
				pImportInfo = (VkImportMetalSharedEventInfoEXT*)next;
				break;
			default:
				break;
		}
	}

	if (_pMetalFeatures->events) {
		return new MVKEventNative(this, pCreateInfo, pExportInfo, pImportInfo);
	} else {
		return new MVKEventEmulated(this, pCreateInfo, pExportInfo, pImportInfo);
	}
}

void MVKDevice::destroyEvent(MVKEvent* mvkEvent, const VkAllocationCallbacks* pAllocator) {
	if (mvkEvent) { mvkEvent->destroy(); }
}

MVKQueryPool* MVKDevice::createQueryPool(const VkQueryPoolCreateInfo* pCreateInfo,
										 const VkAllocationCallbacks* pAllocator) {
	switch (pCreateInfo->queryType) {
        case VK_QUERY_TYPE_OCCLUSION:
            return new MVKOcclusionQueryPool(this, pCreateInfo);
		case VK_QUERY_TYPE_TIMESTAMP:
			return new MVKTimestampQueryPool(this, pCreateInfo);
		case VK_QUERY_TYPE_PIPELINE_STATISTICS:
			return new MVKPipelineStatisticsQueryPool(this, pCreateInfo);
		default:
            return new MVKUnsupportedQueryPool(this, pCreateInfo);
	}
}

void MVKDevice::destroyQueryPool(MVKQueryPool* mvkQP,
								 const VkAllocationCallbacks* pAllocator) {
	if (mvkQP) { mvkQP->destroy(); }
}

MVKShaderModule* MVKDevice::createShaderModule(const VkShaderModuleCreateInfo* pCreateInfo,
											   const VkAllocationCallbacks* pAllocator) {
	return new MVKShaderModule(this, pCreateInfo);
}

void MVKDevice::destroyShaderModule(MVKShaderModule* mvkShdrMod,
									const VkAllocationCallbacks* pAllocator) {
	if (mvkShdrMod) { mvkShdrMod->destroy(); }
}

MVKPipelineCache* MVKDevice::createPipelineCache(const VkPipelineCacheCreateInfo* pCreateInfo,
												 const VkAllocationCallbacks* pAllocator) {
	return new MVKPipelineCache(this, pCreateInfo);
}

void MVKDevice::destroyPipelineCache(MVKPipelineCache* mvkPLC,
									 const VkAllocationCallbacks* pAllocator) {
	if (mvkPLC) { mvkPLC->destroy(); }
}

MVKPipelineLayout* MVKDevice::createPipelineLayout(const VkPipelineLayoutCreateInfo* pCreateInfo,
												   const VkAllocationCallbacks* pAllocator) {
	return new MVKPipelineLayout(this, pCreateInfo);
}

void MVKDevice::destroyPipelineLayout(MVKPipelineLayout* mvkPLL,
									  const VkAllocationCallbacks* pAllocator) {
	if (mvkPLL) { mvkPLL->destroy(); }
}

template<typename PipelineType, typename PipelineInfoType>
VkResult MVKDevice::createPipelines(VkPipelineCache pipelineCache,
                                    uint32_t count,
                                    const PipelineInfoType* pCreateInfos,
                                    const VkAllocationCallbacks* pAllocator,
                                    VkPipeline* pPipelines) {
	bool ignoreFurtherPipelines = false;
    VkResult rslt = VK_SUCCESS;
    MVKPipelineCache* mvkPLC = (MVKPipelineCache*)pipelineCache;

    for (uint32_t plIdx = 0; plIdx < count; plIdx++) {

		// Ensure all slots are purposefully set.
		pPipelines[plIdx] = VK_NULL_HANDLE;
		if (ignoreFurtherPipelines) { continue; }

        const PipelineInfoType* pCreateInfo = &pCreateInfos[plIdx];

        // See if this pipeline has a parent. This can come either directly
        // via basePipelineHandle or indirectly via basePipelineIndex.
        MVKPipeline* parentPL = VK_NULL_HANDLE;
        if ( mvkAreAllFlagsEnabled(pCreateInfo->flags, VK_PIPELINE_CREATE_DERIVATIVE_BIT) ) {
            VkPipeline vkParentPL = pCreateInfo->basePipelineHandle;
            int32_t parentPLIdx = pCreateInfo->basePipelineIndex;
            if ( !vkParentPL && (parentPLIdx >= 0)) { vkParentPL = pPipelines[parentPLIdx]; }
            parentPL = vkParentPL ? (MVKPipeline*)vkParentPL : VK_NULL_HANDLE;
        }

        // Create the pipeline and if creation was successful, insert the new pipeline in the return array.
        MVKPipeline* mvkPL = new PipelineType(this, mvkPLC, parentPL, pCreateInfo);
        VkResult plRslt = mvkPL->getConfigurationResult();
        if (plRslt == VK_SUCCESS) {
            pPipelines[plIdx] = (VkPipeline)mvkPL;
        } else {
			// If creation was unsuccessful, destroy the broken pipeline, change the result
			// code of this function, and if the VK_PIPELINE_CREATE_EARLY_RETURN_ON_FAILURE_BIT
			// flag is set, don't build any further pipelines.
			mvkPL->destroy();
			if (rslt == VK_SUCCESS) { rslt = plRslt; }
			ignoreFurtherPipelines = (_enabledPipelineCreationCacheControlFeatures.pipelineCreationCacheControl &&
									  mvkIsAnyFlagEnabled(pCreateInfo->flags, VK_PIPELINE_CREATE_EARLY_RETURN_ON_FAILURE_BIT));
        }
    }

    return rslt;
}

// Create concrete implementations of the two variations of the mvkCreatePipelines() function
// that we will be using. This is required since the template definition is located in this
// implementation file instead of in the header file. This is a realistic approach if the
// universe of possible template implementation variations is small and known in advance.
template VkResult MVKDevice::createPipelines<MVKGraphicsPipeline, VkGraphicsPipelineCreateInfo>(VkPipelineCache pipelineCache,
                                                                                                uint32_t count,
                                                                                                const VkGraphicsPipelineCreateInfo* pCreateInfos,
                                                                                                const VkAllocationCallbacks* pAllocator,
                                                                                                VkPipeline* pPipelines);

template VkResult MVKDevice::createPipelines<MVKComputePipeline, VkComputePipelineCreateInfo>(VkPipelineCache pipelineCache,
                                                                                              uint32_t count,
                                                                                              const VkComputePipelineCreateInfo* pCreateInfos,
                                                                                              const VkAllocationCallbacks* pAllocator,
                                                                                              VkPipeline* pPipelines);

void MVKDevice::destroyPipeline(MVKPipeline* mvkPL,
                                const VkAllocationCallbacks* pAllocator) {
	if (mvkPL) { mvkPL->destroy(); }
}

MVKSampler* MVKDevice::createSampler(const VkSamplerCreateInfo* pCreateInfo,
									 const VkAllocationCallbacks* pAllocator) {
	return new MVKSampler(this, pCreateInfo);
}

void MVKDevice::destroySampler(MVKSampler* mvkSamp,
							   const VkAllocationCallbacks* pAllocator) {
	if (mvkSamp) { mvkSamp->destroy(); }
}

MVKSamplerYcbcrConversion* MVKDevice::createSamplerYcbcrConversion(const VkSamplerYcbcrConversionCreateInfo* pCreateInfo,
																   const VkAllocationCallbacks* pAllocator) {
	return new MVKSamplerYcbcrConversion(this, pCreateInfo);
}

void MVKDevice::destroySamplerYcbcrConversion(MVKSamplerYcbcrConversion* mvkSampConv,
											  const VkAllocationCallbacks* pAllocator) {
	mvkSampConv->destroy();
}

MVKDescriptorSetLayout* MVKDevice::createDescriptorSetLayout(const VkDescriptorSetLayoutCreateInfo* pCreateInfo,
															 const VkAllocationCallbacks* pAllocator) {
	return new MVKDescriptorSetLayout(this, pCreateInfo);
}

void MVKDevice::destroyDescriptorSetLayout(MVKDescriptorSetLayout* mvkDSL,
										   const VkAllocationCallbacks* pAllocator) {
	if (mvkDSL) { mvkDSL->destroy(); }
}

MVKDescriptorPool* MVKDevice::createDescriptorPool(const VkDescriptorPoolCreateInfo* pCreateInfo,
												   const VkAllocationCallbacks* pAllocator) {
	return new MVKDescriptorPool(this, pCreateInfo);
}

void MVKDevice::destroyDescriptorPool(MVKDescriptorPool* mvkDP,
									  const VkAllocationCallbacks* pAllocator) {
	if (mvkDP) { mvkDP->destroy(); }
}

MVKDescriptorUpdateTemplate* MVKDevice::createDescriptorUpdateTemplate(
	const VkDescriptorUpdateTemplateCreateInfo* pCreateInfo,
	const VkAllocationCallbacks* pAllocator) {
	return new MVKDescriptorUpdateTemplate(this, pCreateInfo);
}

void MVKDevice::destroyDescriptorUpdateTemplate(MVKDescriptorUpdateTemplate* mvkDUT,
												const VkAllocationCallbacks* pAllocator) {
	if (mvkDUT) { mvkDUT->destroy(); }
}

MVKFramebuffer* MVKDevice::createFramebuffer(const VkFramebufferCreateInfo* pCreateInfo,
											 const VkAllocationCallbacks* pAllocator) {
	return new MVKFramebuffer(this, pCreateInfo);
}

MVKFramebuffer* MVKDevice::createFramebuffer(const VkRenderingInfo* pRenderingInfo,
											 const VkAllocationCallbacks* pAllocator) {
	return new MVKFramebuffer(this, pRenderingInfo);
}

void MVKDevice::destroyFramebuffer(MVKFramebuffer* mvkFB,
								   const VkAllocationCallbacks* pAllocator) {
	if (mvkFB) { mvkFB->destroy(); }
}

MVKRenderPass* MVKDevice::createRenderPass(const VkRenderPassCreateInfo* pCreateInfo,
										   const VkAllocationCallbacks* pAllocator) {
	return new MVKRenderPass(this, pCreateInfo);
}

MVKRenderPass* MVKDevice::createRenderPass(const VkRenderPassCreateInfo2* pCreateInfo,
										   const VkAllocationCallbacks* pAllocator) {
	return new MVKRenderPass(this, pCreateInfo);
}

MVKRenderPass* MVKDevice::createRenderPass(const VkRenderingInfo* pRenderingInfo,
										   const VkAllocationCallbacks* pAllocator) {
	return new MVKRenderPass(this, pRenderingInfo);
}

void MVKDevice::destroyRenderPass(MVKRenderPass* mvkRP,
								  const VkAllocationCallbacks* pAllocator) {
	if (mvkRP) { mvkRP->destroy(); }
}

MVKCommandPool* MVKDevice::createCommandPool(const VkCommandPoolCreateInfo* pCreateInfo,
											const VkAllocationCallbacks* pAllocator) {
	return new MVKCommandPool(this, pCreateInfo, mvkConfig().useCommandPooling);
}

void MVKDevice::destroyCommandPool(MVKCommandPool* mvkCmdPool,
								   const VkAllocationCallbacks* pAllocator) {
	if (mvkCmdPool) { mvkCmdPool->destroy(); }
}

MVKDeviceMemory* MVKDevice::allocateMemory(const VkMemoryAllocateInfo* pAllocateInfo,
										   const VkAllocationCallbacks* pAllocator) {
	return new MVKDeviceMemory(this, pAllocateInfo, pAllocator);
}

void MVKDevice::freeMemory(MVKDeviceMemory* mvkDevMem,
						   const VkAllocationCallbacks* pAllocator) {
	if (mvkDevMem) { mvkDevMem->destroy(); }
}

// Look for an available pre-reserved private data slot and return its address if found.
// Otherwise create a new instance and return it.
VkResult MVKDevice::createPrivateDataSlot(const VkPrivateDataSlotCreateInfoEXT* pCreateInfo,
										  const VkAllocationCallbacks* pAllocator,
										  VkPrivateDataSlotEXT* pPrivateDataSlot) {
	MVKPrivateDataSlot* mvkPDS = nullptr;

	size_t slotCnt = _privateDataSlots.size();
	for (size_t slotIdx = 0; slotIdx < slotCnt; slotIdx++) {
		if ( _privateDataSlotsAvailability[slotIdx] ) {
			_privateDataSlotsAvailability[slotIdx] = false;
			mvkPDS = _privateDataSlots[slotIdx];
			break;
		}
	}

	if ( !mvkPDS ) { mvkPDS = new MVKPrivateDataSlot(this); }

	*pPrivateDataSlot = (VkPrivateDataSlotEXT)mvkPDS;
	return VK_SUCCESS;
}

// If the private data slot is one of the pre-reserved slots, clear it and mark it as available.
// Otherwise destroy it.
void MVKDevice::destroyPrivateDataSlot(VkPrivateDataSlotEXT privateDataSlot,
									   const VkAllocationCallbacks* pAllocator) {

	MVKPrivateDataSlot* mvkPDS = (MVKPrivateDataSlot*)privateDataSlot;

	size_t slotCnt = _privateDataSlots.size();
	for (size_t slotIdx = 0; slotIdx < slotCnt; slotIdx++) {
		if (mvkPDS == _privateDataSlots[slotIdx]) {
			mvkPDS->clearData();
			_privateDataSlotsAvailability[slotIdx] = true;
			return;
		}
	}

	mvkPDS->destroy();
}

#pragma mark Operations

// If the underlying MTLBuffer is referenced in a shader only via its gpuAddress,
// the GPU might not be aware that the MTLBuffer needs to be made resident.
// Track the buffer as needing to be made resident if a shader is bound that uses
// PhysicalStorageBufferAddresses to access the contents of the underlying MTLBuffer.
MVKBuffer* MVKDevice::addBuffer(MVKBuffer* mvkBuff) {
	if ( !mvkBuff ) { return mvkBuff; }

	lock_guard<mutex> lock(_rezLock);
	_resources.push_back(mvkBuff);
	if (mvkIsAnyFlagEnabled(mvkBuff->getUsage(), VK_BUFFER_USAGE_SHADER_DEVICE_ADDRESS_BIT)) {
		_gpuAddressableBuffers.push_back(mvkBuff);
	}
	return mvkBuff;
}

MVKBuffer* MVKDevice::removeBuffer(MVKBuffer* mvkBuff) {
	if ( !mvkBuff ) { return mvkBuff; }

	lock_guard<mutex> lock(_rezLock);
	mvkRemoveFirstOccurance(_resources, mvkBuff);
	if (mvkIsAnyFlagEnabled(mvkBuff->getUsage(), VK_BUFFER_USAGE_SHADER_DEVICE_ADDRESS_BIT)) {
		mvkRemoveFirstOccurance(_gpuAddressableBuffers, mvkBuff);
	}
	return mvkBuff;
}

void MVKDevice::encodeGPUAddressableBuffers(MVKResourcesCommandEncoderState* rezEncState, MVKShaderStage stage) {
	MTLResourceUsage mtlUsage = MTLResourceUsageRead | MTLResourceUsageWrite;
	MTLRenderStages mtlRendStage = (stage == kMVKShaderStageFragment) ? MTLRenderStageFragment : MTLRenderStageVertex;

	lock_guard<mutex> lock(_rezLock);
	for (auto& buff : _gpuAddressableBuffers) {
		rezEncState->encodeResourceUsage(stage, buff->getMTLBuffer(), mtlUsage, mtlRendStage);
	}
}

MVKImage* MVKDevice::addImage(MVKImage* mvkImg) {
	if ( !mvkImg ) { return mvkImg; }

	lock_guard<mutex> lock(_rezLock);
	for (auto& mb : mvkImg->_memoryBindings) {
		_resources.push_back(mb);
	}
	return mvkImg;
}

MVKImage* MVKDevice::removeImage(MVKImage* mvkImg) {
	if ( !mvkImg ) { return mvkImg; }

	lock_guard<mutex> lock(_rezLock);
	for (auto& mb : mvkImg->_memoryBindings) {
		mvkRemoveFirstOccurance(_resources, mb);
	}
	return mvkImg;
}

void MVKDevice::addSemaphore(MVKSemaphoreImpl* sem4) {
	lock_guard<mutex> lock(_sem4Lock);
	_awaitingSemaphores.push_back(sem4);
}

void MVKDevice::removeSemaphore(MVKSemaphoreImpl* sem4) {
	lock_guard<mutex> lock(_sem4Lock);
	mvkRemoveFirstOccurance(_awaitingSemaphores, sem4);
}

void MVKDevice::addTimelineSemaphore(MVKTimelineSemaphore* sem4, uint64_t value) {
	lock_guard<mutex> lock(_sem4Lock);
	_awaitingTimelineSem4s.emplace_back(sem4, value);
}

void MVKDevice::removeTimelineSemaphore(MVKTimelineSemaphore* sem4, uint64_t value) {
	lock_guard<mutex> lock(_sem4Lock);
	mvkRemoveFirstOccurance(_awaitingTimelineSem4s, make_pair(sem4, value));
}

void MVKDevice::applyMemoryBarrier(MVKPipelineBarrier& barrier,
								   MVKCommandEncoder* cmdEncoder,
								   MVKCommandUse cmdUse) {
	if (!mvkIsAnyFlagEnabled(barrier.dstStageMask, VK_PIPELINE_STAGE_HOST_BIT) ||
		!mvkIsAnyFlagEnabled(barrier.dstAccessMask, VK_ACCESS_HOST_READ_BIT) ) { return; }
	lock_guard<mutex> lock(_rezLock);
	for (auto& rez : _resources) {
		rez->applyMemoryBarrier(barrier, cmdEncoder, cmdUse);
	}
}

void MVKDevice::updateActivityPerformance(MVKPerformanceTracker& activity, double currentValue) {
	lock_guard<mutex> lock(_perfLock);

	activity.latest = currentValue;
	activity.minimum = ((activity.minimum == 0.0)
								? currentValue :
								min(currentValue, activity.minimum));
	activity.maximum = max(currentValue, activity.maximum);
	double total = (activity.average * activity.count++) + currentValue;
	activity.average = total / activity.count;

	if (_isPerformanceTracking && mvkConfig().activityPerformanceLoggingStyle == MVK_CONFIG_ACTIVITY_PERFORMANCE_LOGGING_STYLE_IMMEDIATE) {
		logActivityInline(activity, _performanceStatistics);
	}
}

void MVKDevice::logActivityInline(MVKPerformanceTracker& activity, MVKPerformanceStatistics& perfStats) {
	if (getActivityPerformanceValueType(activity, _performanceStatistics) == MVKActivityPerformanceValueTypeByteCount) {
		logActivityByteCount(activity, _performanceStatistics, true);
	} else {
		logActivityDuration(activity, _performanceStatistics, true);
	}
}
void MVKDevice::logActivityDuration(MVKPerformanceTracker& activity, MVKPerformanceStatistics& perfStats, bool isInline) {
	const char* fmt = (isInline
					   ? "%s performance avg: %.3f ms, latest: %.3f ms, min: %.3f ms, max: %.3f ms, count: %d"
					   : "  %-45s avg: %.3f ms, latest: %.3f ms, min: %.3f ms, max: %.3f ms, count: %d");
	MVKLogInfo(fmt,
			   getActivityPerformanceDescription(activity, perfStats),
			   activity.average,
			   activity.latest,
			   activity.minimum,
			   activity.maximum,
			   activity.count);
}

void MVKDevice::logActivityByteCount(MVKPerformanceTracker& activity, MVKPerformanceStatistics& perfStats, bool isInline) {
	const char* fmt = (isInline
					   ? "%s avg: %5llu MB, latest: %5llu MB, min: %5llu MB, max: %5llu MB, count: %d"
					   : "  %-45s avg: %5llu MB, latest: %5llu MB, min: %5llu MB, max: %5llu MB, count: %d");
	MVKLogInfo(fmt,
			   getActivityPerformanceDescription(activity, perfStats),
			   uint64_t(activity.average) / KIBI,
			   uint64_t(activity.latest) / KIBI,
			   uint64_t(activity.minimum) / KIBI,
			   uint64_t(activity.maximum) / KIBI,
			   activity.count);
}

void MVKDevice::logPerformanceSummary() {

	// Get a copy to minimize time under lock
	MVKPerformanceStatistics perfStats;
	getPerformanceStatistics(&perfStats);

#define logDuration(s)   logActivityDuration(perfStats.s, perfStats)
#define logByteCount(s)  logActivityByteCount(perfStats.s, perfStats)

	logDuration(queue.frameInterval);
	logDuration(queue.retrieveMTLCommandBuffer);
	logDuration(queue.commandBufferEncoding);
	logDuration(queue.submitCommandBuffers);
	logDuration(queue.mtlCommandBufferExecution);
	logDuration(queue.retrieveCAMetalDrawable);
	logDuration(queue.presentSwapchains);
	logDuration(shaderCompilation.hashShaderCode);
	logDuration(shaderCompilation.spirvToMSL);
	logDuration(shaderCompilation.mslCompile);
	logDuration(shaderCompilation.mslLoad);
	logDuration(shaderCompilation.mslCompress);
	logDuration(shaderCompilation.mslDecompress);
	logDuration(shaderCompilation.shaderLibraryFromCache);
	logDuration(shaderCompilation.functionRetrieval);
	logDuration(shaderCompilation.functionSpecialization);
	logDuration(shaderCompilation.pipelineCompile);
	logDuration(pipelineCache.sizePipelineCache);
	logDuration(pipelineCache.readPipelineCache);
	logDuration(pipelineCache.writePipelineCache);
	logByteCount(device.gpuMemoryAllocated);
#undef logDuration
#undef logByteCount
}

const char* MVKDevice::getActivityPerformanceDescription(MVKPerformanceTracker& activity, MVKPerformanceStatistics& perfStats) {
#define ifActivityReturnName(s, n)  if (&activity == &perfStats.s) return n
	ifActivityReturnName(shaderCompilation.hashShaderCode,         "Hash shader SPIR-V code");
	ifActivityReturnName(shaderCompilation.spirvToMSL,             "Convert SPIR-V to MSL source code");
	ifActivityReturnName(shaderCompilation.mslCompile,             "Compile MSL into a MTLLibrary");
	ifActivityReturnName(shaderCompilation.mslLoad,                "Load pre-compiled MSL into a MTLLibrary");
	ifActivityReturnName(shaderCompilation.mslCompress,            "Compress MSL after compiling a MTLLibrary");
	ifActivityReturnName(shaderCompilation.mslDecompress,          "Decompress MSL for pipeline cache write");
	ifActivityReturnName(shaderCompilation.shaderLibraryFromCache, "Retrieve shader library from the cache");
	ifActivityReturnName(shaderCompilation.functionRetrieval,      "Retrieve a MTLFunction from a MTLLibrary");
	ifActivityReturnName(shaderCompilation.functionSpecialization, "Specialize a retrieved MTLFunction");
	ifActivityReturnName(shaderCompilation.pipelineCompile,        "Compile MTLFunctions into a pipeline");
	ifActivityReturnName(pipelineCache.sizePipelineCache,          "Calculate pipeline cache size");
	ifActivityReturnName(pipelineCache.readPipelineCache,          "Read MSL from pipeline cache");
	ifActivityReturnName(pipelineCache.writePipelineCache,         "Write MSL to pipeline cache");
	ifActivityReturnName(queue.retrieveMTLCommandBuffer,           "Retrieve a MTLCommandBuffer");
	ifActivityReturnName(queue.commandBufferEncoding,              "Encode VkCommandBuffer to MTLCommandBuffer");
	ifActivityReturnName(queue.submitCommandBuffers,               "vkQueueSubmit() encoding to MTLCommandBuffers");
	ifActivityReturnName(queue.mtlCommandBufferExecution,          "Execute a MTLCommandBuffer on GPU");
	ifActivityReturnName(queue.retrieveCAMetalDrawable,            "Retrieve a CAMetalDrawable");
	ifActivityReturnName(queue.presentSwapchains,                  "Present swapchains in on GPU");
	ifActivityReturnName(queue.frameInterval,                      "Frame interval");
	ifActivityReturnName(device.gpuMemoryAllocated,                "GPU memory allocated");
	return                                                         "Unknown performance activity";
#undef ifActivityReturnName
}

MVKActivityPerformanceValueType MVKDevice::getActivityPerformanceValueType(MVKPerformanceTracker& activity, MVKPerformanceStatistics& perfStats) {
	if (&activity == &perfStats.device.gpuMemoryAllocated) return MVKActivityPerformanceValueTypeByteCount;
	return MVKActivityPerformanceValueTypeDuration;
}

void MVKDevice::getPerformanceStatistics(MVKPerformanceStatistics* pPerf) {
	addPerformanceByteCount(_performanceStatistics.device.gpuMemoryAllocated,
							_physicalDevice->getCurrentAllocatedSize());

	lock_guard<mutex> lock(_perfLock);
    if (pPerf) { *pPerf = _performanceStatistics; }
}

VkResult MVKDevice::invalidateMappedMemoryRanges(uint32_t memRangeCount, const VkMappedMemoryRange* pMemRanges) {
	@autoreleasepool {
		VkResult rslt = VK_SUCCESS;
		MVKMTLBlitEncoder mvkBlitEnc;
		for (uint32_t i = 0; i < memRangeCount; i++) {
			const VkMappedMemoryRange* pMem = &pMemRanges[i];
			MVKDeviceMemory* mvkMem = (MVKDeviceMemory*)pMem->memory;
			VkResult r = mvkMem->pullFromDevice(pMem->offset, pMem->size, &mvkBlitEnc);
			if (rslt == VK_SUCCESS) { rslt = r; }
		}
		if (mvkBlitEnc.mtlBlitEncoder) { [mvkBlitEnc.mtlBlitEncoder endEncoding]; }
		if (mvkBlitEnc.mtlCmdBuffer) {
			[mvkBlitEnc.mtlCmdBuffer commit];
			[mvkBlitEnc.mtlCmdBuffer waitUntilCompleted];
		}
		return rslt;
	}
}

uint32_t MVKDevice::getMultiviewMetalPassCount(uint32_t viewMask) const {
	if ( !viewMask ) { return 0; }
	if ( !_physicalDevice->canUseInstancingForMultiview() ) {
		// If we can't use instanced drawing for this, we'll have to unroll the render pass.
		return __builtin_popcount(viewMask);
	}
	uint32_t mask = viewMask;
	uint32_t count;
	// Step through each clump until there are no more clumps. I'll know this has
	// happened when the mask becomes 0, since mvkGetNextViewMaskGroup() clears each group of bits
	// as it finds them, and returns the remainder of the mask.
	for (count = 0; mask != 0; ++count) {
		mask = mvkGetNextViewMaskGroup(mask, nullptr, nullptr);
	}
	return count;
}

uint32_t MVKDevice::getFirstViewIndexInMetalPass(uint32_t viewMask, uint32_t passIdx) const {
	if ( !viewMask ) { return 0; }
	assert(passIdx < getMultiviewMetalPassCount(viewMask));
	uint32_t mask = viewMask;
	uint32_t startView = 0, viewCount = 0;
	if ( !_physicalDevice->canUseInstancingForMultiview() ) {
		for (uint32_t i = 0; mask != 0; ++i) {
			mask = mvkGetNextViewMaskGroup(mask, &startView, &viewCount);
			while (passIdx-- > 0 && viewCount-- > 0) {
				startView++;
			}
		}
	} else {
		for (uint32_t i = 0; i <= passIdx; ++i) {
			mask = mvkGetNextViewMaskGroup(mask, &startView, nullptr);
		}
	}
	return startView;
}

uint32_t MVKDevice::getViewCountInMetalPass(uint32_t viewMask, uint32_t passIdx) const {
	if ( !viewMask ) { return 0; }
	assert(passIdx < getMultiviewMetalPassCount(viewMask));
	if ( !_physicalDevice->canUseInstancingForMultiview() ) {
		return 1;
	}
	uint32_t mask = viewMask;
	uint32_t viewCount = 0;
	for (uint32_t i = 0; i <= passIdx; ++i) {
		mask = mvkGetNextViewMaskGroup(mask, nullptr, &viewCount);
	}
	return viewCount;
}


#pragma mark Metal

uint32_t MVKDevice::getMetalBufferIndexForVertexAttributeBinding(uint32_t binding) {
	return ((_pMetalFeatures->maxPerStageBufferCount - 1) - binding);
}

VkDeviceSize MVKDevice::getVkFormatTexelBufferAlignment(VkFormat format, MVKBaseObject* mvkObj) {
	VkDeviceSize deviceAlignment = 0;
	id<MTLDevice> mtlDev = getMTLDevice();
	MVKPixelFormats* mvkPixFmts = getPixelFormats();
	if ([mtlDev respondsToSelector: @selector(minimumLinearTextureAlignmentForPixelFormat:)]) {
		MTLPixelFormat mtlPixFmt = mvkPixFmts->getMTLPixelFormat(format);
		if (mvkPixFmts->getChromaSubsamplingPlaneCount(format) >= 2) {
			// Use plane 1 to get the alignment requirements. In a 2-plane format, this will
			// typically have stricter alignment requirements due to it being a 2-component format.
			mtlPixFmt = mvkPixFmts->getChromaSubsamplingPlaneMTLPixelFormat(format, 1);
		}
		deviceAlignment = [mtlDev minimumLinearTextureAlignmentForPixelFormat: mtlPixFmt];
	}
	return deviceAlignment ? deviceAlignment : _pProperties->limits.minTexelBufferOffsetAlignment;
}

id<MTLBuffer> MVKDevice::getGlobalVisibilityResultMTLBuffer() {
    lock_guard<mutex> lock(_vizLock);
    return _globalVisibilityResultMTLBuffer;
}

uint32_t MVKDevice::expandVisibilityResultMTLBuffer(uint32_t queryCount) {
    lock_guard<mutex> lock(_vizLock);

    // Ensure we don't overflow the maximum number of queries
    _globalVisibilityQueryCount += queryCount;
    VkDeviceSize reqBuffLen = (VkDeviceSize)_globalVisibilityQueryCount * kMVKQuerySlotSizeInBytes;
    VkDeviceSize maxBuffLen = _pMetalFeatures->maxQueryBufferSize;
    VkDeviceSize newBuffLen = min(reqBuffLen, maxBuffLen);
    _globalVisibilityQueryCount = uint32_t(newBuffLen / kMVKQuerySlotSizeInBytes);

    if (reqBuffLen > maxBuffLen) {
        reportError(VK_ERROR_OUT_OF_DEVICE_MEMORY, "vkCreateQueryPool(): A maximum of %d total queries are available on this device in its current configuration. See the API notes for the MVKConfiguration.supportLargeQueryPools configuration parameter for more info.", _globalVisibilityQueryCount);
    }

    NSUInteger mtlBuffLen = mvkAlignByteCount(newBuffLen, _pMetalFeatures->mtlBufferAlignment);
    MTLResourceOptions mtlBuffOpts = MTLResourceStorageModeShared | MTLResourceCPUCacheModeDefaultCache;
    [_globalVisibilityResultMTLBuffer release];
    _globalVisibilityResultMTLBuffer = [getMTLDevice() newBufferWithLength: mtlBuffLen options: mtlBuffOpts];     // retained

    return _globalVisibilityQueryCount - queryCount;     // Might be lower than requested if an overflow occurred
}

id<MTLSamplerState> MVKDevice::getDefaultMTLSamplerState() {
	if ( !_defaultMTLSamplerState ) {

		// Lock and check again in case another thread has created the sampler.
		lock_guard<mutex> lock(_rezLock);
		if ( !_defaultMTLSamplerState ) {
			@autoreleasepool {
				MTLSamplerDescriptor* mtlSampDesc = [[MTLSamplerDescriptor new] autorelease];
				mtlSampDesc.supportArgumentBuffers = isUsingMetalArgumentBuffers();
				_defaultMTLSamplerState = [getMTLDevice() newSamplerStateWithDescriptor: mtlSampDesc];	// retained
			}
		}
	}
	return _defaultMTLSamplerState;
}

id<MTLBuffer> MVKDevice::getDummyBlitMTLBuffer() {
	if ( !_dummyBlitMTLBuffer ) {

		// Lock and check again in case another thread has created the buffer.
		lock_guard<mutex> lock(_rezLock);
		if ( !_dummyBlitMTLBuffer ) {
			@autoreleasepool {
				_dummyBlitMTLBuffer = [getMTLDevice() newBufferWithLength: 1 options: MTLResourceStorageModePrivate];
			}
		}
	}
	return _dummyBlitMTLBuffer;
}

MTLCompileOptions* MVKDevice::getMTLCompileOptions(bool requestFastMath, bool preserveInvariance) {
	MTLCompileOptions* mtlCompOpt = [MTLCompileOptions new];
	mtlCompOpt.languageVersion = _pMetalFeatures->mslVersionEnum;
	mtlCompOpt.fastMathEnabled = (mvkConfig().fastMathEnabled == MVK_CONFIG_FAST_MATH_ALWAYS ||
								  (mvkConfig().fastMathEnabled == MVK_CONFIG_FAST_MATH_ON_DEMAND && requestFastMath));
#if MVK_XCODE_12
	if ([mtlCompOpt respondsToSelector: @selector(setPreserveInvariance:)]) {
		[mtlCompOpt setPreserveInvariance: preserveInvariance];
	}
#endif
	return [mtlCompOpt autorelease];
}

// Can't use prefilled Metal command buffers if any of the resource descriptors can be updated after binding.
bool MVKDevice::shouldPrefillMTLCommandBuffers() {
	return (mvkConfig().prefillMetalCommandBuffers &&
			!(_enabledDescriptorIndexingFeatures.descriptorBindingUniformBufferUpdateAfterBind ||
			  _enabledDescriptorIndexingFeatures.descriptorBindingSampledImageUpdateAfterBind ||
			  _enabledDescriptorIndexingFeatures.descriptorBindingStorageImageUpdateAfterBind ||
			  _enabledDescriptorIndexingFeatures.descriptorBindingStorageBufferUpdateAfterBind ||
			  _enabledDescriptorIndexingFeatures.descriptorBindingUniformTexelBufferUpdateAfterBind ||
			  _enabledDescriptorIndexingFeatures.descriptorBindingStorageTexelBufferUpdateAfterBind ||
			  _enabledInlineUniformBlockFeatures.descriptorBindingInlineUniformBlockUpdateAfterBind));
}

void MVKDevice::startAutoGPUCapture(MVKConfigAutoGPUCaptureScope autoGPUCaptureScope, id mtlCaptureObject) {

	if (_isCurrentlyAutoGPUCapturing || (mvkConfig().autoGPUCaptureScope != autoGPUCaptureScope)) { return; }

	_isCurrentlyAutoGPUCapturing = true;

	@autoreleasepool {
		MTLCaptureManager *captureMgr = [MTLCaptureManager sharedCaptureManager];

		// Before macOS 10.15 and iOS 13.0, captureDesc will just be nil
		MTLCaptureDescriptor *captureDesc = [[MTLCaptureDescriptor new] autorelease];
		captureDesc.captureObject = mtlCaptureObject;
		captureDesc.destination = MTLCaptureDestinationDeveloperTools;

		const char* filePath = mvkConfig().autoGPUCaptureOutputFilepath;
		if (strlen(filePath)) {
			if ([captureMgr respondsToSelector: @selector(supportsDestination:)] &&
				[captureMgr supportsDestination: MTLCaptureDestinationGPUTraceDocument] ) {

				NSString* expandedFilePath = [[NSString stringWithUTF8String: filePath] stringByExpandingTildeInPath];
				MVKLogInfo("Capturing GPU trace to file %s.", expandedFilePath.UTF8String);

				captureDesc.destination = MTLCaptureDestinationGPUTraceDocument;
				captureDesc.outputURL = [NSURL fileURLWithPath: expandedFilePath];

			} else {
				reportError(VK_ERROR_FEATURE_NOT_PRESENT, "Capturing GPU traces to a file requires macOS 10.15 or iOS 13.0 and GPU capturing to be enabled. Falling back to Xcode GPU capture.");
			}
		} else {
			MVKLogInfo("Capturing GPU trace to Xcode.");
		}

		// Suppress deprecation warnings for startCaptureWithXXX: on MacCatalyst.
#		pragma clang diagnostic push
#		pragma clang diagnostic ignored "-Wdeprecated-declarations"
		if ([captureMgr respondsToSelector: @selector(startCaptureWithDescriptor:error:)] ) {
			NSError *err = nil;
			if ( ![captureMgr startCaptureWithDescriptor: captureDesc error: &err] ) {
				reportError(VK_ERROR_INITIALIZATION_FAILED, "Failed to automatically start GPU capture session (Error code %li): %s", (long)err.code, err.localizedDescription.UTF8String);
			}
		} else if ([mtlCaptureObject conformsToProtocol:@protocol(MTLCommandQueue)]) {
			[captureMgr startCaptureWithCommandQueue: mtlCaptureObject];
		} else if ([mtlCaptureObject conformsToProtocol:@protocol(MTLDevice)]) {
			[captureMgr startCaptureWithDevice: mtlCaptureObject];
		}
#		pragma clang diagnostic pop
	}
}

void MVKDevice::stopAutoGPUCapture(MVKConfigAutoGPUCaptureScope autoGPUCaptureScope) {
	if (_isCurrentlyAutoGPUCapturing && mvkConfig().autoGPUCaptureScope == autoGPUCaptureScope) {
		[[MTLCaptureManager sharedCaptureManager] stopCapture];
		_isCurrentlyAutoGPUCapturing = false;
	}
}

void MVKDevice::getMetalObjects(VkExportMetalObjectsInfoEXT* pMetalObjectsInfo) {
	for (auto* next = (VkBaseOutStructure*)pMetalObjectsInfo->pNext; next; next = next->pNext) {
		switch (next->sType) {
			case VK_STRUCTURE_TYPE_EXPORT_METAL_DEVICE_INFO_EXT: {
				auto* pDvcInfo = (VkExportMetalDeviceInfoEXT*)next;
				pDvcInfo->mtlDevice = getMTLDevice();
				break;
			}
			case VK_STRUCTURE_TYPE_EXPORT_METAL_COMMAND_QUEUE_INFO_EXT: {
				auto* pQInfo = (VkExportMetalCommandQueueInfoEXT*)next;
				MVKQueue* mvkQ = MVKQueue::getMVKQueue(pQInfo->queue);
				pQInfo->mtlCommandQueue = mvkQ->getMTLCommandQueue();
				break;
			}
			case VK_STRUCTURE_TYPE_EXPORT_METAL_BUFFER_INFO_EXT: {
				auto* pBuffInfo = (VkExportMetalBufferInfoEXT*)next;
				auto* mvkDevMem = (MVKDeviceMemory*)pBuffInfo->memory;
				pBuffInfo->mtlBuffer = mvkDevMem->getMTLBuffer();
				break;
			}
			case VK_STRUCTURE_TYPE_EXPORT_METAL_TEXTURE_INFO_EXT: {
				auto* pImgInfo = (VkExportMetalTextureInfoEXT*)next;
				uint8_t planeIndex = MVKImage::getPlaneFromVkImageAspectFlags(pImgInfo->plane);
				auto* mvkImg = (MVKImage*)pImgInfo->image;
				auto* mvkImgView = (MVKImageView*)pImgInfo->imageView;
				auto* mvkBuffView = (MVKBufferView*)pImgInfo->bufferView;
				if (mvkImg) {
					pImgInfo->mtlTexture = mvkImg->getMTLTexture(planeIndex);
				} else if (mvkImgView) {
					pImgInfo->mtlTexture = mvkImgView->getMTLTexture(planeIndex);
				} else {
					pImgInfo->mtlTexture = mvkBuffView->getMTLTexture();
				}
				break;
			}
			case VK_STRUCTURE_TYPE_EXPORT_METAL_IO_SURFACE_INFO_EXT: {
				auto* pIOSurfInfo = (VkExportMetalIOSurfaceInfoEXT*)next;
				auto* mvkImg = (MVKImage*)pIOSurfInfo->image;
				pIOSurfInfo->ioSurface = mvkImg->getIOSurface();
				break;
			}
			case VK_STRUCTURE_TYPE_EXPORT_METAL_SHARED_EVENT_INFO_EXT: {
				auto* pShEvtInfo = (VkExportMetalSharedEventInfoEXT*)next;
				auto* mvkSem4 = (MVKSemaphore*)pShEvtInfo->semaphore;
				auto* mvkEvt = (MVKEvent*)pShEvtInfo->event;
				if (mvkSem4) {
					pShEvtInfo->mtlSharedEvent = mvkSem4->getMTLSharedEvent();
				} else if (mvkEvt) {
					pShEvtInfo->mtlSharedEvent = mvkEvt->getMTLSharedEvent();
				}
				break;
			}
			default:
				break;
		}
	}
}


#pragma mark Construction

MVKDevice::MVKDevice(MVKPhysicalDevice* physicalDevice, const VkDeviceCreateInfo* pCreateInfo) : _enabledExtensions(this) {

	// If the physical device is lost, bail.
	// Must have initialized everything accessed in destructor to null.
	if (physicalDevice->getConfigurationResult() != VK_SUCCESS) {
		setConfigurationResult(physicalDevice->getConfigurationResult());
		return;
	}

	initPerformanceTracking();
	initPhysicalDevice(physicalDevice, pCreateInfo);
	enableExtensions(pCreateInfo);
	enableFeatures(pCreateInfo);
	initQueues(pCreateInfo);
	reservePrivateData(pCreateInfo);

#if MVK_MACOS
	// After enableExtensions
	// If the VK_KHR_swapchain extension is enabled, we expect to render to the screen.
	// In a multi-GPU system, if we are using the high-power GPU and want the window system
	// to also use that GPU to avoid copying content between GPUs, force the window system
	// to use the high-power GPU by calling the MTLCreateSystemDefaultDevice() function.
	if (_enabledExtensions.vk_KHR_swapchain.enabled && mvkConfig().switchSystemGPU &&
		!(_physicalDevice->_mtlDevice.isLowPower || _physicalDevice->_mtlDevice.isHeadless) ) {
			MTLCreateSystemDefaultDevice();
	}
#endif

	// After enableExtensions && enableFeatures
	// Use Metal arg buffs if available, and either config wants them always,
	// or config wants them with descriptor indexing and descriptor indexing has been enabled.
	_isUsingMetalArgumentBuffers = (_physicalDevice->supportsMetalArgumentBuffers() &&
									(mvkConfig().useMetalArgumentBuffers == MVK_CONFIG_USE_METAL_ARGUMENT_BUFFERS_ALWAYS ||
									 (mvkConfig().useMetalArgumentBuffers == MVK_CONFIG_USE_METAL_ARGUMENT_BUFFERS_DESCRIPTOR_INDEXING &&
									  (_enabledVulkan12FeaturesNoExt.descriptorIndexing || _enabledExtensions.vk_EXT_descriptor_indexing.enabled))));

	_commandResourceFactory = new MVKCommandResourceFactory(this);

	startAutoGPUCapture(MVK_CONFIG_AUTO_GPU_CAPTURE_SCOPE_DEVICE, getMTLDevice());

	MVKLogInfo("Created VkDevice to run on GPU %s with the following %d Vulkan extensions enabled:%s",
			   getName(), _enabledExtensions.getEnabledCount(), _enabledExtensions.enabledNamesString("\n\t\t", true).c_str());
}

// Perf stats that last the duration of the app process.
static MVKPerformanceStatistics _processPerformanceStatistics = {};

void MVKDevice::initPerformanceTracking() {
	_isPerformanceTracking = mvkConfig().performanceTracking;
	_performanceStatistics = _processPerformanceStatistics;
}

void MVKDevice::initPhysicalDevice(MVKPhysicalDevice* physicalDevice, const VkDeviceCreateInfo* pCreateInfo) {

	const VkDeviceGroupDeviceCreateInfo* pGroupCreateInfo = nullptr;
	for (const auto* next = (const VkBaseInStructure*)pCreateInfo->pNext; next; next = next->pNext) {
		switch (next->sType) {
		case VK_STRUCTURE_TYPE_DEVICE_GROUP_DEVICE_CREATE_INFO:
			pGroupCreateInfo = (const VkDeviceGroupDeviceCreateInfo*)next;
			break;
		default:
			break;
		}
	}

	// If I was given physical devices for a grouped device, use them.
	// At this time, we only support device groups consisting of a single member,
	// so this is sufficient for now.
	if (pGroupCreateInfo && pGroupCreateInfo->physicalDeviceCount)
		_physicalDevice = MVKPhysicalDevice::getMVKPhysicalDevice(pGroupCreateInfo->pPhysicalDevices[0]);
	else
		_physicalDevice = physicalDevice;

	_pMetalFeatures = _physicalDevice->getMetalFeatures();
	_pProperties = &_physicalDevice->_properties;
	_pMemoryProperties = &_physicalDevice->_memoryProperties;

	switch (_physicalDevice->_vkSemaphoreStyle) {
		case MVKSemaphoreStyleUseMTLEvent:
			MVKLogInfo("Vulkan semaphores using MTLEvent.");
			break;
		case MVKSemaphoreStyleUseEmulation:
			MVKLogInfo("Vulkan semaphores using CPU callbacks upon GPU submission completion.");
			break;
		case MVKSemaphoreStyleSingleQueue:
			MVKLogInfo("Vulkan semaphores using Metal implicit guarantees within a single queue.");
			break;
	}
}

void MVKDevice::enableFeatures(const VkDeviceCreateInfo* pCreateInfo) {
	VkStructureType sType;
	VkBaseInStructure* pPrevStruct = nullptr;

	// Clear and set the sType of each VkDevice enabled feature iVar (_enabledXXXFeatures),
	// and create a chain of identical structs that will be sent to the MVKPhysicalDevice
	// to query which features are supported.
#define MVK_DEVICE_FEATURE(structName, enumName, flagCount) \
	sType = VK_STRUCTURE_TYPE_PHYSICAL_DEVICE_##enumName##_FEATURES; \
	mvkClear(&_enabled##structName##Features); \
	_enabled##structName##Features.sType = sType; \
	VkPhysicalDevice##structName##Features pd##structName##Features; \
	pd##structName##Features.sType = sType; \
	pd##structName##Features.pNext = pPrevStruct; \
	pPrevStruct = (VkBaseInStructure*)&pd##structName##Features;

#define MVK_DEVICE_FEATURE_EXTN(structName, enumName, extnSfx, flagCount) \
	sType = VK_STRUCTURE_TYPE_PHYSICAL_DEVICE_##enumName##_FEATURES_##extnSfx; \
	mvkClear(&_enabled##structName##Features); \
	_enabled##structName##Features.sType = sType; \
	VkPhysicalDevice##structName##Features##extnSfx pd##structName##Features; \
	pd##structName##Features.sType = sType; \
	pd##structName##Features.pNext = pPrevStruct; \
	pPrevStruct = (VkBaseInStructure*)&pd##structName##Features;

#include "MVKDeviceFeatureStructs.def"

	mvkClear(&_enabledVulkan12FeaturesNoExt);

	sType = VK_STRUCTURE_TYPE_PHYSICAL_DEVICE_FEATURES_2;
	mvkClear(&_enabledFeatures);
	VkPhysicalDeviceFeatures2 pdFeats2;
	pdFeats2.sType = sType;
	pdFeats2.pNext = pPrevStruct;

	_physicalDevice->getFeatures(&pdFeats2);

	//Enable device features based on requested and available features,
	// including extended features that are requested in the pNext chain.
	if (pCreateInfo->pEnabledFeatures) {
		enableFeatures(pCreateInfo->pEnabledFeatures,
					   &_enabledFeatures.robustBufferAccess,
					   &pCreateInfo->pEnabledFeatures->robustBufferAccess,
					   &pdFeats2.features.robustBufferAccess, 55);
	}

	for (const auto* next = (VkBaseInStructure*)pCreateInfo->pNext; next; next = next->pNext) {
		switch ((uint32_t)next->sType) {
			case VK_STRUCTURE_TYPE_PHYSICAL_DEVICE_FEATURES_2: {
				auto* requestedFeatures = (VkPhysicalDeviceFeatures2*)next;
				enableFeatures(requestedFeatures,
							   &_enabledFeatures.robustBufferAccess,
							   &requestedFeatures->features.robustBufferAccess,
							   &pdFeats2.features.robustBufferAccess, 55);
				break;
			}
			case VK_STRUCTURE_TYPE_PHYSICAL_DEVICE_VULKAN_1_1_FEATURES: {
				auto* requestedFeatures = (VkPhysicalDeviceVulkan11Features*)next;
				enableFeatures(requestedFeatures,
							   &_enabled16BitStorageFeatures.storageBuffer16BitAccess,
							   &requestedFeatures->storageBuffer16BitAccess,
							   &pd16BitStorageFeatures.storageBuffer16BitAccess, 4);
				enableFeatures(requestedFeatures,
							   &_enabledMultiviewFeatures.multiview,
							   &requestedFeatures->multiview,
							   &pdMultiviewFeatures.multiview, 3);
				enableFeatures(requestedFeatures,
							   &_enabledVariablePointerFeatures.variablePointersStorageBuffer,
							   &requestedFeatures->variablePointersStorageBuffer,
							   &pdVariablePointerFeatures.variablePointersStorageBuffer, 2);
				enableFeatures(requestedFeatures,
							   &_enabledProtectedMemoryFeatures.protectedMemory,
							   &requestedFeatures->protectedMemory,
							   &pdProtectedMemoryFeatures.protectedMemory, 1);
				enableFeatures(requestedFeatures,
							   &_enabledSamplerYcbcrConversionFeatures.samplerYcbcrConversion,
							   &requestedFeatures->samplerYcbcrConversion,
							   &pdSamplerYcbcrConversionFeatures.samplerYcbcrConversion, 1);
				enableFeatures(requestedFeatures,
							   &_enabledShaderDrawParametersFeatures.shaderDrawParameters,
							   &requestedFeatures->shaderDrawParameters,
							   &pdShaderDrawParametersFeatures.shaderDrawParameters, 1);
				break;
			}
			case VK_STRUCTURE_TYPE_PHYSICAL_DEVICE_VULKAN_1_2_FEATURES: {
				auto& pdvulkan12FeaturesNoExt = _physicalDevice->_vulkan12FeaturesNoExt;
				auto* requestedFeatures = (VkPhysicalDeviceVulkan12Features*)next;
				enableFeatures(requestedFeatures,
							   &_enabledVulkan12FeaturesNoExt.samplerMirrorClampToEdge,
							   &requestedFeatures->samplerMirrorClampToEdge,
							   &pdvulkan12FeaturesNoExt.samplerMirrorClampToEdge, 2);
				enableFeatures(requestedFeatures,
							   &_enabled8BitStorageFeatures.storageBuffer8BitAccess,
							   &requestedFeatures->storageBuffer8BitAccess,
							   &pd8BitStorageFeatures.storageBuffer8BitAccess, 3);
				enableFeatures(requestedFeatures,
							   &_enabledShaderAtomicInt64Features.shaderBufferInt64Atomics,
							   &requestedFeatures->shaderBufferInt64Atomics,
							   &pdShaderAtomicInt64Features.shaderBufferInt64Atomics, 2);
				enableFeatures(requestedFeatures,
							   &_enabledShaderFloat16Int8Features.shaderFloat16,
							   &requestedFeatures->shaderFloat16,
							   &pdShaderFloat16Int8Features.shaderFloat16, 2);
				enableFeatures(requestedFeatures,
							   &_enabledVulkan12FeaturesNoExt.descriptorIndexing,
							   &requestedFeatures->descriptorIndexing,
							   &pdvulkan12FeaturesNoExt.descriptorIndexing, 1);
				enableFeatures(requestedFeatures,
							   &_enabledDescriptorIndexingFeatures.shaderInputAttachmentArrayDynamicIndexing,
							   &requestedFeatures->shaderInputAttachmentArrayDynamicIndexing,
							   &pdDescriptorIndexingFeatures.shaderInputAttachmentArrayDynamicIndexing, 20);
				enableFeatures(requestedFeatures,
							   &_enabledVulkan12FeaturesNoExt.samplerFilterMinmax,
							   &requestedFeatures->samplerFilterMinmax,
							   &pdvulkan12FeaturesNoExt.samplerFilterMinmax, 1);
				enableFeatures(requestedFeatures,
							   &_enabledScalarBlockLayoutFeatures.scalarBlockLayout,
							   &requestedFeatures->scalarBlockLayout,
							   &pdScalarBlockLayoutFeatures.scalarBlockLayout, 1);
				enableFeatures(requestedFeatures,
							   &_enabledImagelessFramebufferFeatures.imagelessFramebuffer,
							   &requestedFeatures->imagelessFramebuffer,
							   &pdImagelessFramebufferFeatures.imagelessFramebuffer, 1);
				enableFeatures(requestedFeatures,
							   &_enabledUniformBufferStandardLayoutFeatures.uniformBufferStandardLayout,
							   &requestedFeatures->uniformBufferStandardLayout,
							   &pdUniformBufferStandardLayoutFeatures.uniformBufferStandardLayout, 1);
				enableFeatures(requestedFeatures,
							   &_enabledShaderSubgroupExtendedTypesFeatures.shaderSubgroupExtendedTypes,
							   &requestedFeatures->shaderSubgroupExtendedTypes,
							   &pdShaderSubgroupExtendedTypesFeatures.shaderSubgroupExtendedTypes, 1);
				enableFeatures(requestedFeatures,
							   &_enabledSeparateDepthStencilLayoutsFeatures.separateDepthStencilLayouts,
							   &requestedFeatures->separateDepthStencilLayouts,
							   &pdSeparateDepthStencilLayoutsFeatures.separateDepthStencilLayouts, 1);
				enableFeatures(requestedFeatures,
							   &_enabledHostQueryResetFeatures.hostQueryReset,
							   &requestedFeatures->hostQueryReset,
							   &pdHostQueryResetFeatures.hostQueryReset, 1);
				enableFeatures(requestedFeatures,
							   &_enabledTimelineSemaphoreFeatures.timelineSemaphore,
							   &requestedFeatures->timelineSemaphore,
							   &pdTimelineSemaphoreFeatures.timelineSemaphore, 1);
				enableFeatures(requestedFeatures,
							   &_enabledBufferDeviceAddressFeatures.bufferDeviceAddress,
							   &requestedFeatures->bufferDeviceAddress,
							   &pdBufferDeviceAddressFeatures.bufferDeviceAddress, 3);
				enableFeatures(requestedFeatures,
							   &_enabledVulkanMemoryModelFeatures.vulkanMemoryModel,
							   &requestedFeatures->vulkanMemoryModel,
							   &pdVulkanMemoryModelFeatures.vulkanMemoryModel, 3);
				enableFeatures(requestedFeatures,
							   &_enabledVulkan12FeaturesNoExt.shaderOutputViewportIndex,
							   &requestedFeatures->shaderOutputViewportIndex,
							   &pdvulkan12FeaturesNoExt.shaderOutputViewportIndex, 3);
				break;
			}

#define MVK_DEVICE_FEATURE(structName, enumName, flagCount) \
			case VK_STRUCTURE_TYPE_PHYSICAL_DEVICE_##enumName##_FEATURES: { \
				enableFeatures(&_enabled##structName##Features, \
							   (VkPhysicalDevice##structName##Features*)next, \
							   &pd##structName##Features, \
							   flagCount); \
				break; \
			}
#define MVK_DEVICE_FEATURE_EXTN(structName, enumName, extnSfx, flagCount) \
			case VK_STRUCTURE_TYPE_PHYSICAL_DEVICE_##enumName##_FEATURES_##extnSfx: { \
				enableFeatures(&_enabled##structName##Features, \
							   (VkPhysicalDevice##structName##Features##extnSfx*)next, \
							   &pd##structName##Features, \
							   flagCount); \
				break; \
			}
#include "MVKDeviceFeatureStructs.def"

			default:
				break;
		}
	}
}

template<typename S>
void MVKDevice::enableFeatures(S* pEnabled, const S* pRequested, const S* pAvailable, uint32_t count) {
	enableFeatures(pRequested,
				   (VkBool32*)mvkGetAddressOfFirstMember(pEnabled),
				   (VkBool32*)mvkGetAddressOfFirstMember(pRequested),
				   (VkBool32*)mvkGetAddressOfFirstMember(pAvailable),
				   count);
}

template<typename S>
void MVKDevice::enableFeatures(S* pRequested, VkBool32* pEnabledBools, const VkBool32* pRequestedBools, const VkBool32* pAvailableBools, uint32_t count) {
	for (uint32_t i = 0; i < count; i++) {
		pEnabledBools[i] = pRequestedBools[i] && pAvailableBools[i];
		if (pRequestedBools[i] && !pAvailableBools[i]) {
			uintptr_t mbrOffset = (uintptr_t)&pRequestedBools[i] - (uintptr_t)mvkGetAddressOfFirstMember(pRequested);
			size_t mbrIdxOrd = (mbrOffset / sizeof(VkBool32)) + 1;
			setConfigurationResult(reportError(VK_ERROR_FEATURE_NOT_PRESENT, "vkCreateDevice(): Requested physical device feature specified by the %zu%s flag in %s is not available on this device.", mbrIdxOrd, mvk::getOrdinalSuffix(mbrIdxOrd), mvk::getTypeName(pRequested).c_str()));
		}
	}
}

void MVKDevice::enableExtensions(const VkDeviceCreateInfo* pCreateInfo) {
	setConfigurationResult(_enabledExtensions.enable(pCreateInfo->enabledExtensionCount,
													 pCreateInfo->ppEnabledExtensionNames,
													 &_physicalDevice->_supportedExtensions));
}

// Create the command queues
void MVKDevice::initQueues(const VkDeviceCreateInfo* pCreateInfo) {
	auto qFams = _physicalDevice->getQueueFamilies();
	uint32_t qrCnt = pCreateInfo->queueCreateInfoCount;
	for (uint32_t qrIdx = 0; qrIdx < qrCnt; qrIdx++) {
		const VkDeviceQueueCreateInfo* pQFInfo = &pCreateInfo->pQueueCreateInfos[qrIdx];
		uint32_t qfIdx = pQFInfo->queueFamilyIndex;
		MVKQueueFamily* qFam = qFams[qfIdx];
		VkQueueFamilyProperties qfProps;
		qFam->getProperties(&qfProps);

		// Ensure an entry for this queue family exists
		uint32_t qfCntMin = qfIdx + 1;
		if (_queuesByQueueFamilyIndex.size() < qfCntMin) {
			_queuesByQueueFamilyIndex.resize(qfCntMin);
		}
		auto& queues = _queuesByQueueFamilyIndex[qfIdx];
		uint32_t qCnt = min(pQFInfo->queueCount, qfProps.queueCount);
		for (uint32_t qIdx = 0; qIdx < qCnt; qIdx++) {
			queues.push_back(new MVKQueue(this, qFam, qIdx, pQFInfo->pQueuePriorities[qIdx]));
		}
	}
}

void MVKDevice::reservePrivateData(const VkDeviceCreateInfo* pCreateInfo) {
	size_t slotCnt = 0;
	for (const auto* next = (const VkBaseInStructure*)pCreateInfo->pNext; next; next = next->pNext) {
		switch (next->sType) {
			case VK_STRUCTURE_TYPE_DEVICE_PRIVATE_DATA_CREATE_INFO_EXT: {
				auto* pPDCreateInfo = (const VkDevicePrivateDataCreateInfoEXT*)next;
				slotCnt += pPDCreateInfo->privateDataSlotRequestCount;
				break;
			}
			default:
				break;
		}
	}

	_privateDataSlots.reserve(slotCnt);
	_privateDataSlotsAvailability.reserve(slotCnt);
	for (uint32_t slotIdx = 0; slotIdx < slotCnt; slotIdx++) {
		_privateDataSlots.push_back(new MVKPrivateDataSlot(this));
		_privateDataSlotsAvailability.push_back(true);
	}
}

MVKDevice::~MVKDevice() {
	if (_isPerformanceTracking) {
		auto perfLogStyle = mvkConfig().activityPerformanceLoggingStyle;
		if (perfLogStyle == MVK_CONFIG_ACTIVITY_PERFORMANCE_LOGGING_STYLE_DEVICE_LIFETIME) {
			MVKLogInfo("Device activity performance summary:");
			logPerformanceSummary();
		} else if (perfLogStyle == MVK_CONFIG_ACTIVITY_PERFORMANCE_LOGGING_STYLE_DEVICE_LIFETIME_ACCUMULATE) {
			MVKLogInfo("Process activity performance summary:");
			logPerformanceSummary();
			_processPerformanceStatistics = _performanceStatistics;
		}
	}

	for (auto& queues : _queuesByQueueFamilyIndex) {
		mvkDestroyContainerContents(queues);
	}

	if (_commandResourceFactory) { _commandResourceFactory->destroy(); }

    [_globalVisibilityResultMTLBuffer release];
	[_defaultMTLSamplerState release];
	[_dummyBlitMTLBuffer release];

	stopAutoGPUCapture(MVK_CONFIG_AUTO_GPU_CAPTURE_SCOPE_DEVICE);

	mvkDestroyContainerContents(_privateDataSlots);

	MVKLogInfo("Destroyed VkDevice on GPU %s with %d Vulkan extensions enabled.",
			   getName(), _enabledExtensions.getEnabledCount());
}


#pragma mark -
#pragma mark Support functions

NSArray<id<MTLDevice>>* mvkGetAvailableMTLDevicesArray() {
	NSMutableArray* mtlDevs = [NSMutableArray array];	// autoreleased

#if MVK_MACOS
	NSArray* rawMTLDevs = [MTLCopyAllDevices() autorelease];
	bool forceLowPower = mvkConfig().forceLowPowerGPU;

	// Populate the array of appropriate MTLDevices
	for (id<MTLDevice> md in rawMTLDevs) {
		if ( !forceLowPower || md.isLowPower ) { [mtlDevs addObject: md]; }
	}

	// Sort by power
	[mtlDevs sortUsingComparator: ^(id<MTLDevice> md1, id<MTLDevice> md2) {
		BOOL md1IsLP = md1.isLowPower;
		BOOL md2IsLP = md2.isLowPower;

		if (md1IsLP == md2IsLP) {
			// If one device is headless and the other one is not, select the
			// one that is not headless first.
			BOOL md1IsHeadless = md1.isHeadless;
			BOOL md2IsHeadless = md2.isHeadless;
			if (md1IsHeadless == md2IsHeadless ) {
				return NSOrderedSame;
			}
			return md2IsHeadless ? NSOrderedAscending : NSOrderedDescending;
		}

		return md2IsLP ? NSOrderedAscending : NSOrderedDescending;
	}];

	// If the survey found at least one device, return the array.
	if (mtlDevs.count) { return mtlDevs; }

#endif	// MVK_MACOS

	// For other OS's, or for macOS if the survey returned empty, use the default device.
	id<MTLDevice> md = [MTLCreateSystemDefaultDevice() autorelease];
	if (md) { [mtlDevs addObject: md]; }

	return mtlDevs;		// retained
}

uint64_t mvkGetRegistryID(id<MTLDevice> mtlDevice) {
	return [mtlDevice respondsToSelector: @selector(registryID)] ? mtlDevice.registryID : 0;
}

uint64_t mvkGetLocationID(id<MTLDevice> mtlDevice) {
	uint64_t hash = 0;

#if MVK_MACOS && !MVK_MACCAT
	// All of these device properties were added at the same time,
	// so only need to check for the presence of one of them.
	if ([mtlDevice respondsToSelector: @selector(location)]) {
		uint64_t val;

		val = mtlDevice.location;
		hash = mvkHash(&val, 1, hash);

		val = mtlDevice.locationNumber;
		hash = mvkHash(&val, 1, hash);

		val = mtlDevice.peerGroupID;
		hash = mvkHash(&val, 1, hash);

		val = mtlDevice.peerIndex;
		hash = mvkHash(&val, 1, hash);
	}
#endif

	return hash;
}

// If the supportsBCTextureCompression query is available, use it.
// Otherwise only macOS supports BC compression.
bool mvkSupportsBCTextureCompression(id<MTLDevice> mtlDevice) {
#if MVK_XCODE_14_3 || (MVK_XCODE_12 && MVK_MACOS && !MVK_MACCAT)
	if ([mtlDevice respondsToSelector: @selector(supportsBCTextureCompression)]) {
		return mtlDevice.supportsBCTextureCompression;
	}
#endif
	return MVK_MACOS && !MVK_MACCAT;
}<|MERGE_RESOLUTION|>--- conflicted
+++ resolved
@@ -779,17 +779,10 @@
 			case VK_STRUCTURE_TYPE_PHYSICAL_DEVICE_SAMPLE_LOCATIONS_PROPERTIES_EXT: {
 				auto* sampLocnProps = (VkPhysicalDeviceSampleLocationsPropertiesEXT*)next;
 				sampLocnProps->sampleLocationSampleCounts = _metalFeatures.supportedSampleCounts;
-<<<<<<< HEAD
-				sampLocnProps->maxSampleLocationGridSize = kMetalSampleLocationGridSize;
-				sampLocnProps->sampleLocationCoordinateRange[0] = kMVKMinSampleLocation;
-				sampLocnProps->sampleLocationCoordinateRange[1] = kMVKMaxSampleLocation;
-				sampLocnProps->sampleLocationSubPixelBits = 4;
-=======
 				sampLocnProps->maxSampleLocationGridSize = kMVKSampleLocationPixelGridSize;
 				sampLocnProps->sampleLocationCoordinateRange[0] = kMVKMinSampleLocationCoordinate;
 				sampLocnProps->sampleLocationCoordinateRange[1] = kMVKMaxSampleLocationCoordinate;
 				sampLocnProps->sampleLocationSubPixelBits = mvkPowerOfTwoExponent(kMVKSampleLocationCoordinateGridSize);
->>>>>>> a7dc8daf
 				sampLocnProps->variableSampleLocations = true;
 				break;
 			}
@@ -899,13 +892,8 @@
 												 VkMultisamplePropertiesEXT* pMultisampleProperties) {
 	if (pMultisampleProperties) {
 		pMultisampleProperties->maxSampleLocationGridSize = (mvkIsOnlyAnyFlagEnabled(samples, _metalFeatures.supportedSampleCounts)
-<<<<<<< HEAD
-															 ? kMetalSampleLocationGridSize
-															 : kMetalSampleLocationGridSizeNotSupported);
-=======
 															 ? kMVKSampleLocationPixelGridSize
 															 : kMVKSampleLocationPixelGridSizeNotSupported);
->>>>>>> a7dc8daf
 	}
 }
 
@@ -2382,8 +2370,6 @@
     _features.depthClamp = true;
     _features.vertexPipelineStoresAndAtomics = true;
     _features.fragmentStoresAndAtomics = true;
-	_features.geometryShader = true;
-	_features.shaderCullDistance = true;
 #if MVK_XCODE_12
 	_features.shaderInt64 = mslVersionIsAtLeast(MTLLanguageVersion2_3);
 #else
