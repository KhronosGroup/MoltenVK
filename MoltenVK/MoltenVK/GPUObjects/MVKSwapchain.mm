--- conflicted
+++ resolved
@@ -166,11 +166,6 @@
 // Calculates and remembers the time interval between frames.
 // Not threadsafe. Ensure this is called from a threadsafe environment.
 void MVKSwapchain::markFrameInterval() {
-<<<<<<< HEAD
-	if ( !(getMVKConfig().performanceTracking || _licenseWatermark) ) { return; }
-
-=======
->>>>>>> e6a38863
 	uint64_t prevFrameTime = _lastFrameTime;
 	_lastFrameTime = mvkGetTimestamp();
 
@@ -178,14 +173,9 @@
 
 	_device->updateActivityPerformance(_device->_performanceStatistics.queue.frameInterval, mvkGetElapsedMilliseconds(prevFrameTime, _lastFrameTime));
 
-<<<<<<< HEAD
-	uint32_t perfLogCntLimit = getMVKConfig().performanceLoggingFrameCount;
-	if ((perfLogCntLimit > 0) && (++_currentPerfLogFrameCount >= perfLogCntLimit)) {
-=======
-	auto& mvkCfg = mvkConfig();
+	auto& mvkCfg = getMVKConfig();
 	bool shouldLogOnFrames = mvkCfg.performanceTracking && mvkCfg.activityPerformanceLoggingStyle == MVK_CONFIG_ACTIVITY_PERFORMANCE_LOGGING_STYLE_FRAME_COUNT;
 	if (shouldLogOnFrames && (mvkCfg.performanceLoggingFrameCount > 0) && (++_currentPerfLogFrameCount >= mvkCfg.performanceLoggingFrameCount)) {
->>>>>>> e6a38863
 		_currentPerfLogFrameCount = 0;
 		MVKLogInfo("Performance statistics reporting every: %d frames, avg FPS: %.2f, elapsed time: %.3f seconds:",
 				   mvkCfg.performanceLoggingFrameCount,
@@ -480,18 +470,7 @@
 	auto* mtlLayer = getCAMetalLayer();
 	if ( !mtlLayer || getIsSurfaceLost() ) { return; }
 
-<<<<<<< HEAD
 	auto minMagFilter = getMVKConfig().swapchainMinMagFilterUseNearest ? kCAFilterNearest : kCAFilterLinear;
-	_mtlLayer.device = getMTLDevice();
-	_mtlLayer.pixelFormat = getPixelFormats()->getMTLPixelFormat(pCreateInfo->imageFormat);
-	_mtlLayer.maximumDrawableCountMVK = imgCnt;
-	_mtlLayer.displaySyncEnabledMVK = (pCreateInfo->presentMode != VK_PRESENT_MODE_IMMEDIATE_KHR);
-	_mtlLayer.minificationFilter = minMagFilter;
-	_mtlLayer.magnificationFilter = minMagFilter;
-	_mtlLayer.contentsGravity = getCALayerContentsGravity(pScalingInfo);
-	_mtlLayer.framebufferOnly = !mvkIsAnyFlagEnabled(pCreateInfo->imageUsage, (VK_IMAGE_USAGE_TRANSFER_SRC_BIT |
-=======
-	auto minMagFilter = mvkConfig().swapchainMinMagFilterUseNearest ? kCAFilterNearest : kCAFilterLinear;
 	mtlLayer.drawableSize = mvkCGSizeFromVkExtent2D(_imageExtent);
 	mtlLayer.device = getMTLDevice();
 	mtlLayer.pixelFormat = getPixelFormats()->getMTLPixelFormat(pCreateInfo->imageFormat);
@@ -501,10 +480,9 @@
 	mtlLayer.magnificationFilter = minMagFilter;
 	mtlLayer.contentsGravity = getCALayerContentsGravity(pScalingInfo);
 	mtlLayer.framebufferOnly = !mvkIsAnyFlagEnabled(pCreateInfo->imageUsage, (VK_IMAGE_USAGE_TRANSFER_SRC_BIT |
->>>>>>> e6a38863
-																			   VK_IMAGE_USAGE_TRANSFER_DST_BIT |
-																			   VK_IMAGE_USAGE_SAMPLED_BIT |
-																			   VK_IMAGE_USAGE_STORAGE_BIT));
+																			  VK_IMAGE_USAGE_TRANSFER_DST_BIT |
+																			  VK_IMAGE_USAGE_SAMPLED_BIT |
+																			  VK_IMAGE_USAGE_STORAGE_BIT));
 
 	// Because of a regression in Metal, the most recent one or two presentations may not
 	// complete and call back. Changing the CAMetalLayer drawableSize will force any incomplete
