/*
 * MVKInstance.mm
 *
 * Copyright (c) 2015-2020 The Brenwill Workshop Ltd. (http://www.brenwill.com)
 *
 * Licensed under the Apache License, Version 2.0 (the "License");
 * you may not use this file except in compliance with the License.
 * You may obtain a copy of the License at
 * 
 *     http://www.apache.org/licenses/LICENSE-2.0
 * 
 * Unless required by applicable law or agreed to in writing, software
 * distributed under the License is distributed on an "AS IS" BASIS,
 * WITHOUT WARRANTIES OR CONDITIONS OF ANY KIND, either express or implied.
 * See the License for the specific language governing permissions and
 * limitations under the License.
 */


#include "MVKInstance.h"
#include "MVKDevice.h"
#include "MVKFoundation.h"
#include "MVKSurface.h"
#include "MVKOSExtensions.h"
#include "MVKLogging.h"

using namespace std;


#pragma mark -
#pragma mark MVKInstance

MVKEntryPoint* MVKInstance::getEntryPoint(const char* pName) {
	auto iter = _entryPoints.find(pName);
	return (iter != _entryPoints.end()) ? &iter->second : nullptr;
}

// Returns core instance commands, enabled instance extension commands, and all device commands.
PFN_vkVoidFunction MVKInstance::getProcAddr(const char* pName) {
	MVKEntryPoint* pMVKPA = getEntryPoint(pName);

	bool isSupported = (pMVKPA &&														// Command exists and...
						(pMVKPA->isDevice ||											// ...is a device command or...
						 pMVKPA->isEnabled(_appInfo.apiVersion, _enabledExtensions)));	// ...is a core or enabled extension command.

	return isSupported ? pMVKPA->functionPointer : nullptr;
}

VkResult MVKInstance::getPhysicalDevices(uint32_t* pCount, VkPhysicalDevice* pPhysicalDevices) {

	// Get the number of physical devices
	uint32_t pdCnt = getPhysicalDeviceCount();

	// If properties aren't actually being requested yet, simply update the returned count
	if ( !pPhysicalDevices ) {
		*pCount = pdCnt;
		return VK_SUCCESS;
	}

	// Othewise, determine how many physical devices we'll return, and return that count
	VkResult result = (*pCount >= pdCnt) ? VK_SUCCESS : VK_INCOMPLETE;
	*pCount = min(pdCnt, *pCount);

	// Now populate the devices
	for (uint32_t pdIdx = 0; pdIdx < *pCount; pdIdx++) {
		pPhysicalDevices[pdIdx] = _physicalDevices[pdIdx]->getVkPhysicalDevice();
	}

	return result;
}

VkResult MVKInstance::getPhysicalDeviceGroups(uint32_t* pCount, VkPhysicalDeviceGroupProperties* pPhysicalDeviceGroupProps) {

	// According to the Vulkan spec: "Every physical device *must* be in exactly one device group."
	// Since we don't really support this yet, we must return one group for every device.

	// Get the number of physical devices
	uint32_t pdCnt = getPhysicalDeviceCount();

	// If properties aren't actually being requested yet, simply update the returned count
	if ( !pPhysicalDeviceGroupProps ) {
		*pCount = pdCnt;
		return VK_SUCCESS;
	}

	// Othewise, determine how many physical device groups we'll return, and return that count
	VkResult result = (*pCount >= pdCnt) ? VK_SUCCESS : VK_INCOMPLETE;
	*pCount = min(pdCnt, *pCount);

	// Now populate the device groups
	for (uint32_t pdIdx = 0; pdIdx < *pCount; pdIdx++) {
		pPhysicalDeviceGroupProps[pdIdx].physicalDeviceCount = 1;
		pPhysicalDeviceGroupProps[pdIdx].physicalDevices[0] = _physicalDevices[pdIdx]->getVkPhysicalDevice();
		pPhysicalDeviceGroupProps[pdIdx].subsetAllocation = VK_FALSE;
	}

	return result;
}

MVKSurface* MVKInstance::createSurface(const VkMetalSurfaceCreateInfoEXT* pCreateInfo,
									   const VkAllocationCallbacks* pAllocator) {
	return new MVKSurface(this, pCreateInfo, pAllocator);
}

MVKSurface* MVKInstance::createSurface(const Vk_PLATFORM_SurfaceCreateInfoMVK* pCreateInfo,
									   const VkAllocationCallbacks* pAllocator) {
	return new MVKSurface(this, pCreateInfo, pAllocator);
}

void MVKInstance::destroySurface(MVKSurface* mvkSrfc,
								const VkAllocationCallbacks* pAllocator) {
	if (mvkSrfc) { mvkSrfc->destroy(); }
}

MVKDebugReportCallback* MVKInstance::createDebugReportCallback(const VkDebugReportCallbackCreateInfoEXT* pCreateInfo,
															   const VkAllocationCallbacks* pAllocator) {
	lock_guard<mutex> lock(_dcbLock);

	MVKDebugReportCallback* mvkDRCB = new MVKDebugReportCallback(this, pCreateInfo, _useCreationCallbacks);
	_debugReportCallbacks.push_back(mvkDRCB);
	_hasDebugReportCallbacks = true;
	return mvkDRCB;
}

void MVKInstance::destroyDebugReportCallback(MVKDebugReportCallback* mvkDRCB,
								const VkAllocationCallbacks* pAllocator) {
	if ( !mvkDRCB ) { return; }

	lock_guard<mutex> lock(_dcbLock);

	mvkRemoveAllOccurances(_debugReportCallbacks, mvkDRCB);
	_hasDebugReportCallbacks = (_debugReportCallbacks.size() != 0);
	mvkDRCB->destroy();
}

void MVKInstance::debugReportMessage(VkDebugReportFlagsEXT flags,
									 VkDebugReportObjectTypeEXT objectType,
									 uint64_t object,
									 size_t location,
									 int32_t messageCode,
									 const char* pLayerPrefix,
									 const char* pMessage) {

	// Fail fast to avoid further unnecessary processing and locking.
	if ( !(_hasDebugReportCallbacks) ) { return; }

	lock_guard<mutex> lock(_dcbLock);

	for (auto mvkDRCB : _debugReportCallbacks) {
		auto& drbcInfo = mvkDRCB->_info;
		if (drbcInfo.pfnCallback &&
			mvkIsAnyFlagEnabled(drbcInfo.flags, flags) &&
			(mvkDRCB->_isCreationCallback == _useCreationCallbacks)) {

			drbcInfo.pfnCallback(flags, objectType, object, location, messageCode, pLayerPrefix, pMessage, drbcInfo.pUserData);
		}
	}
}

MVKDebugUtilsMessenger* MVKInstance::createDebugUtilsMessenger(const VkDebugUtilsMessengerCreateInfoEXT* pCreateInfo,
															   const VkAllocationCallbacks* pAllocator) {
	lock_guard<mutex> lock(_dcbLock);

	MVKDebugUtilsMessenger* mvkDUM = new MVKDebugUtilsMessenger(this, pCreateInfo, _useCreationCallbacks);
	_debugUtilMessengers.push_back(mvkDUM);
	_hasDebugUtilsMessengers = true;
	return mvkDUM;
}

void MVKInstance::destroyDebugUtilsMessenger(MVKDebugUtilsMessenger* mvkDUM,
											 const VkAllocationCallbacks* pAllocator) {
	if ( !mvkDUM ) { return; }

	lock_guard<mutex> lock(_dcbLock);

	mvkRemoveAllOccurances(_debugUtilMessengers, mvkDUM);
	_hasDebugUtilsMessengers = (_debugUtilMessengers.size() != 0);
	mvkDUM->destroy();
}

void MVKInstance::debugUtilsMessage(VkDebugUtilsMessageSeverityFlagBitsEXT messageSeverity,
									VkDebugUtilsMessageTypeFlagsEXT messageTypes,
									const VkDebugUtilsMessengerCallbackDataEXT* pCallbackData) {

	// Fail fast to avoid further unnecessary processing and locking.
	if ( !(_hasDebugUtilsMessengers) ) { return; }

	lock_guard<mutex> lock(_dcbLock);

	for (auto mvkDUM : _debugUtilMessengers) {
		auto& dumInfo = mvkDUM->_info;
		if (dumInfo.pfnUserCallback &&
			mvkIsAnyFlagEnabled(dumInfo.messageSeverity, messageSeverity) &&
			mvkIsAnyFlagEnabled(dumInfo.messageType, messageTypes) &&
			(mvkDUM->_isCreationCallback == _useCreationCallbacks)) {

			dumInfo.pfnUserCallback(messageSeverity, messageTypes, pCallbackData, dumInfo.pUserData);
		}
	}
}

void MVKInstance::debugReportMessage(MVKVulkanAPIObject* mvkAPIObj, int aslLvl, const char* pMessage) {

	if (_hasDebugReportCallbacks) {
		VkDebugReportFlagsEXT flags = getVkDebugReportFlagsFromASLLevel(aslLvl);
		uint64_t object = (uint64_t)(mvkAPIObj ? mvkAPIObj->getVkHandle() : nullptr);
		VkDebugReportObjectTypeEXT objectType = mvkAPIObj ? mvkAPIObj->getVkDebugReportObjectType() : VK_DEBUG_REPORT_OBJECT_TYPE_UNKNOWN_EXT;
		debugReportMessage(flags, objectType, object, 0, 0, _debugReportCallbackLayerPrefix, pMessage);
	}

	if (_hasDebugUtilsMessengers) {
		VkDebugUtilsMessageSeverityFlagBitsEXT messageSeverity = getVkDebugUtilsMessageSeverityFlagBitsFromASLLevel(aslLvl);
		uint64_t objectHandle = (uint64_t)(mvkAPIObj ? mvkAPIObj->getVkHandle() : nullptr);
		VkObjectType objectType = mvkAPIObj ? mvkAPIObj->getVkObjectType() : VK_OBJECT_TYPE_UNKNOWN;

		VkDebugUtilsObjectNameInfoEXT duObjName = {
			.sType = VK_STRUCTURE_TYPE_DEBUG_UTILS_OBJECT_NAME_INFO_EXT,
			.pNext = nullptr,
			.objectType = objectType,
			.objectHandle = objectHandle,
			.pObjectName = mvkAPIObj ? mvkAPIObj->getDebugName().UTF8String : nullptr
		};
		VkDebugUtilsMessengerCallbackDataEXT dumcbd = {
			.sType = VK_STRUCTURE_TYPE_DEBUG_UTILS_MESSENGER_CALLBACK_DATA_EXT,
			.pNext = nullptr,
			.flags = 0,
			.pMessageIdName = nullptr,
			.messageIdNumber = 0,
			.pMessage = pMessage,
			.queueLabelCount = 0,
			.pQueueLabels = nullptr,
			.cmdBufLabelCount = 0,
			.pCmdBufLabels = nullptr,
			.objectCount = 1,
			.pObjects = &duObjName
		};
		debugUtilsMessage(messageSeverity, VK_DEBUG_UTILS_MESSAGE_TYPE_FLAG_BITS_MAX_ENUM_EXT, &dumcbd);
	}
}

VkDebugReportFlagsEXT MVKInstance::getVkDebugReportFlagsFromASLLevel(int aslLvl) {
	switch (aslLvl) {
		case ASL_LEVEL_DEBUG:
			return VK_DEBUG_REPORT_DEBUG_BIT_EXT;

		case ASL_LEVEL_INFO:
		case ASL_LEVEL_NOTICE:
			return VK_DEBUG_REPORT_INFORMATION_BIT_EXT;

		case ASL_LEVEL_WARNING:
			return VK_DEBUG_REPORT_WARNING_BIT_EXT;

		case ASL_LEVEL_ERR:
		case ASL_LEVEL_CRIT:
		case ASL_LEVEL_ALERT:
		case ASL_LEVEL_EMERG:
		default:
			return VK_DEBUG_REPORT_ERROR_BIT_EXT;
	}
}

VkDebugUtilsMessageSeverityFlagBitsEXT MVKInstance::getVkDebugUtilsMessageSeverityFlagBitsFromASLLevel(int aslLvl) {
	switch (aslLvl) {
		case ASL_LEVEL_DEBUG:
			return VK_DEBUG_UTILS_MESSAGE_SEVERITY_VERBOSE_BIT_EXT;

		case ASL_LEVEL_INFO:
		case ASL_LEVEL_NOTICE:
			return VK_DEBUG_UTILS_MESSAGE_SEVERITY_INFO_BIT_EXT;

		case ASL_LEVEL_WARNING:
			return VK_DEBUG_UTILS_MESSAGE_SEVERITY_WARNING_BIT_EXT;

		case ASL_LEVEL_ERR:
		case ASL_LEVEL_CRIT:
		case ASL_LEVEL_ALERT:
		case ASL_LEVEL_EMERG:
		default:
			return VK_DEBUG_UTILS_MESSAGE_SEVERITY_ERROR_BIT_EXT;
	}
}

void MVKInstance::startAutoGPUCapture(int32_t autoGPUCaptureScope, id mtlCaptureObject) {

	if (_isCurrentlyAutoGPUCapturing || (_autoGPUCaptureScope != autoGPUCaptureScope)) { return; }

	_isCurrentlyAutoGPUCapturing = true;

	@autoreleasepool {
		MTLCaptureManager *captureMgr = [MTLCaptureManager sharedCaptureManager];

		MTLCaptureDescriptor *captureDesc = [[MTLCaptureDescriptor new] autorelease];
		captureDesc.captureObject = mtlCaptureObject;
		captureDesc.destination = MTLCaptureDestinationDeveloperTools;

		if ( !_autoGPUCaptureOutputFile.empty() ) {
			if ([captureMgr respondsToSelector: @selector(supportsDestination:)] &&
				[captureMgr supportsDestination: MTLCaptureDestinationGPUTraceDocument] ) {

				NSString* filePath = [[NSString stringWithUTF8String: _autoGPUCaptureOutputFile.c_str()] stringByExpandingTildeInPath];
				MVKLogInfo("Capturing GPU trace to file %s.", filePath.UTF8String);

				captureDesc.destination = MTLCaptureDestinationGPUTraceDocument;
				captureDesc.outputURL = [NSURL fileURLWithPath: filePath];

			} else {
				reportError(VK_ERROR_FEATURE_NOT_PRESENT, "Capturing GPU traces to a file requires macOS 10.15 or iOS 13.0. Falling back to Xcode GPU capture.");
			}
		} else {
			MVKLogInfo("Capturing GPU trace to Xcode.");
		}

		NSError *err = nil;
		if ( ![captureMgr startCaptureWithDescriptor: captureDesc error: &err] ) {
			reportError(VK_ERROR_INITIALIZATION_FAILED, "Failed to automatically start GPU capture session (Error code %li): %s", (long)err.code, err.localizedDescription.UTF8String);
		}
	}
}

void MVKInstance::stopAutoGPUCapture(int32_t autoGPUCaptureScope) {
	if (_isCurrentlyAutoGPUCapturing && _autoGPUCaptureScope == autoGPUCaptureScope) {
		[[MTLCaptureManager sharedCaptureManager] stopCapture];
		_isCurrentlyAutoGPUCapturing = false;
	}
}

#pragma mark Object Creation

// Returns an autoreleased array containing the MTLDevices available on this system, sorted according to power,
// with higher power GPU's at the front of the array. This ensures that a lazy app that simply
// grabs the first GPU will get a high-power one by default. If the MVK_CONFIG_FORCE_LOW_POWER_GPU
// env var or build setting is set, the returned array will only include low-power devices.
// If Metal is not supported, returns an empty array.
static NSArray<id<MTLDevice>>* availableMTLDevicesArray() {
	NSMutableArray* mtlDevs = [NSMutableArray array];

#if MVK_MACOS
	NSArray* rawMTLDevs = [MTLCopyAllDevices() autorelease];
	if (rawMTLDevs) {
		bool forceLowPower;
		MVK_SET_FROM_ENV_OR_BUILD_BOOL(forceLowPower, MVK_CONFIG_FORCE_LOW_POWER_GPU);

		// Populate the array of appropriate MTLDevices
		for (id<MTLDevice> md in rawMTLDevs) {
			if ( !forceLowPower || md.isLowPower ) { [mtlDevs addObject: md]; }
		}

		// Sort by power
		[mtlDevs sortUsingComparator: ^(id<MTLDevice> md1, id<MTLDevice> md2) {
			BOOL md1IsLP = md1.isLowPower;
			BOOL md2IsLP = md2.isLowPower;

			if (md1IsLP == md2IsLP) {
				// If one device is headless and the other one is not, select the
				// one that is not headless first.
				BOOL md1IsHeadless = md1.isHeadless;
				BOOL md2IsHeadless = md2.isHeadless;
				if (md1IsHeadless == md2IsHeadless ) {
					return NSOrderedSame;
				}
				return md2IsHeadless ? NSOrderedAscending : NSOrderedDescending;
			}

			return md2IsLP ? NSOrderedAscending : NSOrderedDescending;
		}];

	}
#endif	// MVK_MACOS

#if MVK_IOS_OR_TVOS
	id<MTLDevice> md = [MTLCreateSystemDefaultDevice() autorelease];
	if (md) { [mtlDevs addObject: md]; }
#endif	// MVK_IOS_OR_TVOS

	return mtlDevs;		// retained
}

MVKInstance::MVKInstance(const VkInstanceCreateInfo* pCreateInfo) : _enabledExtensions(this) {

	initDebugCallbacks(pCreateInfo);	// Do before any creation activities

	mvkSetOrClear(&_appInfo, pCreateInfo->pApplicationInfo);
	if (_appInfo.apiVersion == 0) { _appInfo.apiVersion = VK_API_VERSION_1_0; }	// Default

	initProcAddrs();		// Init function pointers
	initConfig();

	setConfigurationResult(verifyLayers(pCreateInfo->enabledLayerCount, pCreateInfo->ppEnabledLayerNames));
	MVKExtensionList* pWritableExtns = (MVKExtensionList*)&_enabledExtensions;
	setConfigurationResult(pWritableExtns->enable(pCreateInfo->enabledExtensionCount,
												  pCreateInfo->ppEnabledExtensionNames,
												  getDriverLayer()->getSupportedInstanceExtensions()));
	logVersions();	// Log the MoltenVK and Vulkan versions

	// Populate the array of physical GPU devices.
	// This effort creates a number of autoreleased instances of Metal
	// and other Obj-C classes, so wrap it all in an autorelease pool.
	@autoreleasepool {
		NSArray<id<MTLDevice>>* mtlDevices = availableMTLDevicesArray();
		_physicalDevices.reserve(mtlDevices.count);
		for (id<MTLDevice> mtlDev in mtlDevices) {
			_physicalDevices.push_back(new MVKPhysicalDevice(this, mtlDev));
		}
	}

	if (_physicalDevices.empty()) {
		setConfigurationResult(reportError(VK_ERROR_INCOMPATIBLE_DRIVER, "Vulkan is not supported on this device. MoltenVK requires Metal, which is not available on this device."));
	}

<<<<<<< HEAD
	_isCurrentlyAutoGPUCapturing = false;
=======
	if (MVK_MACCAT && !mvkOSVersionIsAtLeast(11.0)) {
		setConfigurationResult(reportError(VK_ERROR_INCOMPATIBLE_DRIVER, "To support Mac Catalyst, MoltenVK requires macOS 11.0 or above."));
	}
>>>>>>> 49de6604

	MVKLogInfo("Created VkInstance with the following %d Vulkan extensions enabled:%s",
			   _enabledExtensions.getEnabledCount(),
			   _enabledExtensions.enabledNamesString("\n\t\t", true).c_str());

	_useCreationCallbacks = false;
}

void MVKInstance::initDebugCallbacks(const VkInstanceCreateInfo* pCreateInfo) {
	_useCreationCallbacks = true;
	_hasDebugReportCallbacks = false;
	_hasDebugUtilsMessengers = false;
	_debugReportCallbackLayerPrefix = getDriverLayer()->getName();

	for (const auto* next = (VkBaseInStructure*)pCreateInfo->pNext; next; next = next->pNext) {
		switch (next->sType) {
			case VK_STRUCTURE_TYPE_DEBUG_REPORT_CALLBACK_CREATE_INFO_EXT:
				createDebugReportCallback((VkDebugReportCallbackCreateInfoEXT*)next, nullptr);
				break;
			case VK_STRUCTURE_TYPE_DEBUG_UTILS_MESSENGER_CREATE_INFO_EXT:
				createDebugUtilsMessenger((VkDebugUtilsMessengerCreateInfoEXT*)next, nullptr);
				break;
			default:
				break;
		}
	}
}

#define ADD_ENTRY_POINT(func, api, ext1, ext2, isDev)	_entryPoints[""#func] = { (PFN_vkVoidFunction)&func, api, ext1,  ext2,  isDev }

#define ADD_INST_ENTRY_POINT(func)						ADD_ENTRY_POINT(func, VK_API_VERSION_1_0, nullptr, nullptr, false)
#define ADD_DVC_ENTRY_POINT(func)						ADD_ENTRY_POINT(func, VK_API_VERSION_1_0, nullptr, nullptr, true)

#define ADD_INST_1_1_ENTRY_POINT(func)					ADD_ENTRY_POINT(func, VK_API_VERSION_1_1, nullptr, nullptr, false)
#define ADD_DVC_1_1_ENTRY_POINT(func)					ADD_ENTRY_POINT(func, VK_API_VERSION_1_1, nullptr, nullptr, true)

#define ADD_INST_EXT_ENTRY_POINT(func, EXT)			ADD_ENTRY_POINT(func, 0, VK_ ##EXT ##_EXTENSION_NAME, nullptr, false)
#define ADD_DVC_EXT_ENTRY_POINT(func, EXT)			ADD_ENTRY_POINT(func, 0, VK_ ##EXT ##_EXTENSION_NAME, nullptr, true)

#define ADD_INST_EXT2_ENTRY_POINT(func, EXT1, EXT2)	ADD_ENTRY_POINT(func, 0, VK_ ##EXT1 ##_EXTENSION_NAME, VK_ ##EXT2 ##_EXTENSION_NAME, false)
#define ADD_DVC_EXT2_ENTRY_POINT(func, EXT1, EXT2)	ADD_ENTRY_POINT(func, 0, VK_ ##EXT1 ##_EXTENSION_NAME, VK_ ##EXT2 ##_EXTENSION_NAME, true)

// Initializes the function pointer map.
void MVKInstance::initProcAddrs() {

	// Instance functions
	ADD_INST_ENTRY_POINT(vkDestroyInstance);
	ADD_INST_ENTRY_POINT(vkEnumeratePhysicalDevices);
	ADD_INST_ENTRY_POINT(vkGetPhysicalDeviceFeatures);
	ADD_INST_ENTRY_POINT(vkGetPhysicalDeviceFormatProperties);
	ADD_INST_ENTRY_POINT(vkGetPhysicalDeviceImageFormatProperties);
	ADD_INST_ENTRY_POINT(vkGetPhysicalDeviceProperties);
	ADD_INST_ENTRY_POINT(vkGetPhysicalDeviceQueueFamilyProperties);
	ADD_INST_ENTRY_POINT(vkGetPhysicalDeviceMemoryProperties);
	ADD_INST_ENTRY_POINT(vkGetInstanceProcAddr);
	ADD_INST_ENTRY_POINT(vkCreateDevice);
	ADD_INST_ENTRY_POINT(vkEnumerateDeviceExtensionProperties);
	ADD_INST_ENTRY_POINT(vkEnumerateDeviceLayerProperties);
	ADD_INST_ENTRY_POINT(vkGetPhysicalDeviceSparseImageFormatProperties);

	ADD_INST_1_1_ENTRY_POINT(vkEnumeratePhysicalDeviceGroups);
	ADD_INST_1_1_ENTRY_POINT(vkGetPhysicalDeviceFeatures2);
	ADD_INST_1_1_ENTRY_POINT(vkGetPhysicalDeviceProperties2);
	ADD_INST_1_1_ENTRY_POINT(vkGetPhysicalDeviceFormatProperties2);
	ADD_INST_1_1_ENTRY_POINT(vkGetPhysicalDeviceImageFormatProperties2);
	ADD_INST_1_1_ENTRY_POINT(vkGetPhysicalDeviceQueueFamilyProperties2);
	ADD_INST_1_1_ENTRY_POINT(vkGetPhysicalDeviceMemoryProperties2);
	ADD_INST_1_1_ENTRY_POINT(vkGetPhysicalDeviceSparseImageFormatProperties2);
	ADD_INST_1_1_ENTRY_POINT(vkGetPhysicalDeviceExternalFenceProperties);
	ADD_INST_1_1_ENTRY_POINT(vkGetPhysicalDeviceExternalBufferProperties);
	ADD_INST_1_1_ENTRY_POINT(vkGetPhysicalDeviceExternalSemaphoreProperties);

	// Device functions:
	ADD_DVC_ENTRY_POINT(vkGetDeviceProcAddr);
	ADD_DVC_ENTRY_POINT(vkDestroyDevice);
	ADD_DVC_ENTRY_POINT(vkGetDeviceQueue);
	ADD_DVC_ENTRY_POINT(vkQueueSubmit);
	ADD_DVC_ENTRY_POINT(vkQueueWaitIdle);
	ADD_DVC_ENTRY_POINT(vkDeviceWaitIdle);
	ADD_DVC_ENTRY_POINT(vkAllocateMemory);
	ADD_DVC_ENTRY_POINT(vkFreeMemory);
	ADD_DVC_ENTRY_POINT(vkMapMemory);
	ADD_DVC_ENTRY_POINT(vkUnmapMemory);
	ADD_DVC_ENTRY_POINT(vkFlushMappedMemoryRanges);
	ADD_DVC_ENTRY_POINT(vkInvalidateMappedMemoryRanges);
	ADD_DVC_ENTRY_POINT(vkGetDeviceMemoryCommitment);
	ADD_DVC_ENTRY_POINT(vkBindBufferMemory);
	ADD_DVC_ENTRY_POINT(vkBindImageMemory);
	ADD_DVC_ENTRY_POINT(vkGetBufferMemoryRequirements);
	ADD_DVC_ENTRY_POINT(vkGetImageMemoryRequirements);
	ADD_DVC_ENTRY_POINT(vkGetImageSparseMemoryRequirements);
	ADD_DVC_ENTRY_POINT(vkQueueBindSparse);
	ADD_DVC_ENTRY_POINT(vkCreateFence);
	ADD_DVC_ENTRY_POINT(vkDestroyFence);
	ADD_DVC_ENTRY_POINT(vkResetFences);
	ADD_DVC_ENTRY_POINT(vkGetFenceStatus);
	ADD_DVC_ENTRY_POINT(vkWaitForFences);
	ADD_DVC_ENTRY_POINT(vkCreateSemaphore);
	ADD_DVC_ENTRY_POINT(vkDestroySemaphore);
	ADD_DVC_ENTRY_POINT(vkCreateEvent);
	ADD_DVC_ENTRY_POINT(vkDestroyEvent);
	ADD_DVC_ENTRY_POINT(vkGetEventStatus);
	ADD_DVC_ENTRY_POINT(vkSetEvent);
	ADD_DVC_ENTRY_POINT(vkResetEvent);
	ADD_DVC_ENTRY_POINT(vkCreateQueryPool);
	ADD_DVC_ENTRY_POINT(vkDestroyQueryPool);
	ADD_DVC_ENTRY_POINT(vkGetQueryPoolResults);
	ADD_DVC_ENTRY_POINT(vkCreateBuffer);
	ADD_DVC_ENTRY_POINT(vkDestroyBuffer);
	ADD_DVC_ENTRY_POINT(vkCreateBufferView);
	ADD_DVC_ENTRY_POINT(vkDestroyBufferView);
	ADD_DVC_ENTRY_POINT(vkCreateImage);
	ADD_DVC_ENTRY_POINT(vkDestroyImage);
	ADD_DVC_ENTRY_POINT(vkGetImageSubresourceLayout);
	ADD_DVC_ENTRY_POINT(vkCreateImageView);
	ADD_DVC_ENTRY_POINT(vkDestroyImageView);
	ADD_DVC_ENTRY_POINT(vkCreateShaderModule);
	ADD_DVC_ENTRY_POINT(vkDestroyShaderModule);
	ADD_DVC_ENTRY_POINT(vkCreatePipelineCache);
	ADD_DVC_ENTRY_POINT(vkDestroyPipelineCache);
	ADD_DVC_ENTRY_POINT(vkGetPipelineCacheData);
	ADD_DVC_ENTRY_POINT(vkMergePipelineCaches);
	ADD_DVC_ENTRY_POINT(vkCreateGraphicsPipelines);
	ADD_DVC_ENTRY_POINT(vkCreateComputePipelines);
	ADD_DVC_ENTRY_POINT(vkDestroyPipeline);
	ADD_DVC_ENTRY_POINT(vkCreatePipelineLayout);
	ADD_DVC_ENTRY_POINT(vkDestroyPipelineLayout);
	ADD_DVC_ENTRY_POINT(vkCreateSampler);
	ADD_DVC_ENTRY_POINT(vkDestroySampler);
	ADD_DVC_ENTRY_POINT(vkCreateDescriptorSetLayout);
	ADD_DVC_ENTRY_POINT(vkDestroyDescriptorSetLayout);
	ADD_DVC_ENTRY_POINT(vkCreateDescriptorPool);
	ADD_DVC_ENTRY_POINT(vkDestroyDescriptorPool);
	ADD_DVC_ENTRY_POINT(vkResetDescriptorPool);
	ADD_DVC_ENTRY_POINT(vkAllocateDescriptorSets);
	ADD_DVC_ENTRY_POINT(vkFreeDescriptorSets);
	ADD_DVC_ENTRY_POINT(vkUpdateDescriptorSets);
	ADD_DVC_ENTRY_POINT(vkCreateFramebuffer);
	ADD_DVC_ENTRY_POINT(vkDestroyFramebuffer);
	ADD_DVC_ENTRY_POINT(vkCreateRenderPass);
	ADD_DVC_ENTRY_POINT(vkDestroyRenderPass);
	ADD_DVC_ENTRY_POINT(vkGetRenderAreaGranularity);
	ADD_DVC_ENTRY_POINT(vkCreateCommandPool);
	ADD_DVC_ENTRY_POINT(vkDestroyCommandPool);
	ADD_DVC_ENTRY_POINT(vkResetCommandPool);
	ADD_DVC_ENTRY_POINT(vkAllocateCommandBuffers);
	ADD_DVC_ENTRY_POINT(vkFreeCommandBuffers);
	ADD_DVC_ENTRY_POINT(vkBeginCommandBuffer);
	ADD_DVC_ENTRY_POINT(vkEndCommandBuffer);
	ADD_DVC_ENTRY_POINT(vkResetCommandBuffer);
	ADD_DVC_ENTRY_POINT(vkCmdBindPipeline);
	ADD_DVC_ENTRY_POINT(vkCmdSetViewport);
	ADD_DVC_ENTRY_POINT(vkCmdSetScissor);
	ADD_DVC_ENTRY_POINT(vkCmdSetLineWidth);
	ADD_DVC_ENTRY_POINT(vkCmdSetDepthBias);
	ADD_DVC_ENTRY_POINT(vkCmdSetBlendConstants);
	ADD_DVC_ENTRY_POINT(vkCmdSetDepthBounds);
	ADD_DVC_ENTRY_POINT(vkCmdSetStencilCompareMask);
	ADD_DVC_ENTRY_POINT(vkCmdSetStencilWriteMask);
	ADD_DVC_ENTRY_POINT(vkCmdSetStencilReference);
	ADD_DVC_ENTRY_POINT(vkCmdBindDescriptorSets);
	ADD_DVC_ENTRY_POINT(vkCmdBindIndexBuffer);
	ADD_DVC_ENTRY_POINT(vkCmdBindVertexBuffers);
	ADD_DVC_ENTRY_POINT(vkCmdDraw);
	ADD_DVC_ENTRY_POINT(vkCmdDrawIndexed);
	ADD_DVC_ENTRY_POINT(vkCmdDrawIndirect);
	ADD_DVC_ENTRY_POINT(vkCmdDrawIndexedIndirect);
	ADD_DVC_ENTRY_POINT(vkCmdDispatch);
	ADD_DVC_ENTRY_POINT(vkCmdDispatchIndirect);
	ADD_DVC_ENTRY_POINT(vkCmdCopyBuffer);
	ADD_DVC_ENTRY_POINT(vkCmdCopyImage);
	ADD_DVC_ENTRY_POINT(vkCmdBlitImage);
	ADD_DVC_ENTRY_POINT(vkCmdCopyBufferToImage);
	ADD_DVC_ENTRY_POINT(vkCmdCopyImageToBuffer);
	ADD_DVC_ENTRY_POINT(vkCmdUpdateBuffer);
	ADD_DVC_ENTRY_POINT(vkCmdFillBuffer);
	ADD_DVC_ENTRY_POINT(vkCmdClearColorImage);
	ADD_DVC_ENTRY_POINT(vkCmdClearDepthStencilImage);
	ADD_DVC_ENTRY_POINT(vkCmdClearAttachments);
	ADD_DVC_ENTRY_POINT(vkCmdResolveImage);
	ADD_DVC_ENTRY_POINT(vkCmdSetEvent);
	ADD_DVC_ENTRY_POINT(vkCmdResetEvent);
	ADD_DVC_ENTRY_POINT(vkCmdWaitEvents);
	ADD_DVC_ENTRY_POINT(vkCmdPipelineBarrier);
	ADD_DVC_ENTRY_POINT(vkCmdBeginQuery);
	ADD_DVC_ENTRY_POINT(vkCmdEndQuery);
	ADD_DVC_ENTRY_POINT(vkCmdResetQueryPool);
	ADD_DVC_ENTRY_POINT(vkCmdWriteTimestamp);
	ADD_DVC_ENTRY_POINT(vkCmdCopyQueryPoolResults);
	ADD_DVC_ENTRY_POINT(vkCmdPushConstants);
	ADD_DVC_ENTRY_POINT(vkCmdBeginRenderPass);
	ADD_DVC_ENTRY_POINT(vkCmdNextSubpass);
	ADD_DVC_ENTRY_POINT(vkCmdEndRenderPass);
	ADD_DVC_ENTRY_POINT(vkCmdExecuteCommands);

	ADD_DVC_1_1_ENTRY_POINT(vkGetDeviceQueue2);
	ADD_DVC_1_1_ENTRY_POINT(vkBindBufferMemory2);
	ADD_DVC_1_1_ENTRY_POINT(vkBindImageMemory2);
	ADD_DVC_1_1_ENTRY_POINT(vkGetBufferMemoryRequirements2);
	ADD_DVC_1_1_ENTRY_POINT(vkGetImageMemoryRequirements2);
	ADD_DVC_1_1_ENTRY_POINT(vkGetImageSparseMemoryRequirements2);
	ADD_DVC_1_1_ENTRY_POINT(vkGetDeviceGroupPeerMemoryFeatures);
	ADD_DVC_1_1_ENTRY_POINT(vkCreateDescriptorUpdateTemplate);
	ADD_DVC_1_1_ENTRY_POINT(vkDestroyDescriptorUpdateTemplate);
	ADD_DVC_1_1_ENTRY_POINT(vkUpdateDescriptorSetWithTemplate);
	ADD_DVC_1_1_ENTRY_POINT(vkGetDescriptorSetLayoutSupport);
	ADD_DVC_1_1_ENTRY_POINT(vkCreateSamplerYcbcrConversion);
	ADD_DVC_1_1_ENTRY_POINT(vkDestroySamplerYcbcrConversion);
	ADD_DVC_1_1_ENTRY_POINT(vkTrimCommandPool);
	ADD_DVC_1_1_ENTRY_POINT(vkCmdSetDeviceMask);
	ADD_DVC_1_1_ENTRY_POINT(vkCmdDispatchBase);

	// Instance extension functions:
	ADD_INST_EXT_ENTRY_POINT(vkEnumeratePhysicalDeviceGroupsKHR, KHR_DEVICE_GROUP_CREATION);
	ADD_INST_EXT_ENTRY_POINT(vkGetPhysicalDeviceExternalFencePropertiesKHR, KHR_EXTERNAL_FENCE_CAPABILITIES);
	ADD_INST_EXT_ENTRY_POINT(vkGetPhysicalDeviceExternalBufferPropertiesKHR, KHR_EXTERNAL_MEMORY_CAPABILITIES);
	ADD_INST_EXT_ENTRY_POINT(vkGetPhysicalDeviceExternalSemaphorePropertiesKHR, KHR_EXTERNAL_SEMAPHORE_CAPABILITIES);
	ADD_INST_EXT_ENTRY_POINT(vkGetPhysicalDeviceFeatures2KHR, KHR_GET_PHYSICAL_DEVICE_PROPERTIES_2);
	ADD_INST_EXT_ENTRY_POINT(vkGetPhysicalDeviceProperties2KHR, KHR_GET_PHYSICAL_DEVICE_PROPERTIES_2);
	ADD_INST_EXT_ENTRY_POINT(vkGetPhysicalDeviceFormatProperties2KHR, KHR_GET_PHYSICAL_DEVICE_PROPERTIES_2);
	ADD_INST_EXT_ENTRY_POINT(vkGetPhysicalDeviceImageFormatProperties2KHR, KHR_GET_PHYSICAL_DEVICE_PROPERTIES_2);
	ADD_INST_EXT_ENTRY_POINT(vkGetPhysicalDeviceQueueFamilyProperties2KHR, KHR_GET_PHYSICAL_DEVICE_PROPERTIES_2);
	ADD_INST_EXT_ENTRY_POINT(vkGetPhysicalDeviceMemoryProperties2KHR, KHR_GET_PHYSICAL_DEVICE_PROPERTIES_2);
	ADD_INST_EXT_ENTRY_POINT(vkGetPhysicalDeviceSparseImageFormatProperties2KHR, KHR_GET_PHYSICAL_DEVICE_PROPERTIES_2);
	ADD_INST_EXT_ENTRY_POINT(vkDestroySurfaceKHR, KHR_SURFACE);
	ADD_INST_EXT_ENTRY_POINT(vkGetPhysicalDeviceSurfaceSupportKHR, KHR_SURFACE);
	ADD_INST_EXT_ENTRY_POINT(vkGetPhysicalDeviceSurfaceCapabilitiesKHR, KHR_SURFACE);
	ADD_INST_EXT_ENTRY_POINT(vkGetPhysicalDeviceSurfaceFormatsKHR, KHR_SURFACE);
	ADD_INST_EXT_ENTRY_POINT(vkGetPhysicalDeviceSurfacePresentModesKHR, KHR_SURFACE);
	ADD_INST_EXT_ENTRY_POINT(vkGetPhysicalDeviceSurfaceCapabilities2KHR, KHR_GET_SURFACE_CAPABILITIES_2);
	ADD_INST_EXT_ENTRY_POINT(vkGetPhysicalDeviceSurfaceFormats2KHR, KHR_GET_SURFACE_CAPABILITIES_2);
	ADD_INST_EXT_ENTRY_POINT(vkCreateDebugReportCallbackEXT, EXT_DEBUG_REPORT);
	ADD_INST_EXT_ENTRY_POINT(vkDestroyDebugReportCallbackEXT, EXT_DEBUG_REPORT);
	ADD_INST_EXT_ENTRY_POINT(vkDebugReportMessageEXT, EXT_DEBUG_REPORT);
	ADD_INST_EXT_ENTRY_POINT(vkSetDebugUtilsObjectNameEXT, EXT_DEBUG_UTILS);
	ADD_INST_EXT_ENTRY_POINT(vkSetDebugUtilsObjectTagEXT, EXT_DEBUG_UTILS);
	ADD_INST_EXT_ENTRY_POINT(vkQueueBeginDebugUtilsLabelEXT, EXT_DEBUG_UTILS);
	ADD_INST_EXT_ENTRY_POINT(vkQueueEndDebugUtilsLabelEXT, EXT_DEBUG_UTILS);
	ADD_INST_EXT_ENTRY_POINT(vkQueueInsertDebugUtilsLabelEXT, EXT_DEBUG_UTILS);
	ADD_INST_EXT_ENTRY_POINT(vkCmdBeginDebugUtilsLabelEXT, EXT_DEBUG_UTILS);
	ADD_INST_EXT_ENTRY_POINT(vkCmdEndDebugUtilsLabelEXT, EXT_DEBUG_UTILS);
	ADD_INST_EXT_ENTRY_POINT(vkCmdInsertDebugUtilsLabelEXT, EXT_DEBUG_UTILS);
	ADD_INST_EXT_ENTRY_POINT(vkCreateDebugUtilsMessengerEXT, EXT_DEBUG_UTILS);
	ADD_INST_EXT_ENTRY_POINT(vkDestroyDebugUtilsMessengerEXT, EXT_DEBUG_UTILS);
	ADD_INST_EXT_ENTRY_POINT(vkSubmitDebugUtilsMessageEXT, EXT_DEBUG_UTILS);
	ADD_INST_EXT_ENTRY_POINT(vkCreateMetalSurfaceEXT, EXT_METAL_SURFACE);

#ifdef VK_USE_PLATFORM_IOS_MVK
	ADD_INST_EXT_ENTRY_POINT(vkCreateIOSSurfaceMVK, MVK_IOS_SURFACE);
#endif
#ifdef VK_USE_PLATFORM_MACOS_MVK
	ADD_INST_EXT_ENTRY_POINT(vkCreateMacOSSurfaceMVK, MVK_MACOS_SURFACE);
#endif

	ADD_INST_EXT_ENTRY_POINT(vkGetMoltenVKConfigurationMVK, MVK_MOLTENVK);
	ADD_INST_EXT_ENTRY_POINT(vkSetMoltenVKConfigurationMVK, MVK_MOLTENVK);
	ADD_INST_EXT_ENTRY_POINT(vkGetPhysicalDeviceMetalFeaturesMVK, MVK_MOLTENVK);
	ADD_INST_EXT_ENTRY_POINT(vkGetPerformanceStatisticsMVK, MVK_MOLTENVK);
	ADD_INST_EXT_ENTRY_POINT(vkGetVersionStringsMVK, MVK_MOLTENVK);
	ADD_INST_EXT_ENTRY_POINT(vkGetMTLDeviceMVK, MVK_MOLTENVK);
	ADD_INST_EXT_ENTRY_POINT(vkSetMTLTextureMVK, MVK_MOLTENVK);
	ADD_INST_EXT_ENTRY_POINT(vkGetMTLTextureMVK, MVK_MOLTENVK);
    ADD_INST_EXT_ENTRY_POINT(vkGetMTLBufferMVK, MVK_MOLTENVK);
	ADD_INST_EXT_ENTRY_POINT(vkUseIOSurfaceMVK, MVK_MOLTENVK);
	ADD_INST_EXT_ENTRY_POINT(vkGetIOSurfaceMVK, MVK_MOLTENVK);

	// Device extension functions:
	ADD_DVC_EXT_ENTRY_POINT(vkBindBufferMemory2KHR, KHR_BIND_MEMORY_2);
	ADD_DVC_EXT_ENTRY_POINT(vkBindImageMemory2KHR, KHR_BIND_MEMORY_2);
	ADD_DVC_EXT_ENTRY_POINT(vkCreateRenderPass2KHR, KHR_CREATE_RENDERPASS_2);
	ADD_DVC_EXT_ENTRY_POINT(vkCmdBeginRenderPass2KHR, KHR_CREATE_RENDERPASS_2);
	ADD_DVC_EXT_ENTRY_POINT(vkCmdNextSubpass2KHR, KHR_CREATE_RENDERPASS_2);
	ADD_DVC_EXT_ENTRY_POINT(vkCmdEndRenderPass2KHR, KHR_CREATE_RENDERPASS_2);
	ADD_DVC_EXT_ENTRY_POINT(vkCreateDescriptorUpdateTemplateKHR, KHR_DESCRIPTOR_UPDATE_TEMPLATE);
	ADD_DVC_EXT_ENTRY_POINT(vkDestroyDescriptorUpdateTemplateKHR, KHR_DESCRIPTOR_UPDATE_TEMPLATE);
	ADD_DVC_EXT_ENTRY_POINT(vkUpdateDescriptorSetWithTemplateKHR, KHR_DESCRIPTOR_UPDATE_TEMPLATE);
	ADD_DVC_EXT_ENTRY_POINT(vkGetDeviceGroupPeerMemoryFeaturesKHR, KHR_DEVICE_GROUP);
	ADD_DVC_EXT_ENTRY_POINT(vkCmdSetDeviceMaskKHR, KHR_DEVICE_GROUP);
	ADD_DVC_EXT_ENTRY_POINT(vkCmdDispatchBaseKHR, KHR_DEVICE_GROUP);
	ADD_DVC_EXT_ENTRY_POINT(vkGetBufferMemoryRequirements2KHR, KHR_GET_MEMORY_REQUIREMENTS_2);
	ADD_DVC_EXT_ENTRY_POINT(vkGetImageMemoryRequirements2KHR, KHR_GET_MEMORY_REQUIREMENTS_2);
	ADD_DVC_EXT_ENTRY_POINT(vkGetImageSparseMemoryRequirements2KHR, KHR_GET_MEMORY_REQUIREMENTS_2);
	ADD_DVC_EXT_ENTRY_POINT(vkTrimCommandPoolKHR, KHR_MAINTENANCE1);
	ADD_DVC_EXT_ENTRY_POINT(vkGetDescriptorSetLayoutSupportKHR, KHR_MAINTENANCE3);
	ADD_DVC_EXT_ENTRY_POINT(vkCmdPushDescriptorSetKHR, KHR_PUSH_DESCRIPTOR);
	ADD_DVC_EXT2_ENTRY_POINT(vkCmdPushDescriptorSetWithTemplateKHR, KHR_PUSH_DESCRIPTOR, KHR_DESCRIPTOR_UPDATE_TEMPLATE);
	ADD_DVC_EXT_ENTRY_POINT(vkCreateSamplerYcbcrConversionKHR, KHR_SAMPLER_YCBCR_CONVERSION);
	ADD_DVC_EXT_ENTRY_POINT(vkDestroySamplerYcbcrConversionKHR, KHR_SAMPLER_YCBCR_CONVERSION);
	ADD_DVC_EXT_ENTRY_POINT(vkCreateSwapchainKHR, KHR_SWAPCHAIN);
	ADD_DVC_EXT_ENTRY_POINT(vkDestroySwapchainKHR, KHR_SWAPCHAIN);
	ADD_DVC_EXT_ENTRY_POINT(vkGetSwapchainImagesKHR, KHR_SWAPCHAIN);
	ADD_DVC_EXT_ENTRY_POINT(vkAcquireNextImageKHR, KHR_SWAPCHAIN);
	ADD_DVC_EXT_ENTRY_POINT(vkQueuePresentKHR, KHR_SWAPCHAIN);
	ADD_DVC_EXT2_ENTRY_POINT(vkGetDeviceGroupPresentCapabilitiesKHR, KHR_SWAPCHAIN, KHR_DEVICE_GROUP);
	ADD_DVC_EXT2_ENTRY_POINT(vkGetDeviceGroupSurfacePresentModesKHR, KHR_SWAPCHAIN, KHR_DEVICE_GROUP);
	ADD_DVC_EXT2_ENTRY_POINT(vkGetPhysicalDevicePresentRectanglesKHR, KHR_SWAPCHAIN, KHR_DEVICE_GROUP);
	ADD_DVC_EXT2_ENTRY_POINT(vkAcquireNextImage2KHR, KHR_SWAPCHAIN, KHR_DEVICE_GROUP);
	ADD_DVC_EXT_ENTRY_POINT(vkGetSemaphoreCounterValueKHR, KHR_TIMELINE_SEMAPHORE);
	ADD_DVC_EXT_ENTRY_POINT(vkSignalSemaphoreKHR, KHR_TIMELINE_SEMAPHORE);
	ADD_DVC_EXT_ENTRY_POINT(vkWaitSemaphoresKHR, KHR_TIMELINE_SEMAPHORE);
	ADD_DVC_EXT_ENTRY_POINT(vkDebugMarkerSetObjectTagEXT, EXT_DEBUG_MARKER);
	ADD_DVC_EXT_ENTRY_POINT(vkDebugMarkerSetObjectNameEXT, EXT_DEBUG_MARKER);
	ADD_DVC_EXT_ENTRY_POINT(vkCmdDebugMarkerBeginEXT, EXT_DEBUG_MARKER);
	ADD_DVC_EXT_ENTRY_POINT(vkCmdDebugMarkerEndEXT, EXT_DEBUG_MARKER);
	ADD_DVC_EXT_ENTRY_POINT(vkCmdDebugMarkerInsertEXT, EXT_DEBUG_MARKER);
	ADD_DVC_EXT_ENTRY_POINT(vkSetHdrMetadataEXT, EXT_HDR_METADATA);
	ADD_DVC_EXT_ENTRY_POINT(vkResetQueryPoolEXT, EXT_HOST_QUERY_RESET);
	ADD_DVC_EXT_ENTRY_POINT(vkCreatePrivateDataSlotEXT, EXT_PRIVATE_DATA);
	ADD_DVC_EXT_ENTRY_POINT(vkDestroyPrivateDataSlotEXT, EXT_PRIVATE_DATA);
	ADD_DVC_EXT_ENTRY_POINT(vkGetPrivateDataEXT, EXT_PRIVATE_DATA);
	ADD_DVC_EXT_ENTRY_POINT(vkSetPrivateDataEXT, EXT_PRIVATE_DATA);
	ADD_DVC_EXT_ENTRY_POINT(vkGetRefreshCycleDurationGOOGLE, GOOGLE_DISPLAY_TIMING);
	ADD_DVC_EXT_ENTRY_POINT(vkGetPastPresentationTimingGOOGLE, GOOGLE_DISPLAY_TIMING);

}

void MVKInstance::logVersions() {
	MVKExtensionList allExtns(this, true);
	MVKLogInfo("MoltenVK version %s. Vulkan version %s.\n\tThe following %d Vulkan extensions are supported:%s",
			   mvkGetMoltenVKVersionString(MVK_VERSION).c_str(),
			   mvkGetVulkanVersionString(MVK_VULKAN_API_VERSION).c_str(),
			   allExtns.getEnabledCount(),
			   allExtns.enabledNamesString("\n\t\t", true).c_str());
}

void MVKInstance::initConfig() {
	MVK_SET_FROM_ENV_OR_BUILD_BOOL( _mvkConfig.debugMode,                              MVK_DEBUG);
	MVK_SET_FROM_ENV_OR_BUILD_BOOL( _mvkConfig.shaderConversionFlipVertexY,            MVK_CONFIG_SHADER_CONVERSION_FLIP_VERTEX_Y);
	MVK_SET_FROM_ENV_OR_BUILD_BOOL( _mvkConfig.synchronousQueueSubmits,                MVK_CONFIG_SYNCHRONOUS_QUEUE_SUBMITS);
	MVK_SET_FROM_ENV_OR_BUILD_BOOL( _mvkConfig.prefillMetalCommandBuffers,             MVK_CONFIG_PREFILL_METAL_COMMAND_BUFFERS);
	MVK_SET_FROM_ENV_OR_BUILD_INT32(_mvkConfig.maxActiveMetalCommandBuffersPerQueue,   MVK_CONFIG_MAX_ACTIVE_METAL_COMMAND_BUFFERS_PER_QUEUE);
	MVK_SET_FROM_ENV_OR_BUILD_BOOL( _mvkConfig.supportLargeQueryPools,                 MVK_CONFIG_SUPPORT_LARGE_QUERY_POOLS);
	MVK_SET_FROM_ENV_OR_BUILD_BOOL( _mvkConfig.presentWithCommandBuffer,               MVK_CONFIG_PRESENT_WITH_COMMAND_BUFFER);
	MVK_SET_FROM_ENV_OR_BUILD_BOOL( _mvkConfig.swapchainMagFilterUseNearest,           MVK_CONFIG_SWAPCHAIN_MAG_FILTER_USE_NEAREST);
	MVK_SET_FROM_ENV_OR_BUILD_INT64(_mvkConfig.metalCompileTimeout,                    MVK_CONFIG_METAL_COMPILE_TIMEOUT);
	MVK_SET_FROM_ENV_OR_BUILD_BOOL( _mvkConfig.performanceTracking,                    MVK_CONFIG_PERFORMANCE_TRACKING);
	MVK_SET_FROM_ENV_OR_BUILD_INT32(_mvkConfig.performanceLoggingFrameCount,           MVK_CONFIG_PERFORMANCE_LOGGING_FRAME_COUNT);
	MVK_SET_FROM_ENV_OR_BUILD_BOOL( _mvkConfig.displayWatermark,                       MVK_CONFIG_DISPLAY_WATERMARK);
	MVK_SET_FROM_ENV_OR_BUILD_BOOL( _mvkConfig.specializedQueueFamilies,               MVK_CONFIG_SPECIALIZED_QUEUE_FAMILIES);
	MVK_SET_FROM_ENV_OR_BUILD_BOOL( _mvkConfig.switchSystemGPU,                        MVK_CONFIG_SWITCH_SYSTEM_GPU);
	MVK_SET_FROM_ENV_OR_BUILD_BOOL( _mvkConfig.fullImageViewSwizzle,                   MVK_CONFIG_FULL_IMAGE_VIEW_SWIZZLE);
	MVK_SET_FROM_ENV_OR_BUILD_BOOL( _mvkConfig.defaultGPUCaptureScopeQueueFamilyIndex, MVK_CONFIG_DEFAULT_GPU_CAPTURE_SCOPE_QUEUE_FAMILY_INDEX);
	MVK_SET_FROM_ENV_OR_BUILD_BOOL( _mvkConfig.defaultGPUCaptureScopeQueueIndex,       MVK_CONFIG_DEFAULT_GPU_CAPTURE_SCOPE_QUEUE_INDEX);

	MVK_SET_FROM_ENV_OR_BUILD_INT32(_autoGPUCaptureScope, MVK_CONFIG_AUTO_GPU_CAPTURE_SCOPE);
	MVK_SET_FROM_ENV_OR_BUILD_STRING(_autoGPUCaptureOutputFile, MVK_CONFIG_AUTO_GPU_CAPTURE_OUTPUT_FILE);
}

VkResult MVKInstance::verifyLayers(uint32_t count, const char* const* names) {
    VkResult result = VK_SUCCESS;
    for (uint32_t i = 0; i < count; i++) {
        if ( !getLayerManager()->getLayerNamed(names[i]) ) {
            result = reportError(VK_ERROR_LAYER_NOT_PRESENT, "Vulkan layer %s is not supported.", names[i]);
        }
    }
    return result;
}

MVKInstance::~MVKInstance() {
	_useCreationCallbacks = true;
	mvkDestroyContainerContents(_physicalDevices);

	lock_guard<mutex> lock(_dcbLock);
	mvkDestroyContainerContents(_debugReportCallbacks);
}
<|MERGE_RESOLUTION|>--- conflicted
+++ resolved
@@ -407,13 +407,11 @@
 		setConfigurationResult(reportError(VK_ERROR_INCOMPATIBLE_DRIVER, "Vulkan is not supported on this device. MoltenVK requires Metal, which is not available on this device."));
 	}
 
-<<<<<<< HEAD
 	_isCurrentlyAutoGPUCapturing = false;
-=======
+
 	if (MVK_MACCAT && !mvkOSVersionIsAtLeast(11.0)) {
 		setConfigurationResult(reportError(VK_ERROR_INCOMPATIBLE_DRIVER, "To support Mac Catalyst, MoltenVK requires macOS 11.0 or above."));
 	}
->>>>>>> 49de6604
 
 	MVKLogInfo("Created VkInstance with the following %d Vulkan extensions enabled:%s",
 			   _enabledExtensions.getEnabledCount(),
