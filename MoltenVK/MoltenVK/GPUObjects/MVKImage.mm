/*
 * MVKImage.mm
 *
 * Copyright (c) 2015-2020 The Brenwill Workshop Ltd. (http://www.brenwill.com)
 *
 * Licensed under the Apache License, Version 2.0 (the "License");
 * you may not use this file except in compliance with the License.
 * You may obtain a copy of the License at
 * 
 *     http://www.apache.org/licenses/LICENSE-2.0
 * 
 * Unless required by applicable law or agreed to in writing, software
 * distributed under the License is distributed on an "AS IS" BASIS,
 * WITHOUT WARRANTIES OR CONDITIONS OF ANY KIND, either express or implied.
 * See the License for the specific language governing permissions and
 * limitations under the License.
 */

#include "MVKImage.h"
#include "MVKQueue.h"
#include "MVKSwapchain.h"
#include "MVKCommandBuffer.h"
#include "MVKCmdDebug.h"
#include "MVKEnvironment.h"
#include "MVKFoundation.h"
#include "MVKOSExtensions.h"
#include "MVKLogging.h"
#include "MVKCodec.h"
#import "MTLTextureDescriptor+MoltenVK.h"
#import "MTLSamplerDescriptor+MoltenVK.h"

using namespace std;
using namespace SPIRV_CROSS_NAMESPACE;


#pragma mark MVKImage

void MVKImage::propogateDebugName() { setLabelIfNotNil(_mtlTexture, _debugName); }

VkImageType MVKImage::getImageType() { return mvkVkImageTypeFromMTLTextureType(_mtlTextureType); }

VkFormat MVKImage::getVkFormat() { return getPixelFormats()->getVkFormat(_mtlPixelFormat); }

bool MVKImage::getIsDepthStencil() { return getPixelFormats()->getFormatType(_mtlPixelFormat) == kMVKFormatDepthStencil; }

bool MVKImage::getIsCompressed() { return getPixelFormats()->getFormatType(_mtlPixelFormat) == kMVKFormatCompressed; }

VkExtent3D MVKImage::getExtent3D(uint32_t mipLevel) {
	return mvkMipmapLevelSizeFromBaseSize3D(_extent, mipLevel);
}

VkDeviceSize MVKImage::getBytesPerRow(uint32_t mipLevel) {
    size_t bytesPerRow = getPixelFormats()->getBytesPerRow(_mtlPixelFormat, getExtent3D(mipLevel).width);
    return mvkAlignByteCount(bytesPerRow, _rowByteAlignment);
}

VkDeviceSize MVKImage::getBytesPerLayer(uint32_t mipLevel) {
    return getPixelFormats()->getBytesPerLayer(_mtlPixelFormat, getBytesPerRow(mipLevel), getExtent3D(mipLevel).height);
}

VkResult MVKImage::getSubresourceLayout(const VkImageSubresource* pSubresource,
										VkSubresourceLayout* pLayout) {
	MVKImageSubresource* pImgRez = getSubresource(pSubresource->mipLevel,
												  pSubresource->arrayLayer);
	if ( !pImgRez ) { return VK_INCOMPLETE; }

	*pLayout = pImgRez->layout;
	return VK_SUCCESS;
}

void MVKImage::getTransferDescriptorData(MVKImageDescriptorData& imgData) {
    imgData.imageType = getImageType();
    imgData.format = getVkFormat();
    imgData.extent = _extent;
    imgData.mipLevels = _mipLevels;
    imgData.arrayLayers = _arrayLayers;
    imgData.samples = _samples;
    imgData.usage = _usage;
}


#pragma mark Resource memory

void MVKImage::applyMemoryBarrier(VkPipelineStageFlags srcStageMask,
								  VkPipelineStageFlags dstStageMask,
								  VkMemoryBarrier* pMemoryBarrier,
                                  MVKCommandEncoder* cmdEncoder,
                                  MVKCommandUse cmdUse) {
#if MVK_MACOS
	if ( needsHostReadSync(srcStageMask, dstStageMask, pMemoryBarrier) ) {
		[cmdEncoder->getMTLBlitEncoder(cmdUse) synchronizeResource: getMTLTexture()];
	}
#endif
}

void MVKImage::applyImageMemoryBarrier(VkPipelineStageFlags srcStageMask,
									   VkPipelineStageFlags dstStageMask,
									   VkImageMemoryBarrier* pImageMemoryBarrier,
                                       MVKCommandEncoder* cmdEncoder,
                                       MVKCommandUse cmdUse) {
	const VkImageSubresourceRange& srRange = pImageMemoryBarrier->subresourceRange;

	// Extract the mipmap levels that are to be updated
	uint32_t mipLvlStart = srRange.baseMipLevel;
	uint32_t mipLvlCnt = srRange.levelCount;
	uint32_t mipLvlEnd = (mipLvlCnt == VK_REMAINING_MIP_LEVELS
						  ? getMipLevelCount()
						  : (mipLvlStart + mipLvlCnt));

	// Extract the cube or array layers (slices) that are to be updated
	uint32_t layerStart = srRange.baseArrayLayer;
	uint32_t layerCnt = srRange.layerCount;
	uint32_t layerEnd = (layerCnt == VK_REMAINING_ARRAY_LAYERS
						 ? getLayerCount()
						 : (layerStart + layerCnt));

#if MVK_MACOS
	bool needsSync = needsHostReadSync(srcStageMask, dstStageMask, pImageMemoryBarrier);
	id<MTLTexture> mtlTex = needsSync ? getMTLTexture() : nil;
	id<MTLBlitCommandEncoder> mtlBlitEncoder = needsSync ? cmdEncoder->getMTLBlitEncoder(cmdUse) : nil;
#endif

	// Iterate across mipmap levels and layers, and update the image layout state for each
	for (uint32_t mipLvl = mipLvlStart; mipLvl < mipLvlEnd; mipLvl++) {
		for (uint32_t layer = layerStart; layer < layerEnd; layer++) {
			MVKImageSubresource* pImgRez = getSubresource(mipLvl, layer);
			if (pImgRez) { pImgRez->layoutState = pImageMemoryBarrier->newLayout; }
#if MVK_MACOS
			if (needsSync) { [mtlBlitEncoder synchronizeTexture: mtlTex slice: layer level: mipLvl]; }
#endif
		}
	}
}

// Returns whether the specified image memory barrier requires a sync between this
// texture and host memory for the purpose of the host reading texture memory.
bool MVKImage::needsHostReadSync(VkPipelineStageFlags srcStageMask,
								 VkPipelineStageFlags dstStageMask,
								 VkImageMemoryBarrier* pImageMemoryBarrier) {
#if MVK_IOS
	return false;
#endif
#if MVK_MACOS
	return ((pImageMemoryBarrier->newLayout == VK_IMAGE_LAYOUT_GENERAL) &&
			mvkIsAnyFlagEnabled(pImageMemoryBarrier->dstAccessMask, (VK_ACCESS_HOST_READ_BIT | VK_ACCESS_MEMORY_READ_BIT)) &&
			isMemoryHostAccessible() && !isMemoryHostCoherent());
#endif
}

// Returns a pointer to the internal subresource for the specified MIP level layer.
MVKImageSubresource* MVKImage::getSubresource(uint32_t mipLevel, uint32_t arrayLayer) {
	uint32_t srIdx = (mipLevel * _arrayLayers) + arrayLayer;
	return (srIdx < _subresources.size()) ? &_subresources[srIdx] : NULL;
}

VkResult MVKImage::getMemoryRequirements(VkMemoryRequirements* pMemoryRequirements) {
	pMemoryRequirements->size = _byteCount;
	pMemoryRequirements->alignment = _byteAlignment;
	pMemoryRequirements->memoryTypeBits = (_isDepthStencilAttachment
										   ? _device->getPhysicalDevice()->getPrivateMemoryTypes()
										   : _device->getPhysicalDevice()->getAllMemoryTypes());
#if MVK_MACOS
	// Metal on macOS does not provide native support for host-coherent memory, but Vulkan requires it for Linear images
	if ( !_isLinear ) {
		mvkDisableFlags(pMemoryRequirements->memoryTypeBits, _device->getPhysicalDevice()->getHostCoherentMemoryTypes());
	}
#endif
#if MVK_IOS
	// Only transient attachments may use memoryless storage
	if (!mvkAreAllFlagsEnabled(_usage, VK_IMAGE_USAGE_TRANSIENT_ATTACHMENT_BIT) ) {
		mvkDisableFlags(pMemoryRequirements->memoryTypeBits, _device->getPhysicalDevice()->getLazilyAllocatedMemoryTypes());
	}
#endif
	return VK_SUCCESS;
}

VkResult MVKImage::getMemoryRequirements(const void*, VkMemoryRequirements2* pMemoryRequirements) {
	pMemoryRequirements->sType = VK_STRUCTURE_TYPE_MEMORY_REQUIREMENTS_2;
	getMemoryRequirements(&pMemoryRequirements->memoryRequirements);
	for (auto* next = (VkBaseOutStructure*)pMemoryRequirements->pNext; next; next = next->pNext) {
		switch (next->sType) {
		case VK_STRUCTURE_TYPE_MEMORY_DEDICATED_REQUIREMENTS: {
			auto* dedicatedReqs = (VkMemoryDedicatedRequirements*)next;
			bool writable = mvkIsAnyFlagEnabled(_usage, VK_IMAGE_USAGE_STORAGE_BIT | VK_IMAGE_USAGE_COLOR_ATTACHMENT_BIT | VK_IMAGE_USAGE_DEPTH_STENCIL_ATTACHMENT_BIT);
			dedicatedReqs->prefersDedicatedAllocation = !_usesTexelBuffer && (writable || !_device->_pMetalFeatures->placementHeaps);
			dedicatedReqs->requiresDedicatedAllocation = VK_FALSE;
			break;
		}
		default:
			break;
		}
	}
	return VK_SUCCESS;
}

// Memory may have been mapped before image was bound, and needs to be loaded into the MTLTexture.
VkResult MVKImage::bindDeviceMemory(MVKDeviceMemory* mvkMem, VkDeviceSize memOffset) {
	if (_deviceMemory) { _deviceMemory->removeImage(this); }

	MVKResource::bindDeviceMemory(mvkMem, memOffset);

	_usesTexelBuffer = validateUseTexelBuffer();

	flushToDevice(getDeviceMemoryOffset(), getByteCount());

	return _deviceMemory ? _deviceMemory->addImage(this) : VK_SUCCESS;
}

bool MVKImage::validateUseTexelBuffer() {
	VkExtent2D blockExt = getPixelFormats()->getBlockTexelSize(_mtlPixelFormat);
	bool isUncompressed = blockExt.width == 1 && blockExt.height == 1;

	bool useTexelBuffer = _device->_pMetalFeatures->texelBuffers;								// Texel buffers available
	useTexelBuffer = useTexelBuffer && (isMemoryHostAccessible() || _device->_pMetalFeatures->placementHeaps) && _isLinear && isUncompressed;	// Applicable memory layout
	useTexelBuffer = useTexelBuffer && _deviceMemory && _deviceMemory->_mtlBuffer;				// Buffer is available to overlay

#if MVK_MACOS
	// macOS cannot use shared memory for texel buffers.
	// Test _deviceMemory->isMemoryHostCoherent() directly because local version overrides.
	useTexelBuffer = useTexelBuffer && _deviceMemory && !_deviceMemory->isMemoryHostCoherent();
#endif

	return useTexelBuffer;
}

bool MVKImage::shouldFlushHostMemory() { return isMemoryHostAccessible() && !_usesTexelBuffer; }

// Flushes the device memory at the specified memory range into the MTLTexture. Updates
// all subresources that overlap the specified range and are in an updatable layout state.
VkResult MVKImage::flushToDevice(VkDeviceSize offset, VkDeviceSize size) {
	if (shouldFlushHostMemory()) {
		for (auto& subRez : _subresources) {
			switch (subRez.layoutState) {
				case VK_IMAGE_LAYOUT_UNDEFINED:
				case VK_IMAGE_LAYOUT_PREINITIALIZED:
				case VK_IMAGE_LAYOUT_GENERAL: {
					updateMTLTextureContent(subRez, offset, size);
					break;
				}
				default:
					break;
			}
		}
	}
	return VK_SUCCESS;
}

// Pulls content from the MTLTexture into the device memory at the specified memory range.
// Pulls from all subresources that overlap the specified range and are in an updatable layout state.
VkResult MVKImage::pullFromDevice(VkDeviceSize offset, VkDeviceSize size) {
	if (shouldFlushHostMemory()) {
		for (auto& subRez : _subresources) {
			switch (subRez.layoutState) {
				case VK_IMAGE_LAYOUT_GENERAL: {
					getMTLTextureContent(subRez, offset, size);
					break;
				}
				default:
					break;
			}
		}
	}
	return VK_SUCCESS;
}


#pragma mark Metal

id<MTLTexture> MVKImage::getMTLTexture() {
	if ( !_mtlTexture && _mtlPixelFormat ) {

		// Lock and check again in case another thread has created the texture.
		lock_guard<mutex> lock(_lock);
		if (_mtlTexture) { return _mtlTexture; }

		_mtlTexture = newMTLTexture();   // retained

		propogateDebugName();
	}
	return _mtlTexture;
}

id<MTLTexture> MVKImage::getMTLTexture(MTLPixelFormat mtlPixFmt) {
	if (mtlPixFmt == _mtlPixelFormat) { return getMTLTexture(); }

	id<MTLTexture> mtlTex = _mtlTextureViews[mtlPixFmt];
	if ( !mtlTex ) {
		// Lock and check again in case another thread has created the view texture.
		// baseTex retreived outside of lock to avoid deadlock if it too needs to be lazily created.
		id<MTLTexture> baseTex = getMTLTexture();
		lock_guard<mutex> lock(_lock);
		mtlTex = _mtlTextureViews[mtlPixFmt];
		if ( !mtlTex ) {
			mtlTex = [baseTex newTextureViewWithPixelFormat: mtlPixFmt];	// retained
			_mtlTextureViews[mtlPixFmt] = mtlTex;
		}
	}
	return mtlTex;
}

id<MTLTexture> MVKImage::newMTLTexture() {
	id<MTLTexture> mtlTex = nil;
	MTLTextureDescriptor* mtlTexDesc = newMTLTextureDescriptor();	// temp retain

	if (_ioSurface) {
		mtlTex = [getMTLDevice() newTextureWithDescriptor: mtlTexDesc iosurface: _ioSurface plane: 0];
	} else if (_usesTexelBuffer) {
		mtlTex = [_deviceMemory->_mtlBuffer newTextureWithDescriptor: mtlTexDesc
															  offset: getDeviceMemoryOffset()
														 bytesPerRow: _subresources[0].layout.rowPitch];
	} else if (_deviceMemory->_mtlHeap && !getIsDepthStencil()) {	// Metal support for depth/stencil from heaps is flaky
		mtlTex = [_deviceMemory->_mtlHeap newTextureWithDescriptor: mtlTexDesc
															offset: getDeviceMemoryOffset()];
		if (_isAliasable) [mtlTex makeAliasable];
	} else {
		mtlTex = [getMTLDevice() newTextureWithDescriptor: mtlTexDesc];
	}

	[mtlTexDesc release];											// temp release
	return mtlTex;
}

VkResult MVKImage::setMTLTexture(id<MTLTexture> mtlTexture) {
	lock_guard<mutex> lock(_lock);

	releaseMTLTexture();
	releaseIOSurface();

	_mtlTexture = [mtlTexture retain];		// retained

	_mtlPixelFormat = mtlTexture.pixelFormat;
	_mtlTextureType = mtlTexture.textureType;
	_extent.width = uint32_t(mtlTexture.width);
	_extent.height = uint32_t(mtlTexture.height);
	_extent.depth = uint32_t(mtlTexture.depth);
	_mipLevels = uint32_t(mtlTexture.mipmapLevelCount);
	_samples = mvkVkSampleCountFlagBitsFromSampleCount(mtlTexture.sampleCount);
	_arrayLayers = uint32_t(mtlTexture.arrayLength);
	_usage = getPixelFormats()->getVkImageUsageFlags(mtlTexture.usage, _mtlPixelFormat);

	if (_device->_pMetalFeatures->ioSurfaces) {
		_ioSurface = mtlTexture.iosurface;
		CFRetain(_ioSurface);
	}

	return VK_SUCCESS;
}

// Removes and releases the MTLTexture object, and all associated texture views
void MVKImage::releaseMTLTexture() {
	[_mtlTexture release];
	_mtlTexture = nil;
	for (auto elem : _mtlTextureViews) { [elem.second release]; }
	_mtlTextureViews.clear();
}

void MVKImage::releaseIOSurface() {
    if (_ioSurface) {
        CFRelease(_ioSurface);
        _ioSurface = nil;
    }
}

IOSurfaceRef MVKImage::getIOSurface() { return _ioSurface; }

VkResult MVKImage::useIOSurface(IOSurfaceRef ioSurface) {
	lock_guard<mutex> lock(_lock);

    if (!_device->_pMetalFeatures->ioSurfaces) { return reportError(VK_ERROR_FEATURE_NOT_PRESENT, "vkUseIOSurfaceMVK() : IOSurfaces are not supported on this platform."); }

#if MVK_SUPPORT_IOSURFACE_BOOL

    releaseMTLTexture();
    releaseIOSurface();

	MVKPixelFormats* pixFmts = getPixelFormats();

	if (ioSurface) {
		if (IOSurfaceGetWidth(ioSurface) != _extent.width) { return reportError(VK_ERROR_INITIALIZATION_FAILED, "vkUseIOSurfaceMVK() : IOSurface width %zu does not match VkImage width %d.", IOSurfaceGetWidth(ioSurface), _extent.width); }
		if (IOSurfaceGetHeight(ioSurface) != _extent.height) { return reportError(VK_ERROR_INITIALIZATION_FAILED, "vkUseIOSurfaceMVK() : IOSurface height %zu does not match VkImage height %d.", IOSurfaceGetHeight(ioSurface), _extent.height); }
		if (IOSurfaceGetBytesPerElement(ioSurface) != pixFmts->getBytesPerBlock(_mtlPixelFormat)) { return reportError(VK_ERROR_INITIALIZATION_FAILED, "vkUseIOSurfaceMVK() : IOSurface bytes per element %zu does not match VkImage bytes per element %d.", IOSurfaceGetBytesPerElement(ioSurface), pixFmts->getBytesPerBlock(_mtlPixelFormat)); }
		if (IOSurfaceGetElementWidth(ioSurface) != pixFmts->getBlockTexelSize(_mtlPixelFormat).width) { return reportError(VK_ERROR_INITIALIZATION_FAILED, "vkUseIOSurfaceMVK() : IOSurface element width %zu does not match VkImage element width %d.", IOSurfaceGetElementWidth(ioSurface), pixFmts->getBlockTexelSize(_mtlPixelFormat).width); }
		if (IOSurfaceGetElementHeight(ioSurface) != pixFmts->getBlockTexelSize(_mtlPixelFormat).height) { return reportError(VK_ERROR_INITIALIZATION_FAILED, "vkUseIOSurfaceMVK() : IOSurface element height %zu does not match VkImage element height %d.", IOSurfaceGetElementHeight(ioSurface), pixFmts->getBlockTexelSize(_mtlPixelFormat).height); }

        _ioSurface = ioSurface;
        CFRetain(_ioSurface);
    } else {
#pragma clang diagnostic push
#pragma clang diagnostic ignored "-Wdeprecated-declarations"
		@autoreleasepool {
			_ioSurface = IOSurfaceCreate((CFDictionaryRef)@{
															(id)kIOSurfaceWidth: @(_extent.width),
															(id)kIOSurfaceHeight: @(_extent.height),
															(id)kIOSurfaceBytesPerElement: @(pixFmts->getBytesPerBlock(_mtlPixelFormat)),
															(id)kIOSurfaceElementWidth: @(pixFmts->getBlockTexelSize(_mtlPixelFormat).width),
															(id)kIOSurfaceElementHeight: @(pixFmts->getBlockTexelSize(_mtlPixelFormat).height),
															(id)kIOSurfaceIsGlobal: @(true),    // Deprecated but needed for interprocess transfers
															});
		}
#pragma clang diagnostic pop

    }

#endif

    return VK_SUCCESS;
}

// Returns a Metal texture descriptor constructed from the properties of this image.
// It is the caller's responsibility to release the returned descriptor object.
MTLTextureDescriptor* MVKImage::newMTLTextureDescriptor() {
	MTLPixelFormat mtlPixFmt = _mtlPixelFormat;
	MTLTextureUsage minUsage = MTLTextureUsageUnknown;
#if MVK_MACOS
	if (_is3DCompressed) {
		// Metal before 3.0 doesn't support 3D compressed textures, so we'll decompress
		// the texture ourselves. This, then, is the *uncompressed* format.
		mtlPixFmt = MTLPixelFormatBGRA8Unorm;
		minUsage = MTLTextureUsageShaderWrite;
	}
#endif

	MTLTextureDescriptor* mtlTexDesc = [MTLTextureDescriptor new];	// retained
	mtlTexDesc.pixelFormat = mtlPixFmt;
	mtlTexDesc.textureType = _mtlTextureType;
	mtlTexDesc.width = _extent.width;
	mtlTexDesc.height = _extent.height;
	mtlTexDesc.depth = _extent.depth;
	mtlTexDesc.mipmapLevelCount = _mipLevels;
	mtlTexDesc.sampleCount = mvkSampleCountFromVkSampleCountFlagBits(_samples);
	mtlTexDesc.arrayLength = _arrayLayers;
	mtlTexDesc.usageMVK = getPixelFormats()->getMTLTextureUsage(_usage, mtlPixFmt, minUsage);
	mtlTexDesc.storageModeMVK = getMTLStorageMode();
	mtlTexDesc.cpuCacheMode = getMTLCPUCacheMode();

	return mtlTexDesc;
}

MTLStorageMode MVKImage::getMTLStorageMode() {
    if ( !_deviceMemory ) return MTLStorageModePrivate;

    MTLStorageMode stgMode = _deviceMemory->getMTLStorageMode();

    if (_ioSurface && stgMode == MTLStorageModePrivate) { stgMode = MTLStorageModeShared; }

#if MVK_MACOS
	// For macOS, textures cannot use Shared storage mode, so change to Managed storage mode.
    if (stgMode == MTLStorageModeShared) { stgMode = MTLStorageModeManaged; }
#endif
    return stgMode;
}

MTLCPUCacheMode MVKImage::getMTLCPUCacheMode() {
	return _deviceMemory ? _deviceMemory->getMTLCPUCacheMode() : MTLCPUCacheModeDefaultCache;
}

bool MVKImage::isMemoryHostCoherent() {
    return (getMTLStorageMode() == MTLStorageModeShared);
}

// Updates the contents of the underlying MTLTexture, corresponding to the
// specified subresource definition, from the underlying memory buffer.
void MVKImage::updateMTLTextureContent(MVKImageSubresource& subresource,
                                       VkDeviceSize offset, VkDeviceSize size) {

	VkImageSubresource& imgSubRez = subresource.subresource;
	VkSubresourceLayout& imgLayout = subresource.layout;

	// Check if subresource overlaps the memory range.
    VkDeviceSize memStart = offset;
    VkDeviceSize memEnd = offset + size;
    VkDeviceSize imgStart = imgLayout.offset;
    VkDeviceSize imgEnd = imgLayout.offset + imgLayout.size;
    if (imgStart >= memEnd || imgEnd <= memStart) { return; }

	// Don't update if host memory has not been mapped yet.
	void* pHostMem = getHostMemoryAddress();
	if ( !pHostMem ) { return; }

    VkExtent3D mipExtent = getExtent3D(imgSubRez.mipLevel);
    VkImageType imgType = getImageType();
    void* pImgBytes = (void*)((uintptr_t)pHostMem + imgLayout.offset);

    MTLRegion mtlRegion;
    mtlRegion.origin = MTLOriginMake(0, 0, 0);
    mtlRegion.size = mvkMTLSizeFromVkExtent3D(mipExtent);

#if MVK_MACOS
    std::unique_ptr<char[]> decompBuffer;
    if (_is3DCompressed) {
        // We cannot upload the texture data directly in this case. But we
        // can upload the decompressed image data.
        std::unique_ptr<MVKCodec> codec = mvkCreateCodec(getVkFormat());
        if (!codec) {
            reportError(VK_ERROR_FORMAT_NOT_SUPPORTED, "A 3D texture used a compressed format that MoltenVK does not yet support.");
            return;
        }
        VkSubresourceLayout destLayout;
        destLayout.rowPitch = 4 * mipExtent.width;
        destLayout.depthPitch = destLayout.rowPitch * mipExtent.height;
        destLayout.size = destLayout.depthPitch * mipExtent.depth;
        decompBuffer = std::unique_ptr<char[]>(new char[destLayout.size]);
        codec->decompress(decompBuffer.get(), pImgBytes, destLayout, imgLayout, mipExtent);
        pImgBytes = decompBuffer.get();
        imgLayout = destLayout;
    }
#endif

	VkDeviceSize bytesPerRow = (imgType != VK_IMAGE_TYPE_1D) ? imgLayout.rowPitch : 0;
	VkDeviceSize bytesPerImage = (imgType == VK_IMAGE_TYPE_3D) ? imgLayout.depthPitch : 0;

	id<MTLTexture> mtlTex = getMTLTexture();
	if (getPixelFormats()->isPVRTCFormat(mtlTex.pixelFormat)) {
		bytesPerRow = 0;
		bytesPerImage = 0;
	}

	[mtlTex replaceRegion: mtlRegion
			  mipmapLevel: imgSubRez.mipLevel
					slice: imgSubRez.arrayLayer
				withBytes: pImgBytes
			  bytesPerRow: bytesPerRow
			bytesPerImage: bytesPerImage];
}

// Updates the contents of the underlying memory buffer from the contents of
// the underlying MTLTexture, corresponding to the specified subresource definition.
void MVKImage::getMTLTextureContent(MVKImageSubresource& subresource,
                                    VkDeviceSize offset, VkDeviceSize size) {

	VkImageSubresource& imgSubRez = subresource.subresource;
	VkSubresourceLayout& imgLayout = subresource.layout;

	// Check if subresource overlaps the memory range.
    VkDeviceSize memStart = offset;
    VkDeviceSize memEnd = offset + size;
    VkDeviceSize imgStart = imgLayout.offset;
    VkDeviceSize imgEnd = imgLayout.offset + imgLayout.size;
    if (imgStart >= memEnd || imgEnd <= memStart) { return; }

	// Don't update if host memory has not been mapped yet.
	void* pHostMem = getHostMemoryAddress();
	if ( !pHostMem ) { return; }

    VkExtent3D mipExtent = getExtent3D(imgSubRez.mipLevel);
    VkImageType imgType = getImageType();
    void* pImgBytes = (void*)((uintptr_t)pHostMem + imgLayout.offset);

    MTLRegion mtlRegion;
    mtlRegion.origin = MTLOriginMake(0, 0, 0);
    mtlRegion.size = mvkMTLSizeFromVkExtent3D(mipExtent);

    [getMTLTexture() getBytes: pImgBytes
                  bytesPerRow: (imgType != VK_IMAGE_TYPE_1D ? imgLayout.rowPitch : 0)
                bytesPerImage: (imgType == VK_IMAGE_TYPE_3D ? imgLayout.depthPitch : 0)
                   fromRegion: mtlRegion
                  mipmapLevel: imgSubRez.mipLevel
                        slice: imgSubRez.arrayLayer];
}


#pragma mark Construction

MVKImage::MVKImage(MVKDevice* device, const VkImageCreateInfo* pCreateInfo) : MVKResource(device) {

	_mtlTexture = nil;
	_ioSurface = nil;
	_usesTexelBuffer = false;

    // Adjust the info components to be compatible with Metal, then use the modified versions to set other
	// config info. Vulkan allows unused extent dimensions to be zero, but Metal requires minimum of one.
    uint32_t minDim = 1;
    _extent.width = max(pCreateInfo->extent.width, minDim);
	_extent.height = max(pCreateInfo->extent.height, minDim);
	_extent.depth = max(pCreateInfo->extent.depth, minDim);
    _arrayLayers = max(pCreateInfo->arrayLayers, minDim);

	// Perform validation and adjustments before configuring other settings
	bool isAttachment = mvkIsAnyFlagEnabled(pCreateInfo->usage, (VK_IMAGE_USAGE_COLOR_ATTACHMENT_BIT |
																 VK_IMAGE_USAGE_DEPTH_STENCIL_ATTACHMENT_BIT |
																 VK_IMAGE_USAGE_TRANSIENT_ATTACHMENT_BIT |
																 VK_IMAGE_USAGE_INPUT_ATTACHMENT_BIT));
	// Texture type depends on validated samples. Other validation depends on possibly modified texture type.
	_samples = validateSamples(pCreateInfo, isAttachment);
	_mtlTextureType = mvkMTLTextureTypeFromVkImageType(pCreateInfo->imageType, _arrayLayers, _samples > VK_SAMPLE_COUNT_1_BIT);

	validateConfig(pCreateInfo, isAttachment);
	_mipLevels = validateMipLevels(pCreateInfo, isAttachment);
	_isLinear = validateLinear(pCreateInfo, isAttachment);

	MVKPixelFormats* pixFmts = getPixelFormats();
	_mtlPixelFormat = pixFmts->getMTLPixelFormat(pCreateInfo->format);
	_usage = pCreateInfo->usage;

	_is3DCompressed = (getImageType() == VK_IMAGE_TYPE_3D) && (pixFmts->getFormatType(pCreateInfo->format) == kMVKFormatCompressed) && !_device->_pMetalFeatures->native3DCompressedTextures;
	_isDepthStencilAttachment = (mvkAreAllFlagsEnabled(pCreateInfo->usage, VK_IMAGE_USAGE_DEPTH_STENCIL_ATTACHMENT_BIT) ||
								 mvkAreAllFlagsEnabled(pixFmts->getVkFormatProperties(pCreateInfo->format).optimalTilingFeatures, VK_FORMAT_FEATURE_DEPTH_STENCIL_ATTACHMENT_BIT));
	_canSupportMTLTextureView = !_isDepthStencilAttachment || _device->_pMetalFeatures->stencilViews;
	_hasExpectedTexelSize = (pixFmts->getBytesPerBlock(_mtlPixelFormat) == pixFmts->getBytesPerBlock(pCreateInfo->format));

	_rowByteAlignment = _isLinear ? _device->getVkFormatTexelBufferAlignment(pCreateInfo->format, this) : mvkEnsurePowerOfTwo(pixFmts->getBytesPerBlock(pCreateInfo->format));
	if (!_isLinear && _device->_pMetalFeatures->placementHeaps) {
		MTLTextureDescriptor *mtlTexDesc = newMTLTextureDescriptor();	// temp retain
		MTLSizeAndAlign sizeAndAlign = [_device->getMTLDevice() heapTextureSizeAndAlignWithDescriptor: mtlTexDesc];
		[mtlTexDesc release];
		_byteCount = sizeAndAlign.size;
		_byteAlignment = sizeAndAlign.align;
		_isAliasable = mvkIsAnyFlagEnabled(pCreateInfo->flags, VK_IMAGE_CREATE_ALIAS_BIT);
	} else {
		// Calc _byteCount after _rowByteAlignment
		_byteAlignment = _rowByteAlignment;
		for (uint32_t mipLvl = 0; mipLvl < _mipLevels; mipLvl++) {
			_byteCount += getBytesPerLayer(mipLvl) * _extent.depth * _arrayLayers;
		}
	}

    initSubresources(pCreateInfo);
}

VkSampleCountFlagBits MVKImage::validateSamples(const VkImageCreateInfo* pCreateInfo, bool isAttachment) {

	VkSampleCountFlagBits validSamples = pCreateInfo->samples;

	if (validSamples == VK_SAMPLE_COUNT_1_BIT) { return validSamples; }

	// Don't use getImageType() because it hasn't been set yet.
	if ( !((pCreateInfo->imageType == VK_IMAGE_TYPE_2D) || ((pCreateInfo->imageType == VK_IMAGE_TYPE_1D) && mvkTreatTexture1DAs2D())) ) {
		setConfigurationResult(reportError(VK_ERROR_FEATURE_NOT_PRESENT, "vkCreateImage() : Under Metal, multisampling can only be used with a 2D image type. Setting sample count to 1."));
		validSamples = VK_SAMPLE_COUNT_1_BIT;
	}

	if (getPixelFormats()->getFormatType(pCreateInfo->format) == kMVKFormatCompressed) {
		setConfigurationResult(reportError(VK_ERROR_FEATURE_NOT_PRESENT, "vkCreateImage() : Under Metal, multisampling cannot be used with compressed images. Setting sample count to 1."));
		validSamples = VK_SAMPLE_COUNT_1_BIT;
	}

	if (pCreateInfo->arrayLayers > 1) {
		if ( !_device->_pMetalFeatures->multisampleArrayTextures ) {
			setConfigurationResult(reportError(VK_ERROR_FEATURE_NOT_PRESENT, "vkCreateImage() : This device does not support multisampled array textures. Setting sample count to 1."));
			validSamples = VK_SAMPLE_COUNT_1_BIT;
		}
		if (isAttachment && !_device->_pMetalFeatures->multisampleLayeredRendering) {
			setConfigurationResult(reportError(VK_ERROR_FEATURE_NOT_PRESENT, "vkCreateImage() : This device does not support rendering to multisampled array (layered) attachments. Setting sample count to 1."));
			validSamples = VK_SAMPLE_COUNT_1_BIT;
		}
	}

	return validSamples;
}

void MVKImage::validateConfig(const VkImageCreateInfo* pCreateInfo, bool isAttachment) {
	MVKPixelFormats* pixFmts = getPixelFormats();

	bool is2D = (getImageType() == VK_IMAGE_TYPE_2D);
	bool isCompressed = pixFmts->getFormatType(pCreateInfo->format) == kMVKFormatCompressed;

#if MVK_IOS
	if (isCompressed && !is2D) {
		setConfigurationResult(reportError(VK_ERROR_FEATURE_NOT_PRESENT, "vkCreateImage() : Under Metal, compressed formats may only be used with 2D images."));
	}
#endif
#if MVK_MACOS
	if (isCompressed && !is2D) {
		if (getImageType() != VK_IMAGE_TYPE_3D) {
			setConfigurationResult(reportError(VK_ERROR_FEATURE_NOT_PRESENT, "vkCreateImage() : Under Metal, compressed formats may only be used with 2D or 3D images."));
		} else if (!_device->_pMetalFeatures->native3DCompressedTextures && !mvkCanDecodeFormat(pCreateInfo->format)) {
			setConfigurationResult(reportError(VK_ERROR_FEATURE_NOT_PRESENT, "vkCreateImage() : Under Metal, the %s compressed format may only be used with 2D images.", getPixelFormats()->getName(pCreateInfo->format)));
		}
	}
#endif

	if ((pixFmts->getFormatType(pCreateInfo->format) == kMVKFormatDepthStencil) && !is2D ) {
		setConfigurationResult(reportError(VK_ERROR_FEATURE_NOT_PRESENT, "vkCreateImage() : Under Metal, depth/stencil formats may only be used with 2D images."));
	}
	if (isAttachment && (pCreateInfo->arrayLayers > 1) && !_device->_pMetalFeatures->layeredRendering) {
		setConfigurationResult(reportError(VK_ERROR_FEATURE_NOT_PRESENT, "vkCreateImage() : This device does not support rendering to array (layered) attachments."));
	}
	if (isAttachment && (getImageType() == VK_IMAGE_TYPE_1D)) {
		setConfigurationResult(reportError(VK_ERROR_FEATURE_NOT_PRESENT, "vkCreateImage() : Metal does not support rendering to native 1D attachments. Consider enabling MVK_CONFIG_TEXTURE_1D_AS_2D."));
	}
	if (mvkIsAnyFlagEnabled(pCreateInfo->flags, VK_IMAGE_CREATE_BLOCK_TEXEL_VIEW_COMPATIBLE_BIT)) {
		setConfigurationResult(reportError(VK_ERROR_FEATURE_NOT_PRESENT, "vkCreateImage() : Metal does not allow uncompressed views of compressed images."));
	}
	if (mvkIsAnyFlagEnabled(pCreateInfo->flags, VK_IMAGE_CREATE_SPLIT_INSTANCE_BIND_REGIONS_BIT)) {
		setConfigurationResult(reportError(VK_ERROR_FEATURE_NOT_PRESENT, "vkCreateImage() : Metal does not support split-instance memory binding."));
	}
}

uint32_t MVKImage::validateMipLevels(const VkImageCreateInfo* pCreateInfo, bool isAttachment) {
	uint32_t minDim = 1;
	uint32_t validMipLevels = max(pCreateInfo->mipLevels, minDim);

	if (validMipLevels == 1) { return validMipLevels; }

	if (getImageType() == VK_IMAGE_TYPE_1D) {
		setConfigurationResult(reportError(VK_ERROR_FEATURE_NOT_PRESENT, "vkCreateImage() : Under Metal, native 1D images cannot use mipmaps. Setting mip levels to 1. Consider enabling MVK_CONFIG_TEXTURE_1D_AS_2D."));
		validMipLevels = 1;
	}

	return validMipLevels;
}

bool MVKImage::validateLinear(const VkImageCreateInfo* pCreateInfo, bool isAttachment) {

	if (pCreateInfo->tiling != VK_IMAGE_TILING_LINEAR ) { return false; }

	bool isLin = true;

	if (getImageType() != VK_IMAGE_TYPE_2D) {
		setConfigurationResult(reportError(VK_ERROR_FEATURE_NOT_PRESENT, "vkCreateImage() : If tiling is VK_IMAGE_TILING_LINEAR, imageType must be VK_IMAGE_TYPE_2D."));
		isLin = false;
	}

	if (getPixelFormats()->getFormatType(pCreateInfo->format) == kMVKFormatDepthStencil) {
		setConfigurationResult(reportError(VK_ERROR_FEATURE_NOT_PRESENT, "vkCreateImage() : If tiling is VK_IMAGE_TILING_LINEAR, format must not be a depth/stencil format."));
		isLin = false;
	}

	if (pCreateInfo->mipLevels > 1) {
		setConfigurationResult(reportError(VK_ERROR_FEATURE_NOT_PRESENT, "vkCreateImage() : If tiling is VK_IMAGE_TILING_LINEAR, mipLevels must be 1."));
		isLin = false;
	}

	if (pCreateInfo->arrayLayers > 1) {
		setConfigurationResult(reportError(VK_ERROR_FEATURE_NOT_PRESENT, "vkCreateImage() : If tiling is VK_IMAGE_TILING_LINEAR, arrayLayers must be 1."));
		isLin = false;
	}

	if (pCreateInfo->samples > VK_SAMPLE_COUNT_1_BIT) {
		setConfigurationResult(reportError(VK_ERROR_FEATURE_NOT_PRESENT, "vkCreateImage() : If tiling is VK_IMAGE_TILING_LINEAR, samples must be VK_SAMPLE_COUNT_1_BIT."));
		isLin = false;
	}

#if MVK_MACOS
	if (isAttachment) {
		setConfigurationResult(reportError(VK_ERROR_FEATURE_NOT_PRESENT, "vkCreateImage() : This device does not support rendering to linear (VK_IMAGE_TILING_LINEAR) images."));
		isLin = false;
	}
#endif

	return isLin;
}


// Initializes the subresource definitions.
void MVKImage::initSubresources(const VkImageCreateInfo* pCreateInfo) {
	_subresources.reserve(_mipLevels * _arrayLayers);

	MVKImageSubresource subRez;
	subRez.layoutState = pCreateInfo->initialLayout;

	for (uint32_t mipLvl = 0; mipLvl < _mipLevels; mipLvl++) {
		subRez.subresource.mipLevel = mipLvl;

		for (uint32_t layer = 0; layer < _arrayLayers; layer++) {
			subRez.subresource.arrayLayer = layer;
			initSubresourceLayout(subRez);
			_subresources.push_back(subRez);
		}
	}
}

// Initializes the layout element of the specified image subresource.
void MVKImage::initSubresourceLayout(MVKImageSubresource& imgSubRez) {
	VkImageSubresource subresource = imgSubRez.subresource;
	uint32_t currMipLevel = subresource.mipLevel;
	uint32_t currArrayLayer = subresource.arrayLayer;

	VkDeviceSize bytesPerLayerCurrLevel = getBytesPerLayer(currMipLevel);

	// Accumulate the byte offset for the specified sub-resource.
	// This is the sum of the bytes consumed by all layers in all mipmap levels before the
	// desired level, plus the layers before the desired layer at the desired level.
	VkDeviceSize offset = 0;
	for (uint32_t mipLvl = 0; mipLvl < currMipLevel; mipLvl++) {
		offset += (getBytesPerLayer(mipLvl) * _extent.depth * _arrayLayers);
	}
	offset += (bytesPerLayerCurrLevel * currArrayLayer);

	VkSubresourceLayout& layout = imgSubRez.layout;
	layout.offset = offset;
	layout.size = bytesPerLayerCurrLevel;
	layout.rowPitch = getBytesPerRow(currMipLevel);
	layout.depthPitch = bytesPerLayerCurrLevel;
}

MVKImage::~MVKImage() {
	if (_deviceMemory) { _deviceMemory->removeImage(this); }
	releaseMTLTexture();
    releaseIOSurface();
}


#pragma mark -
#pragma mark MVKSwapchainImage

VkResult MVKSwapchainImage::bindDeviceMemory(MVKDeviceMemory*, VkDeviceSize) {
	return VK_ERROR_OUT_OF_DEVICE_MEMORY;
}


#pragma mark Metal

// Overridden to always retrieve the MTLTexture directly from the CAMetalDrawable.
id<MTLTexture> MVKSwapchainImage::getMTLTexture() { return [getCAMetalDrawable() texture]; }


#pragma mark Construction

MVKSwapchainImage::MVKSwapchainImage(MVKDevice* device,
									 const VkImageCreateInfo* pCreateInfo,
									 MVKSwapchain* swapchain,
									 uint32_t swapchainIndex) : MVKImage(device, pCreateInfo) {
	_swapchain = swapchain;
	_swapchainIndex = swapchainIndex;
}


#pragma mark -
#pragma mark MVKPresentableSwapchainImage

bool MVKSwapchainImageAvailability::operator< (const MVKSwapchainImageAvailability& rhs) const {
	if (  isAvailable && !rhs.isAvailable) { return true; }
	if ( !isAvailable &&  rhs.isAvailable) { return false; }
	return acquisitionID < rhs.acquisitionID;
}

MVKSwapchainImageAvailability MVKPresentableSwapchainImage::getAvailability() {
	lock_guard<mutex> lock(_availabilityLock);

	return _availability;
}

// Makes an image available for acquisition by the app.
// If any semaphores are waiting to be signaled when this image becomes available, the
// earliest semaphore is signaled, and this image remains unavailable for other uses.
void MVKPresentableSwapchainImage::makeAvailable() {
	lock_guard<mutex> lock(_availabilityLock);

	// Mark when this event happened, relative to that of other images
	_availability.acquisitionID = _swapchain->getNextAcquisitionID();

	// Mark this image as available if no semaphores or fences are waiting to be signaled.
	_availability.isAvailable = _availabilitySignalers.empty();

	MVKSwapchainSignaler signaler;
	if (_availability.isAvailable) {
		// If this image is available, signal the semaphore and fence that were associated
		// with the last time this image was acquired while available. This is a workaround for
		// when an app uses a single semaphore or fence for more than one swapchain image.
		// Becuase the semaphore or fence will be signaled by more than one image, it will
		// get out of sync, and the final use of the image would not be signaled as a result.
		signaler = _preSignaler;
	} else {
		// If this image is not yet available, extract and signal the first semaphore and fence.
		auto sigIter = _availabilitySignalers.begin();
		signaler = *sigIter;
		_availabilitySignalers.erase(sigIter);
	}

	// Signal the semaphore and fence, and let them know they are no longer being tracked.
	signal(signaler, nil);
	unmarkAsTracked(signaler);

//	MVKLogDebug("Signaling%s swapchain image %p semaphore %p from present, with %lu remaining semaphores.", (_availability.isAvailable ? " pre-signaled" : ""), this, signaler.first, _availabilitySignalers.size());
}

void MVKPresentableSwapchainImage::acquireAndSignalWhenAvailable(MVKSemaphore* semaphore, MVKFence* fence) {
	lock_guard<mutex> lock(_availabilityLock);

	// Now that this image is being acquired, release the existing drawable and its texture.
	// This is not done earlier so the texture is retained for any post-processing such as screen captures, etc.
	releaseMetalDrawable();

	auto signaler = make_pair(semaphore, fence);
	if (_availability.isAvailable) {
		_availability.isAvailable = false;

		// If signalling through a MTLEvent, use an ephemeral MTLCommandBuffer.
		// Another option would be to use MTLSharedEvent in MVKSemaphore, but that might
		// impose unacceptable performance costs to handle this particular case.
		@autoreleasepool {
			MVKSemaphore* mvkSem = signaler.first;
			id<MTLCommandBuffer> mtlCmdBuff = (mvkSem && mvkSem->isUsingCommandEncoding()
											   ? [_device->getAnyQueue()->getMTLCommandQueue() commandBufferWithUnretainedReferences]
											   : nil);
			signal(signaler, mtlCmdBuff);
			[mtlCmdBuff commit];
		}

		_preSignaler = signaler;
	} else {
		_availabilitySignalers.push_back(signaler);
	}
	markAsTracked(signaler);

//	MVKLogDebug("%s swapchain image %p semaphore %p in acquire with %lu other semaphores.", (_availability.isAvailable ? "Signaling" : "Tracking"), this, semaphore, _availabilitySignalers.size());
}

// If present, signal the semaphore for the first waiter for the given image.
void MVKPresentableSwapchainImage::signalPresentationSemaphore(id<MTLCommandBuffer> mtlCmdBuff) {
	lock_guard<mutex> lock(_availabilityLock);

	if ( !_availabilitySignalers.empty() ) {
		MVKSemaphore* mvkSem = _availabilitySignalers.front().first;
		if (mvkSem) { mvkSem->encodeSignal(mtlCmdBuff); }
	}
}

// Signal either or both of the semaphore and fence in the specified tracker pair.
void MVKPresentableSwapchainImage::signal(MVKSwapchainSignaler& signaler, id<MTLCommandBuffer> mtlCmdBuff) {
	if (signaler.first) { signaler.first->encodeSignal(mtlCmdBuff); }
	if (signaler.second) { signaler.second->signal(); }
}

// Tell the semaphore and fence that they are being tracked for future signaling.
void MVKPresentableSwapchainImage::markAsTracked(MVKSwapchainSignaler& signaler) {
	if (signaler.first) { signaler.first->retain(); }
	if (signaler.second) { signaler.second->retain(); }
}

// Tell the semaphore and fence that they are no longer being tracked for future signaling.
void MVKPresentableSwapchainImage::unmarkAsTracked(MVKSwapchainSignaler& signaler) {
	if (signaler.first) { signaler.first->release(); }
	if (signaler.second) { signaler.second->release(); }
}


#pragma mark Metal

id<CAMetalDrawable> MVKPresentableSwapchainImage::getCAMetalDrawable() {
	while ( !_mtlDrawable ) {
		@autoreleasepool {      // Reclaim auto-released drawable object before end of loop
			uint64_t startTime = _device->getPerformanceTimestamp();

			_mtlDrawable = [_swapchain->_mtlLayer.nextDrawable retain];
			if ( !_mtlDrawable ) { MVKLogError("CAMetalDrawable could not be acquired."); }

			_device->addActivityPerformance(_device->_performanceStatistics.queue.nextCAMetalDrawable, startTime);
		}
	}
	return _mtlDrawable;
}

// Present the drawable and make myself available only once the command buffer has completed.
void MVKPresentableSwapchainImage::presentCAMetalDrawable(id<MTLCommandBuffer> mtlCmdBuff) {
	_swapchain->willPresentSurface(getMTLTexture(), mtlCmdBuff);

	NSString* scName = _swapchain->getDebugName();
	if (scName) { mvkPushDebugGroup(mtlCmdBuff, scName); }
	[mtlCmdBuff presentDrawable: getCAMetalDrawable()];
	if (scName) { mvkPopDebugGroup(mtlCmdBuff); }

	signalPresentationSemaphore(mtlCmdBuff);

	retain();	// Ensure this image is not destroyed while awaiting MTLCommandBuffer completion
	[mtlCmdBuff addCompletedHandler: ^(id<MTLCommandBuffer> mcb) {
		makeAvailable();
		release();
	}];
}

// Resets the MTLTexture and CAMetalDrawable underlying this image.
void MVKPresentableSwapchainImage::releaseMetalDrawable() {
	releaseMTLTexture();			// Release texture first so drawable will be last to release it
	[_mtlDrawable release];
	_mtlDrawable = nil;
}


#pragma mark Construction

MVKPresentableSwapchainImage::MVKPresentableSwapchainImage(MVKDevice* device,
														   const VkImageCreateInfo* pCreateInfo,
														   MVKSwapchain* swapchain,
														   uint32_t swapchainIndex) :
	MVKSwapchainImage(device, pCreateInfo, swapchain, swapchainIndex) {

	_mtlDrawable = nil;

	_availability.acquisitionID = _swapchain->getNextAcquisitionID();
	_availability.isAvailable = true;
	_preSignaler = make_pair(nullptr, nullptr);
}

MVKPresentableSwapchainImage::~MVKPresentableSwapchainImage() {
	releaseMetalDrawable();
}


#pragma mark -
#pragma mark MVKPeerSwapchainImage

VkResult MVKPeerSwapchainImage::bindDeviceMemory2(const void* pBindInfo) {
	const auto* imageInfo = (const VkBindImageMemoryInfo*)pBindInfo;
	const VkBindImageMemorySwapchainInfoKHR* swapchainInfo = nullptr;
	for (const auto* next = (const VkBaseInStructure*)imageInfo->pNext; next; next = next->pNext) {
		switch (next->sType) {
			case VK_STRUCTURE_TYPE_BIND_IMAGE_MEMORY_SWAPCHAIN_INFO_KHR:
				swapchainInfo = (const VkBindImageMemorySwapchainInfoKHR*)next;
				break;
			default:
				break;
		}
		if (swapchainInfo) { break; }
	}
	if (!swapchainInfo) {
		return VK_ERROR_OUT_OF_DEVICE_MEMORY;
	}
	_swapchainIndex = swapchainInfo->imageIndex;
	return VK_SUCCESS;
}


#pragma mark Metal

id<CAMetalDrawable> MVKPeerSwapchainImage::getCAMetalDrawable() {
	return ((MVKSwapchainImage*)_swapchain->getPresentableImage(_swapchainIndex))->getCAMetalDrawable();
}


#pragma mark Construction

MVKPeerSwapchainImage::MVKPeerSwapchainImage(MVKDevice* device,
											 const VkImageCreateInfo* pCreateInfo,
											 MVKSwapchain* swapchain,
											 uint32_t swapchainIndex) :
	MVKSwapchainImage(device, pCreateInfo, swapchain, swapchainIndex) {}



#pragma mark -
#pragma mark MVKImageView

void MVKImageView::propogateDebugName() { setLabelIfNotNil(_mtlTexture, _debugName); }

void MVKImageView::populateMTLRenderPassAttachmentDescriptor(MTLRenderPassAttachmentDescriptor* mtlAttDesc) {
    mtlAttDesc.texture = getMTLTexture();           // Use image view, necessary if image view format differs from image format
    mtlAttDesc.level = _useMTLTextureView ? 0 : _subresourceRange.baseMipLevel;
    if (mtlAttDesc.texture.textureType == MTLTextureType3D) {
        mtlAttDesc.slice = 0;
        mtlAttDesc.depthPlane = _useMTLTextureView ? 0 : _subresourceRange.baseArrayLayer;
    } else {
        mtlAttDesc.slice = _useMTLTextureView ? 0 : _subresourceRange.baseArrayLayer;
        mtlAttDesc.depthPlane = 0;
    }
}

void MVKImageView::populateMTLRenderPassAttachmentDescriptorResolve(MTLRenderPassAttachmentDescriptor* mtlAttDesc) {
    mtlAttDesc.resolveTexture = getMTLTexture();    // Use image view, necessary if image view format differs from image format
    mtlAttDesc.resolveLevel = _useMTLTextureView ? 0 : _subresourceRange.baseMipLevel;
    if (mtlAttDesc.resolveTexture.textureType == MTLTextureType3D) {
        mtlAttDesc.resolveSlice = 0;
        mtlAttDesc.resolveDepthPlane = _useMTLTextureView ? 0 : _subresourceRange.baseArrayLayer;
    } else {
        mtlAttDesc.resolveSlice = _useMTLTextureView ? 0 : _subresourceRange.baseArrayLayer;
        mtlAttDesc.resolveDepthPlane = 0;
    }
}


#pragma mark Metal

id<MTLTexture> MVKImageView::getMTLTexture() {
	// If we can use a Metal texture view, lazily create it, otherwise use the image texture directly.
	if (_useMTLTextureView) {
		if ( !_mtlTexture && _mtlPixelFormat ) {

			// Lock and check again in case another thread created the texture view
			lock_guard<mutex> lock(_lock);
			if (_mtlTexture) { return _mtlTexture; }

			_mtlTexture = newMTLTexture(); // retained

			propogateDebugName();
		}
		return _mtlTexture;
	} else {
		return _image->getMTLTexture();
	}
}

// Creates and returns a retained Metal texture as an
// overlay on the Metal texture of the underlying image.
id<MTLTexture> MVKImageView::newMTLTexture() {
    MTLTextureType mtlTextureType = _mtlTextureType;
    NSRange sliceRange = NSMakeRange(_subresourceRange.baseArrayLayer, _subresourceRange.layerCount);
    // Fake support for 2D views of 3D textures.
    if (_image->getImageType() == VK_IMAGE_TYPE_3D &&
        (mtlTextureType == MTLTextureType2D || mtlTextureType == MTLTextureType2DArray)) {
        mtlTextureType = MTLTextureType3D;
        sliceRange = NSMakeRange(0, 1);
    }
    if (_device->_pMetalFeatures->nativeTextureSwizzle && _packedSwizzle) {
        return [_image->getMTLTexture() newTextureViewWithPixelFormat: _mtlPixelFormat
                                                          textureType: mtlTextureType
                                                               levels: NSMakeRange(_subresourceRange.baseMipLevel, _subresourceRange.levelCount)
                                                               slices: sliceRange
                                                              swizzle: mvkMTLTextureSwizzleChannelsFromVkComponentMapping(mvkUnpackSwizzle(_packedSwizzle))];	// retained
    } else {
        return [_image->getMTLTexture() newTextureViewWithPixelFormat: _mtlPixelFormat
                                                          textureType: mtlTextureType
                                                               levels: NSMakeRange(_subresourceRange.baseMipLevel, _subresourceRange.levelCount)
                                                               slices: sliceRange];	// retained
    }
}


#pragma mark Construction

MVKImageView::MVKImageView(MVKDevice* device,
						   const VkImageViewCreateInfo* pCreateInfo,
						   const MVKConfiguration* pAltMVKConfig) : MVKVulkanAPIDeviceObject(device) {
	_image = (MVKImage*)pCreateInfo->image;
	_usage = _image->_usage;

	auto* next = (MVKVkAPIStructHeader*)pCreateInfo->pNext;
	while (next) {
		switch ((uint32_t)next->sType) {
			case VK_STRUCTURE_TYPE_IMAGE_VIEW_USAGE_CREATE_INFO: {
				auto* pViewUsageInfo = (VkImageViewUsageCreateInfo*)next;
				if (!(pViewUsageInfo->usage & ~_usage)) { _usage = pViewUsageInfo->usage; }
				next = (MVKVkAPIStructHeader*)next->pNext;
				break;
			}
			default:
				next = (MVKVkAPIStructHeader*)next->pNext;
				break;
		}
	}

	validateImageViewConfig(pCreateInfo);

	// Remember the subresource range, and determine the actual number of mip levels and texture slices
    _subresourceRange = pCreateInfo->subresourceRange;
	if (_subresourceRange.levelCount == VK_REMAINING_MIP_LEVELS) {
		_subresourceRange.levelCount = _image->getMipLevelCount() - _subresourceRange.baseMipLevel;
	}
	if (_subresourceRange.layerCount == VK_REMAINING_ARRAY_LAYERS) {
		_subresourceRange.layerCount = _image->getLayerCount() - _subresourceRange.baseArrayLayer;
	}

	_mtlTexture = nil;
	bool useSwizzle;
	setConfigurationResult(validateSwizzledMTLPixelFormat(pCreateInfo, getPixelFormats(), this,
														  _device->_pMetalFeatures->nativeTextureSwizzle,
														  _device->_pMVKConfig->fullImageViewSwizzle,
														  _mtlPixelFormat, useSwizzle));
	_packedSwizzle = useSwizzle ? mvkPackSwizzle(pCreateInfo->components) : 0;
	_mtlTextureType = mvkMTLTextureTypeFromVkImageViewType(pCreateInfo->viewType,
														   _image->getSampleCount() != VK_SAMPLE_COUNT_1_BIT);
	initMTLTextureViewSupport();
}

// Validate whether the image view configuration can be supported
void MVKImageView::validateImageViewConfig(const VkImageViewCreateInfo* pCreateInfo) {

	// No image if we are just validating view config
	MVKImage* image = (MVKImage*)pCreateInfo->image;
	if ( !image ) { return; }

	VkImageType imgType = image->getImageType();
	VkImageViewType viewType = pCreateInfo->viewType;

	// VK_KHR_maintenance1 supports taking 2D image views of 3D slices. No dice in Metal.
	if ((viewType == VK_IMAGE_VIEW_TYPE_2D || viewType == VK_IMAGE_VIEW_TYPE_2D_ARRAY) && (imgType == VK_IMAGE_TYPE_3D)) {
		if (pCreateInfo->subresourceRange.layerCount != image->_extent.depth) {
			reportError(VK_ERROR_FEATURE_NOT_PRESENT, "vkCreateImageView(): Metal does not fully support views on a subset of a 3D texture.");
		}
		if ( !mvkIsAnyFlagEnabled(_usage, VK_IMAGE_USAGE_COLOR_ATTACHMENT_BIT) ) {
			setConfigurationResult(reportError(VK_ERROR_FEATURE_NOT_PRESENT, "vkCreateImageView(): 2D views on 3D images can only be used as color attachments."));
		} else if (mvkIsOnlyAnyFlagEnabled(_usage, VK_IMAGE_USAGE_COLOR_ATTACHMENT_BIT)) {
			reportError(VK_ERROR_FEATURE_NOT_PRESENT, "vkCreateImageView(): 2D views on 3D images can only be used as color attachments.");
		}
	}
}

VkResult MVKImageView::validateSwizzledMTLPixelFormat(const VkImageViewCreateInfo* pCreateInfo,
													  MVKPixelFormats* mvkPixFmts,
													  MVKVulkanAPIObject* apiObject,
													  bool hasNativeSwizzleSupport,
													  bool hasShaderSwizzleSupport,
													  MTLPixelFormat& mtlPixFmt,
													  bool& useSwizzle) {
	useSwizzle = false;
	mtlPixFmt = mvkPixFmts->getMTLPixelFormat(pCreateInfo->format);
	VkComponentMapping components = pCreateInfo->components;

	#define SWIZZLE_MATCHES(R, G, B, A)    mvkVkComponentMappingsMatch(components, {VK_COMPONENT_SWIZZLE_ ##R, VK_COMPONENT_SWIZZLE_ ##G, VK_COMPONENT_SWIZZLE_ ##B, VK_COMPONENT_SWIZZLE_ ##A} )
	#define VK_COMPONENT_SWIZZLE_ANY       VK_COMPONENT_SWIZZLE_MAX_ENUM

	// If we have an identity swizzle, we're all good.
	if (SWIZZLE_MATCHES(R, G, B, A)) {
		return VK_SUCCESS;
	}

	switch (mtlPixFmt) {
		case MTLPixelFormatR8Unorm:
			if (SWIZZLE_MATCHES(ZERO, ANY, ANY, R)) {
				mtlPixFmt = MTLPixelFormatA8Unorm;
				return VK_SUCCESS;
			}
			break;

		case MTLPixelFormatA8Unorm:
			if (SWIZZLE_MATCHES(A, ANY, ANY, ZERO)) {
				mtlPixFmt = MTLPixelFormatR8Unorm;
				return VK_SUCCESS;
			}
			break;

		case MTLPixelFormatRGBA8Unorm:
			if (SWIZZLE_MATCHES(B, G, R, A)) {
				mtlPixFmt = MTLPixelFormatBGRA8Unorm;
				return VK_SUCCESS;
			}
			break;

		case MTLPixelFormatRGBA8Unorm_sRGB:
			if (SWIZZLE_MATCHES(B, G, R, A)) {
				mtlPixFmt = MTLPixelFormatBGRA8Unorm_sRGB;
				return VK_SUCCESS;
			}
			break;

		case MTLPixelFormatBGRA8Unorm:
			if (SWIZZLE_MATCHES(B, G, R, A)) {
				mtlPixFmt = MTLPixelFormatRGBA8Unorm;
				return VK_SUCCESS;
			}
			break;

		case MTLPixelFormatBGRA8Unorm_sRGB:
			if (SWIZZLE_MATCHES(B, G, R, A)) {
				mtlPixFmt = MTLPixelFormatRGBA8Unorm_sRGB;
				return VK_SUCCESS;
			}
			break;

		case MTLPixelFormatDepth32Float_Stencil8:
			// If aspect mask looking only for stencil then change to stencil-only format even if shader swizzling is needed
			if (pCreateInfo->subresourceRange.aspectMask == VK_IMAGE_ASPECT_STENCIL_BIT) {
				mtlPixFmt = MTLPixelFormatX32_Stencil8;
				if (SWIZZLE_MATCHES(R, ANY, ANY, ANY)) {
					return VK_SUCCESS;
				}
			}
			break;

#if MVK_MACOS
		case MTLPixelFormatDepth24Unorm_Stencil8:
			// If aspect mask looking only for stencil then change to stencil-only format even if shader swizzling is needed
			if (pCreateInfo->subresourceRange.aspectMask == VK_IMAGE_ASPECT_STENCIL_BIT) {
				mtlPixFmt = MTLPixelFormatX24_Stencil8;
				if (SWIZZLE_MATCHES(R, ANY, ANY, ANY)) {
					return VK_SUCCESS;
				}
			}
			break;
#endif

		default:
			break;
	}

<<<<<<< HEAD
	// No format transformation swizzles were found, so unless we have an identity swizzle, we'll need to use shader swizzling.
	if ( !SWIZZLE_MATCHES(R, G, B, A)) {
		useSwizzle = true;

		if ( !pMVKConfig->fullImageViewSwizzle && !getDevice()->_pMetalFeatures->nativeTextureSwizzle ) {
			const char* vkCmd = _image ? "vkCreateImageView(VkImageViewCreateInfo" : "vkGetPhysicalDeviceImageFormatProperties2KHR(VkImageViewCreateInfo";
			const char* errMsg = ("The value of %s::components) (%s, %s, %s, %s), when applied to a VkImageView, requires full component swizzling to be enabled both at the"
								  " time when the VkImageView is created and at the time any pipeline that uses that VkImageView is compiled. Full component swizzling can"
								  " be enabled via the MVKConfiguration::fullImageViewSwizzle config parameter or MVK_CONFIG_FULL_IMAGE_VIEW_SWIZZLE environment variable.");
			setConfigurationResult(reportError(VK_ERROR_FEATURE_NOT_PRESENT, errMsg, vkCmd,
											   mvkVkComponentSwizzleName(components.r), mvkVkComponentSwizzleName(components.g),
											   mvkVkComponentSwizzleName(components.b), mvkVkComponentSwizzleName(components.a)));
		}
=======
	// No format transformation swizzles were found, so we'll need to use either native or shader swizzling.
	useSwizzle = true;
	if (hasNativeSwizzleSupport || hasShaderSwizzleSupport ) {
		return VK_SUCCESS;
>>>>>>> e5d2c762
	}

	// Oh, oh. Neither native or shader swizzling is supported.
	return apiObject->reportError(VK_ERROR_FEATURE_NOT_PRESENT,
								  "The value of %s::components) (%s, %s, %s, %s), when applied to a VkImageView, requires full component swizzling to be enabled both at the"
								  " time when the VkImageView is created and at the time any pipeline that uses that VkImageView is compiled. Full component swizzling can"
								  " be enabled via the MVKConfiguration::fullImageViewSwizzle config parameter or MVK_CONFIG_FULL_IMAGE_VIEW_SWIZZLE environment variable.",
								  pCreateInfo->image ? "vkCreateImageView(VkImageViewCreateInfo" : "vkGetPhysicalDeviceImageFormatProperties2KHR(VkPhysicalDeviceImageViewSupportEXTX",
								  mvkVkComponentSwizzleName(components.r), mvkVkComponentSwizzleName(components.g),
								  mvkVkComponentSwizzleName(components.b), mvkVkComponentSwizzleName(components.a));
}

// Determine whether this image view should use a Metal texture view,
// and set the _useMTLTextureView variable appropriately.
void MVKImageView::initMTLTextureViewSupport() {

	// If no image we're just validating image iview config
	if ( !_image ) {
		_useMTLTextureView = false;
		return;
	}

	_useMTLTextureView = _image->_canSupportMTLTextureView;

	bool is3D = _image->_mtlTextureType == MTLTextureType3D;
	// If the view is identical to underlying image, don't bother using a Metal view
	if (_mtlPixelFormat == _image->_mtlPixelFormat &&
		(_mtlTextureType == _image->_mtlTextureType ||
		 ((_mtlTextureType == MTLTextureType2D || _mtlTextureType == MTLTextureType2DArray) && is3D)) &&
		_subresourceRange.levelCount == _image->_mipLevels &&
		(is3D || _subresourceRange.layerCount == _image->_arrayLayers) &&
		(!_device->_pMetalFeatures->nativeTextureSwizzle || !_packedSwizzle)) {
		_useMTLTextureView = false;
	}
}

MVKImageView::~MVKImageView() {
	[_mtlTexture release];
}


#pragma mark -
#pragma mark MVKSampler

bool MVKSampler::getConstexprSampler(mvk::MSLResourceBinding& resourceBinding) {
	resourceBinding.requiresConstExprSampler = _requiresConstExprSampler;
	if (_requiresConstExprSampler) {
		resourceBinding.constExprSampler = _constExprSampler;
	}
	return _requiresConstExprSampler;
}

// Returns an Metal sampler descriptor constructed from the properties of this image.
// It is the caller's responsibility to release the returned descriptor object.
MTLSamplerDescriptor* MVKSampler::newMTLSamplerDescriptor(const VkSamplerCreateInfo* pCreateInfo) {

	MTLSamplerDescriptor* mtlSampDesc = [MTLSamplerDescriptor new];		// retained
	mtlSampDesc.sAddressMode = mvkMTLSamplerAddressModeFromVkSamplerAddressMode(pCreateInfo->addressModeU);
	mtlSampDesc.tAddressMode = mvkMTLSamplerAddressModeFromVkSamplerAddressMode(pCreateInfo->addressModeV);
    mtlSampDesc.rAddressMode = mvkMTLSamplerAddressModeFromVkSamplerAddressMode(pCreateInfo->addressModeW);
	mtlSampDesc.minFilter = mvkMTLSamplerMinMagFilterFromVkFilter(pCreateInfo->minFilter);
	mtlSampDesc.magFilter = mvkMTLSamplerMinMagFilterFromVkFilter(pCreateInfo->magFilter);
    mtlSampDesc.mipFilter = (pCreateInfo->unnormalizedCoordinates
                             ? MTLSamplerMipFilterNotMipmapped
                             : mvkMTLSamplerMipFilterFromVkSamplerMipmapMode(pCreateInfo->mipmapMode));
	mtlSampDesc.lodMinClamp = pCreateInfo->minLod;
	mtlSampDesc.lodMaxClamp = pCreateInfo->maxLod;
	mtlSampDesc.maxAnisotropy = (pCreateInfo->anisotropyEnable
								 ? mvkClamp(pCreateInfo->maxAnisotropy, 1.0f, _device->_pProperties->limits.maxSamplerAnisotropy)
								 : 1);
	mtlSampDesc.normalizedCoordinates = !pCreateInfo->unnormalizedCoordinates;

	// If compareEnable is true, but dynamic samplers with depth compare are not available
	// on this device, this sampler must only be used as an immutable sampler, and will
	// be automatically hardcoded into the shader MSL. An error will be triggered if this
	// sampler is used to update or push a descriptor.
	if (pCreateInfo->compareEnable && !_requiresConstExprSampler) {
		mtlSampDesc.compareFunctionMVK = mvkMTLCompareFunctionFromVkCompareOp(pCreateInfo->compareOp);
	}

#if MVK_MACOS
	mtlSampDesc.borderColorMVK = mvkMTLSamplerBorderColorFromVkBorderColor(pCreateInfo->borderColor);
	if (_device->getPhysicalDevice()->getMetalFeatures()->samplerClampToBorder) {
		if (pCreateInfo->addressModeU == VK_SAMPLER_ADDRESS_MODE_CLAMP_TO_BORDER) {
			mtlSampDesc.sAddressMode = MTLSamplerAddressModeClampToBorderColor;
		}
		if (pCreateInfo->addressModeV == VK_SAMPLER_ADDRESS_MODE_CLAMP_TO_BORDER) {
			mtlSampDesc.tAddressMode = MTLSamplerAddressModeClampToBorderColor;
		}
		if (pCreateInfo->addressModeW == VK_SAMPLER_ADDRESS_MODE_CLAMP_TO_BORDER) {
			mtlSampDesc.rAddressMode = MTLSamplerAddressModeClampToBorderColor;
		}
	}
#endif
	return mtlSampDesc;
}

MVKSampler::MVKSampler(MVKDevice* device, const VkSamplerCreateInfo* pCreateInfo) : MVKVulkanAPIDeviceObject(device) {
	_requiresConstExprSampler = pCreateInfo->compareEnable && !_device->_pMetalFeatures->depthSampleCompare;

	MTLSamplerDescriptor* mtlSampDesc = newMTLSamplerDescriptor(pCreateInfo);	// temp retain
    _mtlSamplerState = [getMTLDevice() newSamplerStateWithDescriptor: mtlSampDesc];
	[mtlSampDesc release];														// temp release

	initConstExprSampler(pCreateInfo);
}

static MSLSamplerFilter getSpvMinMagFilterFromVkFilter(VkFilter vkFilter) {
	switch (vkFilter) {
		case VK_FILTER_LINEAR:	return MSL_SAMPLER_FILTER_LINEAR;

		case VK_FILTER_NEAREST:
		default:
			return MSL_SAMPLER_FILTER_NEAREST;
	}
}

static MSLSamplerMipFilter getSpvMipFilterFromVkMipMode(VkSamplerMipmapMode vkMipMode) {
	switch (vkMipMode) {
		case VK_SAMPLER_MIPMAP_MODE_LINEAR:		return MSL_SAMPLER_MIP_FILTER_LINEAR;
		case VK_SAMPLER_MIPMAP_MODE_NEAREST:	return MSL_SAMPLER_MIP_FILTER_NEAREST;

		default:
			return MSL_SAMPLER_MIP_FILTER_NONE;
	}
}

static MSLSamplerAddress getSpvAddressModeFromVkAddressMode(VkSamplerAddressMode vkAddrMode) {
	switch (vkAddrMode) {
		case VK_SAMPLER_ADDRESS_MODE_REPEAT:			return MSL_SAMPLER_ADDRESS_REPEAT;
		case VK_SAMPLER_ADDRESS_MODE_MIRRORED_REPEAT:	return MSL_SAMPLER_ADDRESS_MIRRORED_REPEAT;
		case VK_SAMPLER_ADDRESS_MODE_CLAMP_TO_BORDER:	return MSL_SAMPLER_ADDRESS_CLAMP_TO_BORDER;

		case VK_SAMPLER_ADDRESS_MODE_MIRROR_CLAMP_TO_EDGE:
		case VK_SAMPLER_ADDRESS_MODE_CLAMP_TO_EDGE:
		default:
			return MSL_SAMPLER_ADDRESS_CLAMP_TO_EDGE;
	}
}

static MSLSamplerCompareFunc getSpvCompFuncFromVkCompOp(VkCompareOp vkCompOp) {
	switch (vkCompOp) {
		case VK_COMPARE_OP_LESS:				return MSL_SAMPLER_COMPARE_FUNC_LESS;
		case VK_COMPARE_OP_EQUAL:				return MSL_SAMPLER_COMPARE_FUNC_EQUAL;
		case VK_COMPARE_OP_LESS_OR_EQUAL:		return MSL_SAMPLER_COMPARE_FUNC_LESS_EQUAL;
		case VK_COMPARE_OP_GREATER:				return MSL_SAMPLER_COMPARE_FUNC_GREATER;
		case VK_COMPARE_OP_NOT_EQUAL:			return MSL_SAMPLER_COMPARE_FUNC_NOT_EQUAL;
		case VK_COMPARE_OP_GREATER_OR_EQUAL:	return MSL_SAMPLER_COMPARE_FUNC_GREATER_EQUAL;
		case VK_COMPARE_OP_ALWAYS:				return MSL_SAMPLER_COMPARE_FUNC_ALWAYS;

		case VK_COMPARE_OP_NEVER:
		default:
			return MSL_SAMPLER_COMPARE_FUNC_NEVER;
	}
}

static MSLSamplerBorderColor getSpvBorderColorFromVkBorderColor(VkBorderColor vkBorderColor) {
	switch (vkBorderColor) {
		case VK_BORDER_COLOR_FLOAT_OPAQUE_BLACK:
		case VK_BORDER_COLOR_INT_OPAQUE_BLACK:
			return MSL_SAMPLER_BORDER_COLOR_OPAQUE_BLACK;

		case VK_BORDER_COLOR_FLOAT_OPAQUE_WHITE:
		case VK_BORDER_COLOR_INT_OPAQUE_WHITE:
			return MSL_SAMPLER_BORDER_COLOR_OPAQUE_WHITE;

		case VK_BORDER_COLOR_FLOAT_TRANSPARENT_BLACK:
		case VK_BORDER_COLOR_INT_TRANSPARENT_BLACK:
		default:
			return MSL_SAMPLER_BORDER_COLOR_TRANSPARENT_BLACK;
	}
}
\
void MVKSampler::initConstExprSampler(const VkSamplerCreateInfo* pCreateInfo) {
	if ( !_requiresConstExprSampler ) { return; }

	_constExprSampler.coord = pCreateInfo->unnormalizedCoordinates ? MSL_SAMPLER_COORD_PIXEL : MSL_SAMPLER_COORD_NORMALIZED;
	_constExprSampler.min_filter = getSpvMinMagFilterFromVkFilter(pCreateInfo->minFilter);
	_constExprSampler.mag_filter = getSpvMinMagFilterFromVkFilter(pCreateInfo->magFilter);
	_constExprSampler.mip_filter = getSpvMipFilterFromVkMipMode(pCreateInfo->mipmapMode);
	_constExprSampler.s_address = getSpvAddressModeFromVkAddressMode(pCreateInfo->addressModeU);
	_constExprSampler.t_address = getSpvAddressModeFromVkAddressMode(pCreateInfo->addressModeV);
	_constExprSampler.r_address = getSpvAddressModeFromVkAddressMode(pCreateInfo->addressModeW);
	_constExprSampler.compare_func = getSpvCompFuncFromVkCompOp(pCreateInfo->compareOp);
	_constExprSampler.border_color = getSpvBorderColorFromVkBorderColor(pCreateInfo->borderColor);
	_constExprSampler.lod_clamp_min = pCreateInfo->minLod;
	_constExprSampler.lod_clamp_max = pCreateInfo->maxLod;
	_constExprSampler.max_anisotropy = pCreateInfo->maxAnisotropy;
	_constExprSampler.compare_enable = pCreateInfo->compareEnable;
	_constExprSampler.lod_clamp_enable = false;
	_constExprSampler.anisotropy_enable = pCreateInfo->anisotropyEnable;
}

MVKSampler::~MVKSampler() {
	[_mtlSamplerState release];
}<|MERGE_RESOLUTION|>--- conflicted
+++ resolved
@@ -1263,26 +1263,10 @@
 			break;
 	}
 
-<<<<<<< HEAD
-	// No format transformation swizzles were found, so unless we have an identity swizzle, we'll need to use shader swizzling.
-	if ( !SWIZZLE_MATCHES(R, G, B, A)) {
-		useSwizzle = true;
-
-		if ( !pMVKConfig->fullImageViewSwizzle && !getDevice()->_pMetalFeatures->nativeTextureSwizzle ) {
-			const char* vkCmd = _image ? "vkCreateImageView(VkImageViewCreateInfo" : "vkGetPhysicalDeviceImageFormatProperties2KHR(VkImageViewCreateInfo";
-			const char* errMsg = ("The value of %s::components) (%s, %s, %s, %s), when applied to a VkImageView, requires full component swizzling to be enabled both at the"
-								  " time when the VkImageView is created and at the time any pipeline that uses that VkImageView is compiled. Full component swizzling can"
-								  " be enabled via the MVKConfiguration::fullImageViewSwizzle config parameter or MVK_CONFIG_FULL_IMAGE_VIEW_SWIZZLE environment variable.");
-			setConfigurationResult(reportError(VK_ERROR_FEATURE_NOT_PRESENT, errMsg, vkCmd,
-											   mvkVkComponentSwizzleName(components.r), mvkVkComponentSwizzleName(components.g),
-											   mvkVkComponentSwizzleName(components.b), mvkVkComponentSwizzleName(components.a)));
-		}
-=======
 	// No format transformation swizzles were found, so we'll need to use either native or shader swizzling.
 	useSwizzle = true;
 	if (hasNativeSwizzleSupport || hasShaderSwizzleSupport ) {
 		return VK_SUCCESS;
->>>>>>> e5d2c762
 	}
 
 	// Oh, oh. Neither native or shader swizzling is supported.
