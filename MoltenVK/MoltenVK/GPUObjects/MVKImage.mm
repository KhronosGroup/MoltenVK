/*
 * MVKImage.mm
 *
 * Copyright (c) 2015-2024 The Brenwill Workshop Ltd. (http://www.brenwill.com)
 *
 * Licensed under the Apache License, Version 2.0 (the "License");
 * you may not use this file except in compliance with the License.
 * You may obtain a copy of the License at
 * 
 *     http://www.apache.org/licenses/LICENSE-2.0
 * 
 * Unless required by applicable law or agreed to in writing, software
 * distributed under the License is distributed on an "AS IS" BASIS,
 * WITHOUT WARRANTIES OR CONDITIONS OF ANY KIND, either express or implied.
 * See the License for the specific language governing permissions and
 * limitations under the License.
 */

#include "MVKImage.h"
#include "MVKQueue.h"
#include "MVKSwapchain.h"
#include "MVKSurface.h"
#include "MVKCommandBuffer.h"
#include "MVKCmdDebug.h"
#include "MVKFoundation.h"
#include "MVKOSExtensions.h"
#include "MVKCodec.h"

#import "MTLTextureDescriptor+MoltenVK.h"
#import "MTLSamplerDescriptor+MoltenVK.h"
#import "CAMetalLayer+MoltenVK.h"

using namespace std;
using namespace SPIRV_CROSS_NAMESPACE;

#pragma mark -
#pragma mark MVKImagePlane

MVKVulkanAPIObject* MVKImagePlane::getVulkanAPIObject() { return _image; }

id<MTLTexture> MVKImagePlane::getMTLTexture() {
    if ( !_mtlTexture && _image->_vkFormat ) {
        // Lock and check again in case another thread has created the texture.
        lock_guard<mutex> lock(_image->_lock);
        if (_mtlTexture) { return _mtlTexture; }

        MTLTextureDescriptor* mtlTexDesc = newMTLTextureDescriptor();    // temp retain
        MVKImageMemoryBinding* memoryBinding = getMemoryBinding();
		MVKDeviceMemory* dvcMem = memoryBinding->_deviceMemory;

        if (_image->_is2DViewOn3DImageCompatible && !dvcMem->ensureMTLHeap()) {
            MVKAssert(0, "Creating a 2D view of a 3D texture currently requires a placement heap, which is not available.");
        }

        if (_image->_ioSurface) {
            _mtlTexture = [_image->getMTLDevice()
                           newTextureWithDescriptor: mtlTexDesc
                           iosurface: _image->_ioSurface
                           plane: _planeIndex];
        } else if (memoryBinding->_mtlTexelBuffer) {
            _mtlTexture = [memoryBinding->_mtlTexelBuffer
                           newTextureWithDescriptor: mtlTexDesc
                           offset: memoryBinding->_mtlTexelBufferOffset + _subresources[0].layout.offset
                           bytesPerRow: _subresources[0].layout.rowPitch];
        } else if (dvcMem && dvcMem->getMTLHeap() && !_image->getIsDepthStencil()) {
            // Metal support for depth/stencil from heaps is flaky
            _heapAllocation.heap = dvcMem->getMTLHeap();
            _heapAllocation.offset = memoryBinding->getDeviceMemoryOffset() + _subresources[0].layout.offset;
            const auto texSizeAlign = [dvcMem->getMTLDevice() heapTextureSizeAndAlignWithDescriptor:mtlTexDesc];
            _heapAllocation.size = texSizeAlign.size;
            _heapAllocation.align = texSizeAlign.align;
            _mtlTexture = [dvcMem->getMTLHeap()
                           newTextureWithDescriptor: mtlTexDesc
                           offset: memoryBinding->getDeviceMemoryOffset() + _subresources[0].layout.offset];
            if (_image->_isAliasable) { [_mtlTexture makeAliasable]; }
        } else if (_image->_isAliasable && dvcMem && dvcMem->isDedicatedAllocation() &&
            !mvkContains(dvcMem->_imageMemoryBindings, memoryBinding)) {
            // This is a dedicated allocation, but it belongs to another aliasable image.
            // In this case, use the MTLTexture from the memory's dedicated image.
            // We know the other image must be aliasable, or I couldn't have been bound
            // to its memory: the memory object wouldn't allow it.
            _mtlTexture = [dvcMem->_imageMemoryBindings[0]->_image->getMTLTexture(_planeIndex, mtlTexDesc.pixelFormat) retain];
        } else {
            _mtlTexture = [_image->getMTLDevice() newTextureWithDescriptor: mtlTexDesc];
        }

        [mtlTexDesc release];                                            // temp release
		_image->getDevice()->makeResident(_mtlTexture);
        propagateDebugName();
    }
    return _mtlTexture;
}

id<MTLTexture> MVKImagePlane::getMTLTexture(MTLPixelFormat mtlPixFmt) {
    // Note: Retrieve the base texture outside of lock to avoid deadlock if it too needs to be lazily created.
    // Delegate to _image in case the method is overriden. (e.g. if it's a swapchain image)
    if (mtlPixFmt == _mtlPixFmt) { return _image->getMTLTexture(_planeIndex); }
    id<MTLTexture> mtlTex = _mtlTextureViews[mtlPixFmt];
    if ( !mtlTex ) {
        // Lock and check again in case another thread has created the view texture.
        id<MTLTexture> baseTexture = _image->getMTLTexture(_planeIndex);
        lock_guard<mutex> lock(_image->_lock);
        mtlTex = _mtlTextureViews[mtlPixFmt];
        if ( !mtlTex ) {
            mtlTex = [baseTexture newTextureViewWithPixelFormat: mtlPixFmt];    // retained
            _mtlTextureViews[mtlPixFmt] = mtlTex;
        }
    }
    return mtlTex;
}

void MVKImagePlane::releaseMTLTexture() {
	if (_mtlTexture) _image->getDevice()->removeResidency(_mtlTexture);
    [_mtlTexture release];
    _mtlTexture = nil;

    for (auto elem : _mtlTextureViews) {
        [elem.second release];
    }
    _mtlTextureViews.clear();
}

// Returns a Metal texture descriptor constructed from the properties of this image.
// It is the caller's responsibility to release the returned descriptor object.
MTLTextureDescriptor* MVKImagePlane::newMTLTextureDescriptor() {

	// Metal before 3.0 doesn't support 3D compressed textures, so we'll decompress
	// the texture ourselves. This, then, is the *uncompressed* format.
	bool shouldSubFmt = MVK_MACOS && _image->_is3DCompressed;
	MTLPixelFormat mtlPixFmt = shouldSubFmt ? MTLPixelFormatBGRA8Unorm : _mtlPixFmt;

    VkExtent3D extent = _image->getExtent3D(_planeIndex, 0);
    MTLTextureDescriptor* mtlTexDesc = [MTLTextureDescriptor new];    // retained
    mtlTexDesc.pixelFormat = mtlPixFmt;
    mtlTexDesc.textureType = _image->_mtlTextureType;
    mtlTexDesc.width = extent.width;
    mtlTexDesc.height = extent.height;
    mtlTexDesc.depth = extent.depth;
    mtlTexDesc.mipmapLevelCount = _image->_mipLevels;
    mtlTexDesc.sampleCount = mvkSampleCountFromVkSampleCountFlagBits(_image->_samples);
    mtlTexDesc.arrayLength = _image->_arrayLayers;
	mtlTexDesc.usageMVK = _image->getMTLTextureUsage(mtlPixFmt);
    mtlTexDesc.storageModeMVK = _image->getMTLStorageMode();
    mtlTexDesc.cpuCacheMode = _image->getMTLCPUCacheMode();

    return mtlTexDesc;
}

// Initializes the subresource definitions.
void MVKImagePlane::initSubresources(const VkImageCreateInfo* pCreateInfo) {
    _subresources.reserve(_image->_mipLevels * _image->_arrayLayers);

    MVKImageSubresource subRez;
    subRez.subresource.aspectMask = VK_IMAGE_ASPECT_PLANE_0_BIT << _planeIndex;
    subRez.layoutState = pCreateInfo->initialLayout;

    VkDeviceSize offset = 0;
    if (_planeIndex > 0 && _image->getMemoryBindingCount() == 1) {
        if (!_image->_isLinear && !_image->_isLinearForAtomics && _image->getMetalFeatures().placementHeaps) {
            // For textures allocated directly on the heap, we need to obey the size and alignment
            // requirements reported by the device.
            MTLTextureDescriptor* mtlTexDesc = _image->_planes[_planeIndex-1]->newMTLTextureDescriptor();    // temp retain
            MTLSizeAndAlign sizeAndAlign = [_image->getMTLDevice() heapTextureSizeAndAlignWithDescriptor: mtlTexDesc];
            [mtlTexDesc release];                                                                            // temp release
            VkSubresourceLayout& firstLayout = _image->_planes[_planeIndex-1]->_subresources[0].layout;
            offset = firstLayout.offset + sizeAndAlign.size;
            mtlTexDesc = newMTLTextureDescriptor();                                                          // temp retain
            sizeAndAlign = [_image->getMTLDevice() heapTextureSizeAndAlignWithDescriptor: mtlTexDesc];
            [mtlTexDesc release];                                                                            // temp release
            offset = mvkAlignByteRef(offset, sizeAndAlign.align);
        } else {
            auto subresources = &_image->_planes[_planeIndex-1]->_subresources;
            VkSubresourceLayout& lastLayout = (*subresources)[subresources->size()-1].layout;
            offset = lastLayout.offset+lastLayout.size;
        }
    }

    for (uint32_t mipLvl = 0; mipLvl < _image->_mipLevels; mipLvl++) {
        subRez.subresource.mipLevel = mipLvl;
		VkExtent3D mipExtent = _image->getExtent3D(_planeIndex, mipLvl);
		auto planeMTLPixFmt = _image->getPixelFormats()->getChromaSubsamplingPlaneMTLPixelFormat(_image->_vkFormat, _planeIndex);
        VkDeviceSize rowPitch = _image->getBytesPerRow(planeMTLPixFmt, mipExtent.width);
        VkDeviceSize depthPitch = _image->getPixelFormats()->getBytesPerLayer(planeMTLPixFmt, rowPitch, mipExtent.height);
        
        for (uint32_t layer = 0; layer < _image->_arrayLayers; layer++) {
            subRez.subresource.arrayLayer = layer;

            VkSubresourceLayout& layout = subRez.layout;
            layout.offset = offset;
            layout.size = depthPitch * mipExtent.depth;
            
            layout.rowPitch = rowPitch;
            layout.depthPitch = depthPitch;

            _subresources.push_back(subRez);
            offset += layout.size;
        }
    }
}

// Returns a pointer to the internal subresource for the specified MIP level layer.
MVKImageSubresource* MVKImagePlane::getSubresource(uint32_t mipLevel, uint32_t arrayLayer) {
    uint32_t srIdx = (mipLevel * _image->_arrayLayers) + arrayLayer;
    return (srIdx < _subresources.size()) ? &_subresources[srIdx] : nullptr;
}

// Updates the contents of the underlying MTLTexture, corresponding to the
// specified subresource definition, from the underlying memory buffer.
void MVKImagePlane::updateMTLTextureContent(MVKImageSubresource& subresource,
                                            VkDeviceSize offset, VkDeviceSize size) {

    VkImageSubresource& imgSubRez = subresource.subresource;
    VkSubresourceLayout& imgLayout = subresource.layout;
    size = getMemoryBinding()->getDeviceMemory()->adjustMemorySize(size, offset);
    // Check if subresource overlaps the memory range.
	if ( !overlaps(imgLayout, offset, size) ) { return; }

    // Don't update if host memory has not been mapped yet.
    void* pHostMem = getMemoryBinding()->getHostMemoryAddress();
    if ( !pHostMem ) { return; }

    VkExtent3D mipExtent = _image->getExtent3D(_planeIndex, imgSubRez.mipLevel);
    void* pImgBytes = (void*)((uintptr_t)pHostMem + imgLayout.offset);

    MTLRegion mtlRegion;
    mtlRegion.origin = MTLOriginMake(0, 0, 0);
    mtlRegion.size = mvkMTLSizeFromVkExtent3D(mipExtent);

#if MVK_MACOS
    std::unique_ptr<char[]> decompBuffer;
    if (_image->_is3DCompressed) {
        // We cannot upload the texture data directly in this case.
		// But we can upload the decompressed image data.
        std::unique_ptr<MVKCodec> codec = mvkCreateCodec(_image->getVkFormat());
        if (!codec) {
            _image->reportError(VK_ERROR_FORMAT_NOT_SUPPORTED, "A 3D texture used a compressed format that MoltenVK does not yet support.");
            return;
        }
        VkSubresourceLayout destLayout;
        destLayout.rowPitch = 4 * mipExtent.width;
        destLayout.depthPitch = destLayout.rowPitch * mipExtent.height;
        destLayout.size = destLayout.depthPitch * mipExtent.depth;
        decompBuffer = std::unique_ptr<char[]>(new char[destLayout.size]);
        codec->decompress(decompBuffer.get(), pImgBytes, destLayout, imgLayout, mipExtent);
        pImgBytes = decompBuffer.get();
        imgLayout = destLayout;
    }
#endif

    VkImageType imgType = _image->getImageType();
    VkDeviceSize bytesPerRow = (imgType != VK_IMAGE_TYPE_1D) ? imgLayout.rowPitch : 0;
    VkDeviceSize bytesPerImage = (imgType == VK_IMAGE_TYPE_3D) ? imgLayout.depthPitch : 0;

    id<MTLTexture> mtlTex = getMTLTexture();
    if (_image->getPixelFormats()->isPVRTCFormat(mtlTex.pixelFormat)) {
        bytesPerRow = 0;
        bytesPerImage = 0;
    }

    [mtlTex replaceRegion: mtlRegion
              mipmapLevel: imgSubRez.mipLevel
                    slice: imgSubRez.arrayLayer
                withBytes: pImgBytes
              bytesPerRow: bytesPerRow
            bytesPerImage: bytesPerImage];
}

// Updates the contents of the underlying memory buffer from the contents of
// the underlying MTLTexture, corresponding to the specified subresource definition.
void MVKImagePlane::getMTLTextureContent(MVKImageSubresource& subresource,
                                         VkDeviceSize offset, VkDeviceSize size) {

    VkImageSubresource& imgSubRez = subresource.subresource;
    VkSubresourceLayout& imgLayout = subresource.layout;

    // Check if subresource overlaps the memory range.
    if ( !overlaps(imgLayout, offset, size) ) { return; }

    // Don't update if host memory has not been mapped yet.
    void* pHostMem = getMemoryBinding()->getHostMemoryAddress();
    if ( !pHostMem ) { return; }

    VkExtent3D mipExtent = _image->getExtent3D(_planeIndex, imgSubRez.mipLevel);
    void* pImgBytes = (void*)((uintptr_t)pHostMem + imgLayout.offset);

    MTLRegion mtlRegion;
    mtlRegion.origin = MTLOriginMake(0, 0, 0);
    mtlRegion.size = mvkMTLSizeFromVkExtent3D(mipExtent);

    VkImageType imgType = _image->getImageType();
    VkDeviceSize bytesPerRow = (imgType != VK_IMAGE_TYPE_1D) ? imgLayout.rowPitch : 0;
    VkDeviceSize bytesPerImage = (imgType == VK_IMAGE_TYPE_3D) ? imgLayout.depthPitch : 0;

    [_mtlTexture getBytes: pImgBytes
              bytesPerRow: bytesPerRow
            bytesPerImage: bytesPerImage
               fromRegion: mtlRegion
              mipmapLevel: imgSubRez.mipLevel
                    slice: imgSubRez.arrayLayer];
}

// Returns whether subresource layout overlaps the memory range.
bool MVKImagePlane::overlaps(VkSubresourceLayout& imgLayout, VkDeviceSize offset, VkDeviceSize size) {
	VkDeviceSize memStart = offset;
	VkDeviceSize memEnd = offset + size;
	VkDeviceSize imgStart = getMemoryBinding()->_deviceMemoryOffset + imgLayout.offset;
	VkDeviceSize imgEnd = imgStart + imgLayout.size;
	return imgStart < memEnd && imgEnd > memStart;
}

void MVKImagePlane::propagateDebugName() {
	_image->setMetalObjectLabel(_image->_planes[_planeIndex]->_mtlTexture, _image->_debugName);
}

MVKImageMemoryBinding* MVKImagePlane::getMemoryBinding() const {
	return _image->getMemoryBinding(_planeIndex);
}

void MVKImagePlane::applyImageMemoryBarrier(MVKPipelineBarrier& barrier,
											MVKCommandEncoder* cmdEncoder,
											MVKCommandUse cmdUse) {

	// Extract the mipmap levels that are to be updated
	uint32_t mipLvlStart = barrier.baseMipLevel;
	uint32_t mipLvlEnd = (barrier.levelCount == (uint8_t)VK_REMAINING_MIP_LEVELS
						  ? _image->getMipLevelCount()
						  : (mipLvlStart + barrier.levelCount));

	// Extract the cube or array layers (slices) that are to be updated
	uint32_t layerStart = barrier.baseArrayLayer;
	uint32_t layerEnd = (barrier.layerCount == (uint16_t)VK_REMAINING_ARRAY_LAYERS
						 ? _image->getLayerCount()
						 : (layerStart + barrier.layerCount));

	MVKImageMemoryBinding* memBind = getMemoryBinding();
	bool needsSync = memBind->needsHostReadSync(barrier);
	bool needsPull = ((!memBind->_mtlTexelBuffer || memBind->_ownsTexelBuffer) &&
					  memBind->isMemoryHostCoherent() &&
					  barrier.newLayout == VK_IMAGE_LAYOUT_GENERAL &&
					  mvkIsAnyFlagEnabled(barrier.dstAccessMask, (VK_ACCESS_HOST_READ_BIT | VK_ACCESS_MEMORY_READ_BIT)));
	MVKDeviceMemory* dvcMem = memBind->getDeviceMemory();
	const MVKMappedMemoryRange& mappedRange = dvcMem ? dvcMem->getMappedRange() : MVKMappedMemoryRange();

	// Iterate across mipmap levels and layers, and update the image layout state for each
	for (uint32_t mipLvl = mipLvlStart; mipLvl < mipLvlEnd; mipLvl++) {
		for (uint32_t layer = layerStart; layer < layerEnd; layer++) {
			MVKImageSubresource* pImgRez = getSubresource(mipLvl, layer);
			if (pImgRez) { pImgRez->layoutState = barrier.newLayout; }
			if (needsSync) {
#if MVK_MACOS
				[cmdEncoder->getMTLBlitEncoder(cmdUse) synchronizeTexture: getMTLTexture() slice: layer level: mipLvl];
#endif
			}
			// Check if image content should be pulled into host-mapped device memory after
			// the GPU is done with it. This only applies if the image is intended to be
			// host-coherent, is not using a texel buffer, is transitioning to host-readable,
			// AND the device memory has an already-open memory mapping. If a memory mapping is
			// created later, it will pull the image contents in at that time, so it is not needed now.
			// The mapped range will be {0,0} if device memory is not currently mapped.
			if (needsPull && pImgRez && overlaps(pImgRez->layout, mappedRange.offset, mappedRange.size)) {
				pullFromDeviceOnCompletion(cmdEncoder, *pImgRez, mappedRange);
			}
		}
	}
}

// Once the command buffer completes, pull the content of the subresource into host memory.
// This is only necessary when the image memory is intended to be host-coherent, and the
// device memory is currently mapped to host memory
void MVKImagePlane::pullFromDeviceOnCompletion(MVKCommandEncoder* cmdEncoder,
											   MVKImageSubresource& subresource,
											   const MVKMappedMemoryRange& mappedRange) {

	[cmdEncoder->_mtlCmdBuffer addCompletedHandler: ^(id<MTLCommandBuffer> mcb) {
		getMTLTextureContent(subresource, mappedRange.offset, mappedRange.size);
	}];
}

MVKImagePlane::MVKImagePlane(MVKImage* image, uint8_t planeIndex) {
    _image = image;
    _planeIndex = planeIndex;
    _mtlTexture = nil;
}

MVKImagePlane::~MVKImagePlane() {
    releaseMTLTexture();
}


#pragma mark -
#pragma mark MVKImageMemoryBinding

VkResult MVKImageMemoryBinding::getMemoryRequirements(VkMemoryRequirements* pMemoryRequirements) {
    pMemoryRequirements->size = _byteCount;
    pMemoryRequirements->alignment = _byteAlignment;
    return VK_SUCCESS;
}

VkResult MVKImageMemoryBinding::getMemoryRequirements(const void*, VkMemoryRequirements2* pMemoryRequirements) {
	auto& mtlFeats = getMetalFeatures();
    pMemoryRequirements->sType = VK_STRUCTURE_TYPE_MEMORY_REQUIREMENTS_2;
    for (auto* next = (VkBaseOutStructure*)pMemoryRequirements->pNext; next; next = next->pNext) {
        switch (next->sType) {
        case VK_STRUCTURE_TYPE_MEMORY_DEDICATED_REQUIREMENTS: {
            auto* dedicatedReqs = (VkMemoryDedicatedRequirements*)next;
            bool writable = mvkIsAnyFlagEnabled(_image->getCombinedUsage(), VK_IMAGE_USAGE_STORAGE_BIT | VK_IMAGE_USAGE_COLOR_ATTACHMENT_BIT | VK_IMAGE_USAGE_DEPTH_STENCIL_ATTACHMENT_BIT);
            bool canUseTexelBuffer = mtlFeats.texelBuffers && _image->_isLinear && !_image->getIsCompressed();
            dedicatedReqs->requiresDedicatedAllocation = _requiresDedicatedMemoryAllocation;
            dedicatedReqs->prefersDedicatedAllocation = (dedicatedReqs->requiresDedicatedAllocation ||
                                                        (!canUseTexelBuffer && (writable || !mtlFeats.placementHeaps)));
            break;
        }
        default:
            break;
        }
    }
    return VK_SUCCESS;
}

// Memory may have been mapped before image was bound, and needs to be loaded into the MTLTexture.
VkResult MVKImageMemoryBinding::bindDeviceMemory(MVKDeviceMemory* mvkMem, VkDeviceSize memOffset) {
    if (_deviceMemory) { _deviceMemory->removeImageMemoryBinding(this); }
    MVKResource::bindDeviceMemory(mvkMem, memOffset);

    if (!_deviceMemory) { return VK_SUCCESS; }

	auto& mtlFeats = getMetalFeatures();
    bool usesTexelBuffer = mtlFeats.texelBuffers; // Texel buffers available
    usesTexelBuffer = usesTexelBuffer && (isMemoryHostAccessible() || mtlFeats.placementHeaps) && _image->_isLinear && !_image->getIsCompressed(); // Applicable memory layout

    // macOS before 10.15.5 cannot use shared memory for texel buffers.
    usesTexelBuffer = usesTexelBuffer && (mtlFeats.sharedLinearTextures || !isMemoryHostCoherent());

    if (_image->_isLinearForAtomics || (usesTexelBuffer && mtlFeats.placementHeaps)) {
        if (usesTexelBuffer && _deviceMemory->ensureMTLBuffer()) {
            _mtlTexelBuffer = _deviceMemory->_mtlBuffer;
            _mtlTexelBufferOffset = getDeviceMemoryOffset();
        } else {
            // Create our own buffer for this.
            if (_ownsTexelBuffer) { [_mtlTexelBuffer release]; }
            if (_deviceMemory->_mtlHeap && _image->getMTLStorageMode() == _deviceMemory->_mtlStorageMode) {
                _mtlTexelBuffer = [_deviceMemory->_mtlHeap newBufferWithLength: _byteCount options: _deviceMemory->getMTLResourceOptions() offset: getDeviceMemoryOffset()];
                if (_image->_isAliasable) { [_mtlTexelBuffer makeAliasable]; }
            } else {
                _mtlTexelBuffer = [getMTLDevice() newBufferWithLength: _byteCount options: _image->getMTLStorageMode() << MTLResourceStorageModeShift];
            }
            if (!_mtlTexelBuffer) {
                return reportError(VK_ERROR_OUT_OF_DEVICE_MEMORY, "Could not create an MTLBuffer for an image that requires a buffer backing store. Images that can be used for atomic accesses must have a texel buffer backing them.");
			}
			getDevice()->makeResident(_mtlTexelBuffer);
            _mtlTexelBufferOffset = 0;
            _ownsTexelBuffer = true;
        }
    } else if (usesTexelBuffer && _deviceMemory->_mtlBuffer) {
        _mtlTexelBuffer = _deviceMemory->_mtlBuffer;
        _mtlTexelBufferOffset = getDeviceMemoryOffset();
    }
    flushToDevice(getDeviceMemoryOffset(), getByteCount());
    return _deviceMemory->addImageMemoryBinding(this);
}

void MVKImageMemoryBinding::applyMemoryBarrier(MVKPipelineBarrier& barrier,
                                               MVKCommandEncoder* cmdEncoder,
                                               MVKCommandUse cmdUse) {
#if MVK_MACOS
    if (needsHostReadSync(barrier)) {
        for(uint8_t planeIndex = beginPlaneIndex(); planeIndex < endPlaneIndex(); planeIndex++) {
            [cmdEncoder->getMTLBlitEncoder(cmdUse) synchronizeResource: _image->_planes[planeIndex]->_mtlTexture];
        }
    }
#endif
}

void MVKImageMemoryBinding::propagateDebugName() {
    for(uint8_t planeIndex = beginPlaneIndex(); planeIndex < endPlaneIndex(); planeIndex++) {
        _image->_planes[planeIndex]->propagateDebugName();
    }
    if (_ownsTexelBuffer) {
        setMetalObjectLabel(_mtlTexelBuffer, _image->_debugName);
    }
}

// Returns whether the specified image memory barrier requires a sync between this
// texture and host memory for the purpose of the host reading texture memory.
bool MVKImageMemoryBinding::needsHostReadSync(MVKPipelineBarrier& barrier) {
#if MVK_MACOS
    return ( !isUnifiedMemoryGPU() && (barrier.newLayout == VK_IMAGE_LAYOUT_GENERAL) &&
            mvkIsAnyFlagEnabled(barrier.dstAccessMask, (VK_ACCESS_HOST_READ_BIT | VK_ACCESS_MEMORY_READ_BIT)) &&
            isMemoryHostAccessible() && (!getMetalFeatures().sharedLinearTextures || !isMemoryHostCoherent()));
#else
	return false;
#endif
}

bool MVKImageMemoryBinding::shouldFlushHostMemory() { return isMemoryHostAccessible() && (!_mtlTexelBuffer || _ownsTexelBuffer); }

// Flushes the memory at the specified memory range into the MTLTexture. 
// Updates all subresources that overlap the specified range and are in an updatable layout state.
VkResult MVKImageMemoryBinding::flushToDevice(VkDeviceSize offset, VkDeviceSize size) {
    if (shouldFlushHostMemory()) {
        for(uint8_t planeIndex = beginPlaneIndex(); planeIndex < endPlaneIndex(); planeIndex++) {
            for (auto& subRez : _image->_planes[planeIndex]->_subresources) {
                switch (subRez.layoutState) {
                    case VK_IMAGE_LAYOUT_UNDEFINED:
                    case VK_IMAGE_LAYOUT_PREINITIALIZED:
                    case VK_IMAGE_LAYOUT_GENERAL: {
                        _image->_planes[planeIndex]->updateMTLTextureContent(subRez, offset, size);
                        break;
                    }
                    default:
                        break;
                }
            }
        }
    }
    return VK_SUCCESS;
}

// Pulls content from the MTLTexture into memory at the specified memory range.
// Pulls from all subresources that overlap the specified range and are in an updatable layout state.
VkResult MVKImageMemoryBinding::pullFromDevice(VkDeviceSize offset, VkDeviceSize size) {
    if (shouldFlushHostMemory()) {
        for(uint8_t planeIndex = beginPlaneIndex(); planeIndex < endPlaneIndex(); planeIndex++) {
            for (auto& subRez : _image->_planes[planeIndex]->_subresources) {
                switch (subRez.layoutState) {
                    case VK_IMAGE_LAYOUT_GENERAL: {
                        _image->_planes[planeIndex]->getMTLTextureContent(subRez, offset, size);
                        break;
                    }
                    default:
                        break;
                }
            }
        }
    }
    return VK_SUCCESS;
}

// If I am the only memory binding, I cover all planes.
uint8_t MVKImageMemoryBinding::beginPlaneIndex() const {
    return (_image->getMemoryBindingCount() > 1) ? _planeIndex : 0;
}

// If I am the only memory binding, I cover all planes.
uint8_t MVKImageMemoryBinding::endPlaneIndex() const {
    return (_image->getMemoryBindingCount() > 1) ? _planeIndex + 1 : (uint8_t)_image->_planes.size();
}

MVKImageMemoryBinding::MVKImageMemoryBinding(MVKDevice* device, MVKImage* image, uint8_t planeIndex) : MVKResource(device), _image(image), _planeIndex(planeIndex) {
}

MVKImageMemoryBinding::~MVKImageMemoryBinding() {
    if (_deviceMemory) { _deviceMemory->removeImageMemoryBinding(this); }
	if (_ownsTexelBuffer) {
		if (_ownsTexelBuffer) _image->getDevice()->removeResidency(_mtlTexelBuffer);
		[_mtlTexelBuffer release];
	}
}


#pragma mark MVKImage

uint8_t MVKImage::getPlaneFromVkImageAspectFlags(VkImageAspectFlags aspectMask) {
    return (aspectMask & VK_IMAGE_ASPECT_PLANE_2_BIT) ? 2 :
           (aspectMask & VK_IMAGE_ASPECT_PLANE_1_BIT) ? 1 :
           0;
}

void MVKImage::propagateDebugName() {
    for (uint8_t planeIndex = 0; planeIndex < _planes.size(); planeIndex++) {
        _planes[planeIndex]->propagateDebugName();
    }
}

void MVKImage::flushToDevice(VkDeviceSize offset, VkDeviceSize size) {
    for (int bindingIndex = 0; bindingIndex < getMemoryBindingCount(); bindingIndex++) {
        MVKImageMemoryBinding *binding = _memoryBindings[bindingIndex];
        binding->flushToDevice(offset, size);
    }
}

template<typename ImgRgn>
static MTLRegion getMTLRegion(const ImgRgn& imgRgn) {
	return { mvkMTLOriginFromVkOffset3D(imgRgn.imageOffset), mvkMTLSizeFromVkExtent3D(imgRgn.imageExtent) };
}

// Host-copy from a MTLTexture to memory.
VkResult MVKImage::copyContent(id<MTLTexture> mtlTex,
							   VkImageToMemoryCopyEXT imgRgn, uint32_t mipLevel, uint32_t slice,
							   void* pImgBytes, size_t rowPitch, size_t depthPitch) {
	[mtlTex getBytes: pImgBytes
		 bytesPerRow: rowPitch
	   bytesPerImage: depthPitch
		  fromRegion: getMTLRegion(imgRgn)
		 mipmapLevel: mipLevel
			   slice: slice];
	return VK_SUCCESS;
}

// Host-copy from memory to a MTLTexture.
VkResult MVKImage::copyContent(id<MTLTexture> mtlTex,
							   VkMemoryToImageCopyEXT imgRgn, uint32_t mipLevel, uint32_t slice,
							   void* pImgBytes, size_t rowPitch, size_t depthPitch) {
	VkSubresourceLayout imgLayout = { 0, 0, rowPitch, 0, depthPitch};
#if MVK_MACOS
	// Compressed content cannot be directly uploaded to a compressed 3D texture.
	// But we can upload the decompressed image data.
	std::unique_ptr<char[]> decompBuffer;
	if (_is3DCompressed) {
		std::unique_ptr<MVKCodec> codec = mvkCreateCodec(getPixelFormats()->getVkFormat(mtlTex.pixelFormat));
		if ( !codec ) { return reportError(VK_ERROR_FORMAT_NOT_SUPPORTED, "A 3D texture used a compressed format that MoltenVK does not yet support."); }
		VkSubresourceLayout linearLayout = {};
		linearLayout.rowPitch = 4 * imgRgn.imageExtent.width;
		linearLayout.depthPitch = linearLayout.rowPitch * imgRgn.imageExtent.height;
		linearLayout.size = linearLayout.depthPitch * imgRgn.imageExtent.depth;
		decompBuffer = std::unique_ptr<char[]>(new char[linearLayout.size]);
		codec->decompress(decompBuffer.get(), pImgBytes, linearLayout, imgLayout, imgRgn.imageExtent);
		pImgBytes = decompBuffer.get();
		imgLayout = linearLayout;
	}
#endif
	[mtlTex replaceRegion: getMTLRegion(imgRgn)
			  mipmapLevel: mipLevel
					slice: slice
				withBytes: pImgBytes
			  bytesPerRow: imgLayout.rowPitch
			bytesPerImage: imgLayout.depthPitch];
	return VK_SUCCESS;
}

template<typename CopyInfo>
VkResult MVKImage::copyContent(const CopyInfo* pCopyInfo) {
	MVKPixelFormats* pixFmts = getPixelFormats();
	VkImageType imgType = getImageType();
	bool is1D = imgType == VK_IMAGE_TYPE_1D;
	bool is3D = imgType == VK_IMAGE_TYPE_3D;

	for (uint32_t imgRgnIdx = 0; imgRgnIdx < pCopyInfo->regionCount; imgRgnIdx++) {
		auto& imgRgn = pCopyInfo->pRegions[imgRgnIdx];
		auto& imgSubRez = imgRgn.imageSubresource;

		id<MTLTexture> mtlTex = getMTLTexture(getPlaneFromVkImageAspectFlags(imgSubRez.aspectMask));
		MTLPixelFormat mtlPixFmt = mtlTex.pixelFormat;
		bool isPVRTC = pixFmts->isPVRTCFormat(mtlPixFmt);

		uint32_t texelsWidth = imgRgn.memoryRowLength ? imgRgn.memoryRowLength : imgRgn.imageExtent.width;
		uint32_t texelsHeight = imgRgn.memoryImageHeight ? imgRgn.memoryImageHeight : imgRgn.imageExtent.height;
		uint32_t texelsDepth = imgRgn.imageExtent.depth;
		size_t rowPitch = pixFmts->getBytesPerRow(mtlPixFmt, texelsWidth);
		size_t depthPitch = pixFmts->getBytesPerLayer(mtlPixFmt, rowPitch, texelsHeight);
		size_t arrayPitch = depthPitch * texelsDepth;

		for (uint32_t imgLyrIdx = 0; imgLyrIdx < imgSubRez.layerCount; imgLyrIdx++) {
			VkResult rslt = copyContent(mtlTex,
										imgRgn,
										imgSubRez.mipLevel,
										imgSubRez.baseArrayLayer + imgLyrIdx,
										(void*)((uintptr_t)imgRgn.pHostPointer + (arrayPitch * imgLyrIdx)),
										(isPVRTC || is1D) ? 0 : rowPitch,
										(isPVRTC || !is3D) ? 0 : depthPitch);
			if (rslt) { return rslt; }
		}
	}
	return VK_SUCCESS;
}

// Host-copy content between images by allocating a temporary memory buffer, copying into it from the
// source image, and then copying from the memory buffer into the destination image, all using the CPU.
VkResult MVKImage::copyImageToImage(const VkCopyImageToImageInfoEXT* pCopyImageToImageInfo) {
	for (uint32_t imgRgnIdx = 0; imgRgnIdx < pCopyImageToImageInfo->regionCount; imgRgnIdx++) {
		auto& imgRgn = pCopyImageToImageInfo->pRegions[imgRgnIdx];

		// Create a temporary memory buffer to copy the image region content.
		MVKImage* srcMVKImg = (MVKImage*)pCopyImageToImageInfo->srcImage;
		MVKPixelFormats* pixFmts = srcMVKImg->getPixelFormats();
		MTLPixelFormat srcMTLPixFmt = srcMVKImg->getMTLPixelFormat(getPlaneFromVkImageAspectFlags(imgRgn.srcSubresource.aspectMask));
		size_t rowPitch = pixFmts->getBytesPerRow(srcMTLPixFmt, imgRgn.extent.width);
		size_t depthPitch = pixFmts->getBytesPerLayer(srcMTLPixFmt, rowPitch, imgRgn.extent.height);
		size_t arrayPitch = depthPitch * imgRgn.extent.depth;
		size_t rgnSizeInBytes = arrayPitch * imgRgn.srcSubresource.layerCount;
		auto xfrBuffer = unique_ptr<char[]>(new char[rgnSizeInBytes]);
		void* pImgBytes = xfrBuffer.get();

		// Host-copy the source image content into the memory buffer using the CPU.
		VkImageToMemoryCopyEXT srcCopy = {
			VK_STRUCTURE_TYPE_IMAGE_TO_MEMORY_COPY_EXT,
			nullptr,
			pImgBytes,
			0,
			0,
			imgRgn.srcSubresource,
			imgRgn.srcOffset,
			imgRgn.extent
		};
		VkCopyImageToMemoryInfoEXT srcCopyInfo = {
			VK_STRUCTURE_TYPE_COPY_IMAGE_TO_MEMORY_INFO_EXT,
			nullptr,
			pCopyImageToImageInfo->flags,
			pCopyImageToImageInfo->srcImage,
			pCopyImageToImageInfo->srcImageLayout,
			1,
			&srcCopy
		};
		srcMVKImg->copyContent(&srcCopyInfo);

		// Host-copy the image content from the memory buffer into the destination image using the CPU.
		MVKImage* dstMVKImg = (MVKImage*)pCopyImageToImageInfo->dstImage;
		VkMemoryToImageCopyEXT dstCopy = {
			VK_STRUCTURE_TYPE_MEMORY_TO_IMAGE_COPY_EXT,
			nullptr,
			pImgBytes,
			0,
			0,
			imgRgn.dstSubresource,
			imgRgn.dstOffset,
			imgRgn.extent
		};
		VkCopyMemoryToImageInfoEXT dstCopyInfo = {
			VK_STRUCTURE_TYPE_COPY_MEMORY_TO_IMAGE_INFO_EXT,
			nullptr,
			pCopyImageToImageInfo->flags,
			pCopyImageToImageInfo->dstImage,
			pCopyImageToImageInfo->dstImageLayout,
			1,
			&dstCopy
		};
		dstMVKImg->copyContent(&dstCopyInfo);
	}
	return VK_SUCCESS;
}

VkResult MVKImage::copyImageToMemory(const VkCopyImageToMemoryInfoEXT* pCopyImageToMemoryInfo) {
#if MVK_MACOS
	// On macOS, if the device doesn't have unified memory, and the texture is using managed memory, we need
	// to sync the managed memory from the GPU, so the texture content is accessible to be copied by the CPU.
	if ( !isUnifiedMemoryGPU() && getMTLStorageMode() == MTLStorageModeManaged ) {
		@autoreleasepool {
			id<MTLCommandBuffer> mtlCmdBuff = getDevice()->getAnyQueue()->getMTLCommandBuffer(kMVKCommandUseCopyImageToMemory);
			id<MTLBlitCommandEncoder> mtlBlitEnc = [mtlCmdBuff blitCommandEncoder];

			for (uint32_t imgRgnIdx = 0; imgRgnIdx < pCopyImageToMemoryInfo->regionCount; imgRgnIdx++) {
				auto& imgRgn = pCopyImageToMemoryInfo->pRegions[imgRgnIdx];
				auto& imgSubRez = imgRgn.imageSubresource;
				id<MTLTexture> mtlTex = getMTLTexture(getPlaneFromVkImageAspectFlags(imgSubRez.aspectMask));
				for (uint32_t imgLyrIdx = 0; imgLyrIdx < imgSubRez.layerCount; imgLyrIdx++) {
					[mtlBlitEnc synchronizeTexture: mtlTex
											 slice: imgSubRez.baseArrayLayer + imgLyrIdx
											 level: imgSubRez.mipLevel];
				}
			}

			[mtlBlitEnc endEncoding];
			[mtlCmdBuff commit];
			[mtlCmdBuff waitUntilCompleted];
		}
	}
#endif

	return copyContent(pCopyImageToMemoryInfo);
}

VkResult MVKImage::copyMemoryToImage(const VkCopyMemoryToImageInfoEXT* pCopyMemoryToImageInfo) {
	return copyContent(pCopyMemoryToImageInfo);
}

VkImageType MVKImage::getImageType() { return mvkVkImageTypeFromMTLTextureType(_mtlTextureType); }

bool MVKImage::getIsDepthStencil() { return getPixelFormats()->getFormatType(_vkFormat) == kMVKFormatDepthStencil; }

bool MVKImage::getIsCompressed() { return getPixelFormats()->getFormatType(_vkFormat) == kMVKFormatCompressed; }

VkExtent3D MVKImage::getExtent3D(uint8_t planeIndex, uint32_t mipLevel) {
    VkExtent3D extent = _extent;
    if (_hasChromaSubsampling && planeIndex > 0) {
        extent.width /= _planes[planeIndex]->_blockTexelSize.width;
        extent.height /= _planes[planeIndex]->_blockTexelSize.height;
    }
	return mvkMipmapLevelSizeFromBaseSize3D(extent, mipLevel);
}

VkDeviceSize MVKImage::getBytesPerRow(MTLPixelFormat planePixelFormat, uint32_t mipWidth) {
    size_t bytesPerRow = getPixelFormats()->getBytesPerRow(planePixelFormat, mipWidth);
    return mvkAlignByteCount(bytesPerRow, _rowByteAlignment);
}

VkDeviceSize MVKImage::getBytesPerLayer(uint8_t planeIndex, VkExtent3D mipExtent) {
	MTLPixelFormat planeMTLPixFmt = getPixelFormats()->getChromaSubsamplingPlaneMTLPixelFormat(_vkFormat, planeIndex);
	VkDeviceSize bytesPerRow = getBytesPerRow(planeMTLPixFmt, mipExtent.width);
	return getPixelFormats()->getBytesPerLayer(planeMTLPixFmt, bytesPerRow, mipExtent.height);
}

VkResult MVKImage::getSubresourceLayout(const VkImageSubresource* pSubresource,
										VkSubresourceLayout* pLayout) {
	VkImageSubresource2KHR subresource2 = { VK_STRUCTURE_TYPE_IMAGE_SUBRESOURCE_2_KHR, nullptr, *pSubresource};
	VkSubresourceLayout2KHR layout2 = { VK_STRUCTURE_TYPE_SUBRESOURCE_LAYOUT_2_KHR, nullptr, *pLayout};
	VkResult rslt = getSubresourceLayout(&subresource2, &layout2);
	*pLayout = layout2.subresourceLayout;
	return rslt;
}

VkResult MVKImage::getSubresourceLayout(const VkImageSubresource2KHR* pSubresource,
										VkSubresourceLayout2KHR* pLayout) {
	pLayout->sType = VK_STRUCTURE_TYPE_SUBRESOURCE_LAYOUT_2_KHR;
	VkSubresourceHostMemcpySizeEXT* pMemcpySize = nullptr;
	for (auto* next = (VkBaseOutStructure*)pLayout->pNext; next; next = next->pNext) {
		switch (next->sType) {
			case VK_STRUCTURE_TYPE_SUBRESOURCE_HOST_MEMCPY_SIZE_EXT: {
				pMemcpySize = (VkSubresourceHostMemcpySizeEXT*)next;
				break;
			}
			default:
				break;
		}
	}

	uint8_t planeIndex = MVKImage::getPlaneFromVkImageAspectFlags(pSubresource->imageSubresource.aspectMask);
	MVKImageSubresource* pImgRez = _planes[planeIndex]->getSubresource(pSubresource->imageSubresource.mipLevel, 
																	   pSubresource->imageSubresource.arrayLayer);
	if ( !pImgRez ) { return VK_INCOMPLETE; }

	pLayout->subresourceLayout = pImgRez->layout;
	if (pMemcpySize) { pMemcpySize->size = pImgRez->layout.size; }

	return VK_SUCCESS;
}

void MVKImage::getTransferDescriptorData(MVKImageDescriptorData& imgData) {
    imgData.imageType = getImageType();
    imgData.format = getVkFormat();
    imgData.extent = _extent;
    imgData.mipLevels = _mipLevels;
    imgData.arrayLayers = _arrayLayers;
    imgData.samples = _samples;
    imgData.usage = getCombinedUsage();
}

MTLTextureDescriptor* MVKImage::newMTLTextureDescriptor(uint32_t planeIndex) {
    return _planes[planeIndex]->newMTLTextureDescriptor();
}

// Returns whether an MVKImageView can have the specified format.
// If the list of pre-declared view formats is not empty,
// and the format is not on that list, the view format is not valid.
bool MVKImage::getIsValidViewFormat(VkFormat viewFormat) {
	for (VkFormat viewFmt : _viewFormats) {
		if (viewFormat == viewFmt) { return true; }
	}
	return _viewFormats.empty();
}

#pragma mark Resource memory

// There may be less memory bindings than planes, but there will always be at least one.
uint8_t MVKImage::getMemoryBindingIndex(uint8_t planeIndex) const {
	return std::min<uint8_t>(planeIndex, getMemoryBindingCount() - 1);
}

MVKImageMemoryBinding* MVKImage::getMemoryBinding(uint8_t planeIndex) {
	return _memoryBindings[getMemoryBindingIndex(planeIndex)];
}

void MVKImage::applyImageMemoryBarrier(MVKPipelineBarrier& barrier,
									   MVKCommandEncoder* cmdEncoder,
									   MVKCommandUse cmdUse) {

	for (uint8_t planeIndex = 0; planeIndex < _planes.size(); planeIndex++) {
		if ( !_hasChromaSubsampling || mvkIsAnyFlagEnabled(barrier.aspectMask, (VK_IMAGE_ASPECT_PLANE_0_BIT << planeIndex)) ) {
			_planes[planeIndex]->applyImageMemoryBarrier(barrier, cmdEncoder, cmdUse);
		}
    }
}

VkResult MVKImage::getMemoryRequirements(VkMemoryRequirements* pMemoryRequirements, uint8_t planeIndex) {
	MVKPhysicalDevice* mvkPD = getPhysicalDevice();
	VkImageUsageFlags combinedUsage = getCombinedUsage();

    pMemoryRequirements->memoryTypeBits = (_isDepthStencilAttachment)
                                          ? mvkPD->getPrivateMemoryTypes()
                                          : mvkPD->getAllMemoryTypes();
    // Metal on non-Apple GPUs does not provide native support for host-coherent memory, but Vulkan requires it for Linear images
#if MVK_MACOS
    if ( !isAppleGPU() && !_isLinear ) {
        mvkDisableFlags(pMemoryRequirements->memoryTypeBits, mvkPD->getHostCoherentMemoryTypes());
    }
#endif

	// If the image can be used in a host-copy transfer, the memory cannot be private.
	if (mvkIsAnyFlagEnabled(combinedUsage, VK_IMAGE_USAGE_HOST_TRANSFER_BIT_EXT)) {
		mvkDisableFlags(pMemoryRequirements->memoryTypeBits, mvkPD->getPrivateMemoryTypes());
	}

    // Only transient attachments may use memoryless storage.
	// Using memoryless as an input attachment requires shader framebuffer fetch, which MoltenVK does not support yet.
	// TODO: support framebuffer fetch so VK_DESCRIPTOR_TYPE_INPUT_ATTACHMENT uses color(m) in shader instead of setFragmentTexture:, which crashes Metal
    if (!mvkIsAnyFlagEnabled(combinedUsage, VK_IMAGE_USAGE_TRANSIENT_ATTACHMENT_BIT) ||
		 mvkIsAnyFlagEnabled(combinedUsage, VK_IMAGE_USAGE_INPUT_ATTACHMENT_BIT) ) {
        mvkDisableFlags(pMemoryRequirements->memoryTypeBits, mvkPD->getLazilyAllocatedMemoryTypes());
    }

    return getMemoryBinding(planeIndex)->getMemoryRequirements(pMemoryRequirements);
}

VkResult MVKImage::getMemoryRequirements(const void* pInfo, VkMemoryRequirements2* pMemoryRequirements) {
    uint8_t planeIndex = 0;
	const auto* pImageInfo = (const VkImageMemoryRequirementsInfo2*)pInfo;
	for (const auto* next = (const VkBaseInStructure*)pImageInfo->pNext; next; next = next->pNext) {
		switch (next->sType) {
		case VK_STRUCTURE_TYPE_IMAGE_PLANE_MEMORY_REQUIREMENTS_INFO: {
			const auto* planeReqs = (const VkImagePlaneMemoryRequirementsInfo*)next;
            planeIndex = MVKImage::getPlaneFromVkImageAspectFlags(planeReqs->planeAspect);
			break;
		}
		default:
			break;
		}
	}
    VkResult rslt = getMemoryRequirements(&pMemoryRequirements->memoryRequirements, planeIndex);
    if (rslt != VK_SUCCESS) { return rslt; }
    return getMemoryBinding(planeIndex)->getMemoryRequirements(pInfo, pMemoryRequirements);
}

VkResult MVKImage::getMemoryRequirements(VkMemoryRequirements2 *pMemoryRequirements, uint8_t planeIndex) {
	VkResult rslt = getMemoryRequirements(&pMemoryRequirements->memoryRequirements, planeIndex);
	if (rslt != VK_SUCCESS) { return rslt; }
	return _memoryBindings[planeIndex]->getMemoryRequirements(nullptr, pMemoryRequirements);
}

VkResult MVKImage::bindDeviceMemory(MVKDeviceMemory* mvkMem, VkDeviceSize memOffset, uint8_t planeIndex) {
    return getMemoryBinding(planeIndex)->bindDeviceMemory(mvkMem, memOffset);
}

VkResult MVKImage::bindDeviceMemory2(const VkBindImageMemoryInfo* pBindInfo) {
    uint8_t planeIndex = 0;
    for (const auto* next = (const VkBaseInStructure*)pBindInfo->pNext; next; next = next->pNext) {
        switch (next->sType) {
            case VK_STRUCTURE_TYPE_BIND_IMAGE_PLANE_MEMORY_INFO: {
                const VkBindImagePlaneMemoryInfo* imagePlaneMemoryInfo = (const VkBindImagePlaneMemoryInfo*)next;
                planeIndex = MVKImage::getPlaneFromVkImageAspectFlags(imagePlaneMemoryInfo->planeAspect);
                break;
            }
            default:
                break;
        }
    }
    return bindDeviceMemory((MVKDeviceMemory*)pBindInfo->memory, pBindInfo->memoryOffset, planeIndex);
}


#pragma mark Metal

id<MTLTexture> MVKImage::getMTLTexture(uint8_t planeIndex) {
	return _planes[planeIndex]->getMTLTexture();
}

id<MTLTexture> MVKImage::getMTLTexture(uint8_t planeIndex, MTLPixelFormat mtlPixFmt) {
    return _planes[planeIndex]->getMTLTexture(mtlPixFmt);
}

VkResult MVKImage::setMTLTexture(uint8_t planeIndex, id<MTLTexture> mtlTexture) {
	lock_guard<mutex> lock(_lock);

	if (planeIndex >= _planes.size()) { return reportError(VK_ERROR_INITIALIZATION_FAILED, "Plane index is out of bounds. Attempted to set MTLTexture at plane index %d in VkImage that has %zu planes.", planeIndex, _planes.size()); }

	if (_planes[planeIndex]->_mtlTexture == mtlTexture) { return VK_SUCCESS; }

	releaseIOSurface();
    _planes[planeIndex]->releaseMTLTexture();
	_planes[planeIndex]->_mtlTexture = [mtlTexture retain];		// retained

    _vkFormat = getPixelFormats()->getVkFormat(mtlTexture.pixelFormat);
	_mtlTextureType = mtlTexture.textureType;
	_extent.width = uint32_t(mtlTexture.width);
	_extent.height = uint32_t(mtlTexture.height);
	_extent.depth = uint32_t(mtlTexture.depth);
	_mipLevels = uint32_t(mtlTexture.mipmapLevelCount);
	_samples = mvkVkSampleCountFlagBitsFromSampleCount(mtlTexture.sampleCount);
	_arrayLayers = uint32_t(mtlTexture.arrayLength);
	_usage = getPixelFormats()->getVkImageUsageFlags(mtlTexture.usage, mtlTexture.pixelFormat);
	_stencilUsage = _usage;

	if (getMetalFeatures().ioSurfaces) {
		_ioSurface = mtlTexture.iosurface;
		if (_ioSurface) { CFRetain(_ioSurface); }
	}

	return VK_SUCCESS;
}

void MVKImage::releaseIOSurface() {
    if (_ioSurface) {
        CFRelease(_ioSurface);
        _ioSurface = nil;
    }
}

IOSurfaceRef MVKImage::getIOSurface() { return _ioSurface; }

VkResult MVKImage::useIOSurface(IOSurfaceRef ioSurface) {
	lock_guard<mutex> lock(_lock);

	// Don't recreate existing. But special case of incoming nil if already nil means create a new IOSurface.
	if (ioSurface && _ioSurface == ioSurface) { return VK_SUCCESS; }

    if (!getMetalFeatures().ioSurfaces) { return reportError(VK_ERROR_FEATURE_NOT_PRESENT, "vkUseIOSurfaceMVK() : IOSurfaces are not supported on this platform."); }

#if MVK_SUPPORT_IOSURFACE_BOOL

    for (uint8_t planeIndex = 0; planeIndex < _planes.size(); planeIndex++) {
        _planes[planeIndex]->releaseMTLTexture();
    }
    releaseIOSurface();

    MVKPixelFormats* pixFmts = getPixelFormats();

	if (ioSurface) {
		if (IOSurfaceGetWidth(ioSurface) != _extent.width) { return reportError(VK_ERROR_INITIALIZATION_FAILED, "vkUseIOSurfaceMVK() : IOSurface width %zu does not match VkImage width %d.", IOSurfaceGetWidth(ioSurface), _extent.width); }
		if (IOSurfaceGetHeight(ioSurface) != _extent.height) { return reportError(VK_ERROR_INITIALIZATION_FAILED, "vkUseIOSurfaceMVK() : IOSurface height %zu does not match VkImage height %d.", IOSurfaceGetHeight(ioSurface), _extent.height); }
		if (IOSurfaceGetBytesPerElement(ioSurface) != pixFmts->getBytesPerBlock(_vkFormat)) { return reportError(VK_ERROR_INITIALIZATION_FAILED, "vkUseIOSurfaceMVK() : IOSurface bytes per element %zu does not match VkImage bytes per element %d.", IOSurfaceGetBytesPerElement(ioSurface), pixFmts->getBytesPerBlock(_vkFormat)); }
		if (IOSurfaceGetElementWidth(ioSurface) != pixFmts->getBlockTexelSize(_vkFormat).width) { return reportError(VK_ERROR_INITIALIZATION_FAILED, "vkUseIOSurfaceMVK() : IOSurface element width %zu does not match VkImage element width %d.", IOSurfaceGetElementWidth(ioSurface), pixFmts->getBlockTexelSize(_vkFormat).width); }
		if (IOSurfaceGetElementHeight(ioSurface) != pixFmts->getBlockTexelSize(_vkFormat).height) { return reportError(VK_ERROR_INITIALIZATION_FAILED, "vkUseIOSurfaceMVK() : IOSurface element height %zu does not match VkImage element height %d.", IOSurfaceGetElementHeight(ioSurface), pixFmts->getBlockTexelSize(_vkFormat).height); }
        if (_hasChromaSubsampling) {
            if (IOSurfaceGetPlaneCount(ioSurface) != _planes.size()) { return reportError(VK_ERROR_INITIALIZATION_FAILED, "vkUseIOSurfaceMVK() : IOSurface plane count %zu does not match VkImage plane count %lu.", IOSurfaceGetPlaneCount(ioSurface), _planes.size()); }
            for (uint8_t planeIndex = 0; planeIndex < _planes.size(); ++planeIndex) {
                if (IOSurfaceGetWidthOfPlane(ioSurface, planeIndex) != getExtent3D(planeIndex, 0).width) { return reportError(VK_ERROR_INITIALIZATION_FAILED, "vkUseIOSurfaceMVK() : IOSurface width %zu of plane %d does not match VkImage width %d.", IOSurfaceGetWidthOfPlane(ioSurface, planeIndex), planeIndex, getExtent3D(planeIndex, 0).width); }
                if (IOSurfaceGetHeightOfPlane(ioSurface, planeIndex) != getExtent3D(planeIndex, 0).height) { return reportError(VK_ERROR_INITIALIZATION_FAILED, "vkUseIOSurfaceMVK() : IOSurface height %zu of plane %d does not match VkImage height %d.", IOSurfaceGetHeightOfPlane(ioSurface, planeIndex), planeIndex, getExtent3D(planeIndex, 0).height); }
                if (IOSurfaceGetBytesPerElementOfPlane(ioSurface, planeIndex) != _planes[planeIndex]->_bytesPerBlock) { return reportError(VK_ERROR_INITIALIZATION_FAILED, "vkUseIOSurfaceMVK() : IOSurface bytes per element %zu of plane %d does not match VkImage bytes per element %d.", IOSurfaceGetBytesPerElementOfPlane(ioSurface, planeIndex), planeIndex, _planes[planeIndex]->_bytesPerBlock); }
                if (IOSurfaceGetElementWidthOfPlane(ioSurface, planeIndex) != _planes[planeIndex]->_blockTexelSize.width) { return reportError(VK_ERROR_INITIALIZATION_FAILED, "vkUseIOSurfaceMVK() : IOSurface element width %zu of plane %d does not match VkImage element width %d.", IOSurfaceGetElementWidthOfPlane(ioSurface, planeIndex), planeIndex, _planes[planeIndex]->_blockTexelSize.width); }
                if (IOSurfaceGetElementHeightOfPlane(ioSurface, planeIndex) != _planes[planeIndex]->_blockTexelSize.height) { return reportError(VK_ERROR_INITIALIZATION_FAILED, "vkUseIOSurfaceMVK() : IOSurface element height %zu of plane %d does not match VkImage element height %d.", IOSurfaceGetElementHeightOfPlane(ioSurface, planeIndex), planeIndex, _planes[planeIndex]->_blockTexelSize.height); }
            }
        }

        _ioSurface = ioSurface;
        CFRetain(_ioSurface);
    } else {
        @autoreleasepool {
            CFMutableDictionaryRef properties = CFDictionaryCreateMutableCopy(NULL, 0, (CFDictionaryRef)@{
			    (id)kIOSurfaceWidth: @(_extent.width),
			    (id)kIOSurfaceHeight: @(_extent.height),
			    (id)kIOSurfaceBytesPerElement: @(pixFmts->getBytesPerBlock(_vkFormat)),
			    (id)kIOSurfaceElementWidth: @(pixFmts->getBlockTexelSize(_vkFormat).width),
			    (id)kIOSurfaceElementHeight: @(pixFmts->getBlockTexelSize(_vkFormat).height),
#pragma clang diagnostic push
#pragma clang diagnostic ignored "-Wdeprecated-declarations"
			    (id)kIOSurfaceIsGlobal: @(true), // Deprecated but needed for interprocess transfers
#pragma clang diagnostic pop
            });
            if(_hasChromaSubsampling) {
                CFMutableArrayRef planeProperties = CFArrayCreateMutable(NULL, _planes.size(), NULL);
                for (uint8_t planeIndex = 0; planeIndex < _planes.size(); ++planeIndex) {
                    CFArrayAppendValue(planeProperties, (CFDictionaryRef)@{
                        (id)kIOSurfacePlaneWidth: @(getExtent3D(planeIndex, 0).width),
                        (id)kIOSurfacePlaneHeight: @(getExtent3D(planeIndex, 0).height),
                        (id)kIOSurfacePlaneBytesPerElement: @(_planes[planeIndex]->_bytesPerBlock),
                        (id)kIOSurfacePlaneElementWidth: @(_planes[planeIndex]->_blockTexelSize.width),
                        (id)kIOSurfacePlaneElementHeight: @(_planes[planeIndex]->_blockTexelSize.height),
                    });
                }
                CFDictionaryAddValue(properties, (id)kIOSurfacePlaneInfo, planeProperties);
                CFRelease(planeProperties);
            }
            _ioSurface = IOSurfaceCreate(properties);
            CFRelease(properties);
        }
    }

#endif

    return VK_SUCCESS;
}

MTLStorageMode MVKImage::getMTLStorageMode() {
    if ( !_memoryBindings[0]->_deviceMemory ) return MTLStorageModePrivate;

    MTLStorageMode stgMode = _memoryBindings[0]->_deviceMemory->getMTLStorageMode();

    if (_ioSurface && stgMode == MTLStorageModePrivate) { stgMode = MTLStorageModeShared; }

#if MVK_MACOS
	// For macOS prior to 10.15.5, textures cannot use Shared storage mode, so change to Managed storage mode.
	// All Apple GPUs support shared linear textures, so this only applies to other GPUs.
    if (stgMode == MTLStorageModeShared && !getMetalFeatures().sharedLinearTextures) {
        stgMode = MTLStorageModeManaged;
    }
#endif
    return stgMode;
}

MTLCPUCacheMode MVKImage::getMTLCPUCacheMode() {
	return _memoryBindings[0]->_deviceMemory ? _memoryBindings[0]->_deviceMemory->getMTLCPUCacheMode() : MTLCPUCacheModeDefaultCache;
}

HeapAllocation* MVKImage::getHeapAllocation(uint32_t planeIndex) {
    auto& heapAllocation = _planes[planeIndex]->_heapAllocation;
    return (heapAllocation.isValid()) ? &heapAllocation : nullptr;
}

MTLTextureUsage MVKImage::getMTLTextureUsage(MTLPixelFormat mtlPixFmt) {

	// In the special case of a dedicated aliasable image, we must presume the texture can be used for anything.
	MVKDeviceMemory* dvcMem = _memoryBindings[0]->_deviceMemory;
	if (_isAliasable && dvcMem && dvcMem->isDedicatedAllocation()) { return MTLTextureUsageUnknown; }

	MVKPixelFormats* pixFmts = getPixelFormats();

	// The image view will need reinterpretation if this image is mutable, unless view formats are provided
	// and all of the view formats are either identical to, or an sRGB variation of, the incoming format.
	bool needsReinterpretation = _hasMutableFormat && _viewFormats.empty();
	for (VkFormat viewFmt : _viewFormats) {
		needsReinterpretation = needsReinterpretation || !pixFmts->compatibleAsLinearOrSRGB(mtlPixFmt, viewFmt);
	}

	MTLTextureUsage mtlUsage = pixFmts->getMTLTextureUsage(getCombinedUsage(), mtlPixFmt, _samples,
														   _isLinear || _isLinearForAtomics, needsReinterpretation, _hasExtendedUsage,
														   _shouldSupportAtomics && getMetalFeatures().nativeTextureAtomics);

	// Metal before 3.0 doesn't support 3D compressed textures, so we'll
	// decompress the texture ourselves, and we need to be able to write to it.
	// Additionally, the ability to create 2D alias over 3D image is dependent
	// on write capability to synchronize correctly.
	bool makeWritable = (MVK_MACOS && _is3DCompressed) || _is2DViewOn3DImageCompatible;
	if (makeWritable) {
		mvkEnableFlags(mtlUsage, MTLTextureUsageShaderWrite);
	}

	return mtlUsage;
}

#pragma mark Construction

MVKImage::MVKImage(MVKDevice* device, const VkImageCreateInfo* pCreateInfo) : MVKVulkanAPIDeviceObject(device) {
	_ioSurface = nil;

	// Stencil usage is implied to be the same as usage, unless overridden in the pNext chain.
	_usage = pCreateInfo->usage;
	_stencilUsage = _usage;

	const VkExternalMemoryImageCreateInfo* pExtMemInfo = nullptr;
	for (const auto* next = (const VkBaseInStructure*)pCreateInfo->pNext; next; next = next->pNext) {
		switch (next->sType) {
			case VK_STRUCTURE_TYPE_EXTERNAL_MEMORY_IMAGE_CREATE_INFO: {
				pExtMemInfo = (const VkExternalMemoryImageCreateInfo*)next;
				break;
			}
			case VK_STRUCTURE_TYPE_IMAGE_FORMAT_LIST_CREATE_INFO: {
				// Must set before calls to getIsValidViewFormat() below.
				auto* pFmtListInfo = (const VkImageFormatListCreateInfo*)next;
				for (uint32_t fmtIdx = 0; fmtIdx < pFmtListInfo->viewFormatCount; fmtIdx++) {
					_viewFormats.push_back(pFmtListInfo->pViewFormats[fmtIdx]);
				}
				break;
			}
			case VK_STRUCTURE_TYPE_IMAGE_STENCIL_USAGE_CREATE_INFO:
				_stencilUsage = ((VkImageStencilUsageCreateInfo*)next)->stencilUsage;
				break;
			default:
				break;
		}
	}

    // Adjust the info components to be compatible with Metal, then use the modified versions to set other
	// config info. Vulkan allows unused extent dimensions to be zero, but Metal requires minimum of one.
    uint32_t minDim = 1;
    _extent.width = max(pCreateInfo->extent.width, minDim);
	_extent.height = max(pCreateInfo->extent.height, minDim);
	_extent.depth = max(pCreateInfo->extent.depth, minDim);
    _arrayLayers = max(pCreateInfo->arrayLayers, minDim);

	// Perform validation and adjustments before configuring other settings
	bool isAttachment = mvkIsAnyFlagEnabled(pCreateInfo->usage, (VK_IMAGE_USAGE_COLOR_ATTACHMENT_BIT |
																 VK_IMAGE_USAGE_DEPTH_STENCIL_ATTACHMENT_BIT |
																 VK_IMAGE_USAGE_TRANSIENT_ATTACHMENT_BIT |
																 VK_IMAGE_USAGE_INPUT_ATTACHMENT_BIT));
	// Texture type depends on validated samples. Other validation depends on possibly modified texture type.
	_samples = validateSamples(pCreateInfo, isAttachment);
	_mtlTextureType = mvkMTLTextureTypeFromVkImageType(pCreateInfo->imageType, _arrayLayers, _samples > VK_SAMPLE_COUNT_1_BIT);

	validateConfig(pCreateInfo, isAttachment);
	_mipLevels = validateMipLevels(pCreateInfo, isAttachment);
	_isLinear = validateLinear(pCreateInfo, isAttachment);

	auto& mtlFeats = getMetalFeatures();
	MVKPixelFormats* pixFmts = getPixelFormats();
    _vkFormat = pCreateInfo->format;
    _isAliasable = mvkIsAnyFlagEnabled(pCreateInfo->flags, VK_IMAGE_CREATE_ALIAS_BIT);
	_hasMutableFormat = mvkIsAnyFlagEnabled(pCreateInfo->flags, VK_IMAGE_CREATE_MUTABLE_FORMAT_BIT);
	_hasExtendedUsage = mvkIsAnyFlagEnabled(pCreateInfo->flags, VK_IMAGE_CREATE_EXTENDED_USAGE_BIT);

    // If this is a storage image of format R32_UINT or R32_SINT, or MUTABLE_FORMAT is set
    // and R32_UINT is in the set of possible view formats, then we must use a texel buffer,
    // or image atomics won't work.
	_shouldSupportAtomics = mvkIsAnyFlagEnabled(getCombinedUsage(), VK_IMAGE_USAGE_STORAGE_BIT) && _mipLevels == 1 &&
				((_vkFormat == VK_FORMAT_R32_UINT || _vkFormat == VK_FORMAT_R32_SINT) ||
					(_hasMutableFormat && pixFmts->getViewClass(_vkFormat) == MVKMTLViewClass::Color32 && (getIsValidViewFormat(VK_FORMAT_R32_UINT) || getIsValidViewFormat(VK_FORMAT_R32_SINT))));

	_isLinearForAtomics = _shouldSupportAtomics && !getMetalFeatures().nativeTextureAtomics && _arrayLayers == 1 && getImageType() == VK_IMAGE_TYPE_2D;

	_is3DCompressed = (getImageType() == VK_IMAGE_TYPE_3D) && (pixFmts->getFormatType(pCreateInfo->format) == kMVKFormatCompressed) && !mtlFeats.native3DCompressedTextures;
	_isDepthStencilAttachment = (mvkAreAllFlagsEnabled(pCreateInfo->usage, VK_IMAGE_USAGE_DEPTH_STENCIL_ATTACHMENT_BIT) ||
								 mvkAreAllFlagsEnabled(pixFmts->getVkFormatProperties3(pCreateInfo->format).optimalTilingFeatures, VK_FORMAT_FEATURE_2_DEPTH_STENCIL_ATTACHMENT_BIT));
<<<<<<< HEAD
	_canSupportMTLTextureView = !_isDepthStencilAttachment || _device->_pMetalFeatures->stencilViews;
	_rowByteAlignment = _isLinear || _isLinearForAtomics ? _device->getVkFormatTexelBufferAlignment(pCreateInfo->format) : mvkEnsurePowerOfTwo(pixFmts->getBytesPerBlock(pCreateInfo->format));
=======
	_canSupportMTLTextureView = !_isDepthStencilAttachment || mtlFeats.stencilViews;
	_rowByteAlignment = _isLinear || _isLinearForAtomics ? _device->getVkFormatTexelBufferAlignment(pCreateInfo->format, this) : mvkEnsurePowerOfTwo(pixFmts->getBytesPerBlock(pCreateInfo->format));
>>>>>>> 2048427e

    VkExtent2D blockTexelSizeOfPlane[3];
    uint32_t bytesPerBlockOfPlane[3];
    MTLPixelFormat mtlPixFmtOfPlane[3];
	uint8_t subsamplingPlaneCount = pixFmts->getChromaSubsamplingPlanes(_vkFormat, blockTexelSizeOfPlane, bytesPerBlockOfPlane, mtlPixFmtOfPlane);
	uint8_t planeCount = std::max(subsamplingPlaneCount, (uint8_t)1);
    uint8_t memoryBindingCount = (pCreateInfo->flags & VK_IMAGE_CREATE_DISJOINT_BIT) ? planeCount : 1;
    _hasChromaSubsampling = (subsamplingPlaneCount > 0);

    for (uint8_t planeIndex = 0; planeIndex < memoryBindingCount; ++planeIndex) {
        _memoryBindings.push_back(new MVKImageMemoryBinding(device, this, planeIndex));
    }

    for (uint8_t planeIndex = 0; planeIndex < planeCount; ++planeIndex) {
        _planes.push_back(new MVKImagePlane(this, planeIndex));
        if (_hasChromaSubsampling) {
            _planes[planeIndex]->_blockTexelSize = blockTexelSizeOfPlane[planeIndex];
            _planes[planeIndex]->_bytesPerBlock = bytesPerBlockOfPlane[planeIndex];
            _planes[planeIndex]->_mtlPixFmt = mtlPixFmtOfPlane[planeIndex];
        } else {
            _planes[planeIndex]->_mtlPixFmt = getPixelFormats()->getMTLPixelFormat(_vkFormat);
        }
        _planes[planeIndex]->initSubresources(pCreateInfo);
        MVKImageMemoryBinding* memoryBinding = _planes[planeIndex]->getMemoryBinding();
        if (!_isLinear && !_isLinearForAtomics && mtlFeats.placementHeaps) {
            MTLTextureDescriptor* mtlTexDesc = _planes[planeIndex]->newMTLTextureDescriptor();    // temp retain
            MTLSizeAndAlign sizeAndAlign = [getMTLDevice() heapTextureSizeAndAlignWithDescriptor: mtlTexDesc];
            [mtlTexDesc release];
            // Textures allocated on heaps must be aligned to the alignment reported here,
            // so make sure there's enough space to hold all the planes after alignment.
            memoryBinding->_byteCount = mvkAlignByteRef(memoryBinding->_byteCount, sizeAndAlign.align) + sizeAndAlign.size;
            memoryBinding->_byteAlignment = std::max(memoryBinding->_byteAlignment, (VkDeviceSize)sizeAndAlign.align);
        } else if (_isLinearForAtomics && mtlFeats.placementHeaps) {
            NSUInteger bufferLength = 0;
            for (uint32_t mipLvl = 0; mipLvl < _mipLevels; mipLvl++) {
                VkExtent3D mipExtent = getExtent3D(planeIndex, mipLvl);
                bufferLength += getBytesPerLayer(planeIndex, mipExtent) * mipExtent.depth * _arrayLayers;
            }
<<<<<<< HEAD
            MTLSizeAndAlign sizeAndAlign = [_device->getMTLDevice() heapBufferSizeAndAlignWithLength: bufferLength options: MTLResourceStorageModePrivate];
            memoryBinding->_byteCount = sizeAndAlign.size;
=======
            MTLSizeAndAlign sizeAndAlign = [getMTLDevice() heapBufferSizeAndAlignWithLength: bufferLength options: MTLResourceStorageModePrivate];
            memoryBinding->_byteCount += sizeAndAlign.size;
>>>>>>> 2048427e
            memoryBinding->_byteAlignment = std::max(std::max(memoryBinding->_byteAlignment, _rowByteAlignment), (VkDeviceSize)sizeAndAlign.align);
        } else {
            for (uint32_t mipLvl = 0; mipLvl < _mipLevels; mipLvl++) {
                VkExtent3D mipExtent = getExtent3D(planeIndex, mipLvl);
                memoryBinding->_byteCount += getBytesPerLayer(planeIndex, mipExtent) * mipExtent.depth * _arrayLayers;
            }
            memoryBinding->_byteAlignment = std::max(memoryBinding->_byteAlignment, _rowByteAlignment);
        }
    }
    _hasExpectedTexelSize = _hasChromaSubsampling || (pixFmts->getBytesPerBlock(_planes[0]->_mtlPixFmt) == pixFmts->getBytesPerBlock(_vkFormat));

	if (pExtMemInfo) { initExternalMemory(pExtMemInfo->handleTypes); }

	// Setting Metal objects directly will override Vulkan settings.
	// It is responsibility of app to ensure these are consistent. Not doing so results in undefined behavior.
	const VkExportMetalObjectCreateInfoEXT* pExportInfo = nullptr;
	for (const auto* next = (const VkBaseInStructure*)pCreateInfo->pNext; next; next = next->pNext) {
		switch (next->sType) {
			case VK_STRUCTURE_TYPE_IMPORT_METAL_TEXTURE_INFO_EXT: {
				const auto* pMTLTexInfo = (VkImportMetalTextureInfoEXT*)next;
				uint8_t planeIndex = MVKImage::getPlaneFromVkImageAspectFlags(pMTLTexInfo->plane);
				setConfigurationResult(setMTLTexture(planeIndex, pMTLTexInfo->mtlTexture));
				break;
			}
			case VK_STRUCTURE_TYPE_IMPORT_METAL_IO_SURFACE_INFO_EXT: {
				const auto* pIOSurfInfo = (VkImportMetalIOSurfaceInfoEXT*)next;
				setConfigurationResult(useIOSurface(pIOSurfInfo->ioSurface));
				break;
			}
			case VK_STRUCTURE_TYPE_EXPORT_METAL_OBJECT_CREATE_INFO_EXT:
				pExportInfo = (VkExportMetalObjectCreateInfoEXT*)next;
				break;
			default:
				break;
		}
	}

	// If we're expecting to export an IOSurface, and weren't give one,
	// base this image on a new IOSurface that matches its configuration.
	if (pExportInfo && pExportInfo->exportObjectType == VK_EXPORT_METAL_OBJECT_TYPE_METAL_IOSURFACE_BIT_EXT && !_ioSurface) {
		setConfigurationResult(useIOSurface(nil));
	}

	_is2DViewOn3DImageCompatible = mvkIsAnyFlagEnabled(pCreateInfo->flags, VK_IMAGE_CREATE_2D_VIEW_COMPATIBLE_BIT_EXT);
}

VkSampleCountFlagBits MVKImage::validateSamples(const VkImageCreateInfo* pCreateInfo, bool isAttachment) {

	VkSampleCountFlagBits validSamples = pCreateInfo->samples;

	if (validSamples == VK_SAMPLE_COUNT_1_BIT) { return validSamples; }

	// Don't use getImageType() because it hasn't been set yet.
	if ( !((pCreateInfo->imageType == VK_IMAGE_TYPE_2D) || ((pCreateInfo->imageType == VK_IMAGE_TYPE_1D) && getMVKConfig().texture1DAs2D)) ) {
		setConfigurationResult(reportError(VK_ERROR_FEATURE_NOT_PRESENT, "vkCreateImage() : Under Metal, multisampling can only be used with a 2D image type. Setting sample count to 1."));
		validSamples = VK_SAMPLE_COUNT_1_BIT;
	}

	if (getPixelFormats()->getFormatType(pCreateInfo->format) == kMVKFormatCompressed) {
		setConfigurationResult(reportError(VK_ERROR_FEATURE_NOT_PRESENT, "vkCreateImage() : Under Metal, multisampling cannot be used with compressed images. Setting sample count to 1."));
		validSamples = VK_SAMPLE_COUNT_1_BIT;
	}
	if (getPixelFormats()->getChromaSubsamplingPlaneCount(pCreateInfo->format) > 0) {
		setConfigurationResult(reportError(VK_ERROR_FEATURE_NOT_PRESENT, "vkCreateImage() : Under Metal, multisampling cannot be used with chroma subsampled images. Setting sample count to 1."));
		validSamples = VK_SAMPLE_COUNT_1_BIT;
	}

	if (pCreateInfo->arrayLayers > 1 && !getMetalFeatures().multisampleArrayTextures ) {
		setConfigurationResult(reportError(VK_ERROR_FEATURE_NOT_PRESENT, "vkCreateImage() : This device does not support multisampled array textures. Setting sample count to 1."));
		validSamples = VK_SAMPLE_COUNT_1_BIT;
	}

	return validSamples;
}

void MVKImage::validateConfig(const VkImageCreateInfo* pCreateInfo, bool isAttachment) {
	MVKPixelFormats* pixFmts = getPixelFormats();

	bool is2D = (getImageType() == VK_IMAGE_TYPE_2D);
	bool isChromaSubsampled = pixFmts->getChromaSubsamplingPlaneCount(pCreateInfo->format) > 0;

	if (isChromaSubsampled && !is2D) {
		setConfigurationResult(reportError(VK_ERROR_FEATURE_NOT_PRESENT, "vkCreateImage() : Under Metal, chroma subsampled formats may only be used with 2D images."));
	}
	if (isChromaSubsampled && mvkIsAnyFlagEnabled(pCreateInfo->flags, VK_IMAGE_CREATE_CUBE_COMPATIBLE_BIT)) {
		setConfigurationResult(reportError(VK_ERROR_FEATURE_NOT_PRESENT, "vkCreateImage() : Under Metal, chroma subsampled formats may not be used with cube images."));
	}
	if (isChromaSubsampled && (pCreateInfo->arrayLayers > 1)) {
		setConfigurationResult(reportError(VK_ERROR_FEATURE_NOT_PRESENT, "vkCreateImage() : Chroma-subsampled formats may only have one array layer."));
	}
	if ((pixFmts->getFormatType(pCreateInfo->format) == kMVKFormatDepthStencil) && !is2D ) {
		setConfigurationResult(reportError(VK_ERROR_FEATURE_NOT_PRESENT, "vkCreateImage() : Under Metal, depth/stencil formats may only be used with 2D images."));
	}
	if (isAttachment && (getImageType() == VK_IMAGE_TYPE_1D)) {
		setConfigurationResult(reportError(VK_ERROR_FEATURE_NOT_PRESENT, "vkCreateImage() : Metal does not support rendering to native 1D attachments. Consider enabling MVK_CONFIG_TEXTURE_1D_AS_2D."));
	}
	if (mvkIsAnyFlagEnabled(pCreateInfo->flags, VK_IMAGE_CREATE_BLOCK_TEXEL_VIEW_COMPATIBLE_BIT)) {
		setConfigurationResult(reportError(VK_ERROR_FEATURE_NOT_PRESENT, "vkCreateImage() : Metal does not allow uncompressed views of compressed images."));
	}
	if (mvkIsAnyFlagEnabled(pCreateInfo->flags, VK_IMAGE_CREATE_SPLIT_INSTANCE_BIND_REGIONS_BIT)) {
		setConfigurationResult(reportError(VK_ERROR_FEATURE_NOT_PRESENT, "vkCreateImage() : Metal does not support split-instance memory binding."));
	}
}

uint32_t MVKImage::validateMipLevels(const VkImageCreateInfo* pCreateInfo, bool isAttachment) {
	uint32_t minDim = 1;
	uint32_t validMipLevels = max(pCreateInfo->mipLevels, minDim);

	if (validMipLevels == 1) { return validMipLevels; }

	if (getPixelFormats()->getChromaSubsamplingPlaneCount(pCreateInfo->format) == 1) {
		setConfigurationResult(reportError(VK_ERROR_FEATURE_NOT_PRESENT, "vkCreateImage() : Under Metal, GBGR and BGRG images cannot use mipmaps. Setting mip levels to 1."));
		validMipLevels = 1;
	}
	if (getImageType() == VK_IMAGE_TYPE_1D) {
		setConfigurationResult(reportError(VK_ERROR_FEATURE_NOT_PRESENT, "vkCreateImage() : Under Metal, native 1D images cannot use mipmaps. Setting mip levels to 1. Consider enabling MVK_CONFIG_TEXTURE_1D_AS_2D."));
		validMipLevels = 1;
	}

	return validMipLevels;
}

bool MVKImage::validateLinear(const VkImageCreateInfo* pCreateInfo, bool isAttachment) {

	if (pCreateInfo->tiling != VK_IMAGE_TILING_LINEAR ) { return false; }

	bool isLin = true;

	if (getImageType() != VK_IMAGE_TYPE_2D) {
		setConfigurationResult(reportError(VK_ERROR_FEATURE_NOT_PRESENT, "vkCreateImage() : If tiling is VK_IMAGE_TILING_LINEAR, imageType must be VK_IMAGE_TYPE_2D."));
		isLin = false;
	}

	if (getPixelFormats()->getFormatType(pCreateInfo->format) == kMVKFormatDepthStencil) {
		setConfigurationResult(reportError(VK_ERROR_FEATURE_NOT_PRESENT, "vkCreateImage() : If tiling is VK_IMAGE_TILING_LINEAR, format must not be a depth/stencil format."));
		isLin = false;
	}
	if (getPixelFormats()->getFormatType(pCreateInfo->format) == kMVKFormatCompressed) {
		setConfigurationResult(reportError(VK_ERROR_FEATURE_NOT_PRESENT, "vkCreateImage() : If tiling is VK_IMAGE_TILING_LINEAR, format must not be a compressed format."));
		isLin = false;
	}
	if (getPixelFormats()->getChromaSubsamplingPlaneCount(pCreateInfo->format) == 1) {
		setConfigurationResult(reportError(VK_ERROR_FEATURE_NOT_PRESENT, "vkCreateImage() : If tiling is VK_IMAGE_TILING_LINEAR, format must not be a single-plane chroma subsampled format."));
		isLin = false;
	}

	if (pCreateInfo->mipLevels > 1) {
		setConfigurationResult(reportError(VK_ERROR_FEATURE_NOT_PRESENT, "vkCreateImage() : If tiling is VK_IMAGE_TILING_LINEAR, mipLevels must be 1."));
		isLin = false;
	}

	if (pCreateInfo->arrayLayers > 1) {
		setConfigurationResult(reportError(VK_ERROR_FEATURE_NOT_PRESENT, "vkCreateImage() : If tiling is VK_IMAGE_TILING_LINEAR, arrayLayers must be 1."));
		isLin = false;
	}

	if (pCreateInfo->samples > VK_SAMPLE_COUNT_1_BIT) {
		setConfigurationResult(reportError(VK_ERROR_FEATURE_NOT_PRESENT, "vkCreateImage() : If tiling is VK_IMAGE_TILING_LINEAR, samples must be VK_SAMPLE_COUNT_1_BIT."));
		isLin = false;
	}

#if !MVK_APPLE_SILICON
	if (isAttachment) {
		setConfigurationResult(reportError(VK_ERROR_FEATURE_NOT_PRESENT, "vkCreateImage() : This device does not support rendering to linear (VK_IMAGE_TILING_LINEAR) images."));
		isLin = false;
	}
#endif

	return isLin;
}

void MVKImage::initExternalMemory(VkExternalMemoryHandleTypeFlags handleTypes) {
	if ( !handleTypes ) { return; }
	if (mvkIsOnlyAnyFlagEnabled(handleTypes, VK_EXTERNAL_MEMORY_HANDLE_TYPE_MTLTEXTURE_BIT_KHR)) {
        auto& xmProps = getPhysicalDevice()->getExternalImageProperties(VK_EXTERNAL_MEMORY_HANDLE_TYPE_MTLTEXTURE_BIT_KHR);
        for(auto& memoryBinding : _memoryBindings) {
            memoryBinding->_externalMemoryHandleTypes = handleTypes;
            memoryBinding->_requiresDedicatedMemoryAllocation = memoryBinding->_requiresDedicatedMemoryAllocation || mvkIsAnyFlagEnabled(xmProps.externalMemoryFeatures, VK_EXTERNAL_MEMORY_FEATURE_DEDICATED_ONLY_BIT);
        }
	} else {
		setConfigurationResult(reportError(VK_ERROR_FEATURE_NOT_PRESENT, "vkCreateImage(): Only external memory handle type VK_EXTERNAL_MEMORY_HANDLE_TYPE_MTLTEXTURE_BIT_KHR is supported."));
	}
}

MVKImage::~MVKImage() {
	mvkDestroyContainerContents(_memoryBindings);
	mvkDestroyContainerContents(_planes);
    releaseIOSurface();
}


#pragma mark -
#pragma mark MVKSwapchainImage

VkResult MVKSwapchainImage::bindDeviceMemory(MVKDeviceMemory* mvkMem, VkDeviceSize memOffset, uint8_t planeIndex) {
	return VK_ERROR_OUT_OF_DEVICE_MEMORY;
}


#pragma mark Construction

MVKSwapchainImage::MVKSwapchainImage(MVKDevice* device,
									 const VkImageCreateInfo* pCreateInfo,
									 MVKSwapchain* swapchain,
									 uint32_t swapchainIndex) : MVKImage(device, pCreateInfo) {
	_swapchain = swapchain;
	_swapchainIndex = swapchainIndex;
}

void MVKSwapchainImage::detachSwapchain() {
	lock_guard<mutex> lock(_detachmentLock);
	_swapchain = nullptr;
	_device = nullptr;
}

void MVKSwapchainImage::destroy() {
	detachSwapchain();
	MVKImage::destroy();
}


#pragma mark -
#pragma mark MVKPresentableSwapchainImage

bool MVKSwapchainImageAvailability::operator< (const MVKSwapchainImageAvailability& rhs) const {
	if (  isAvailable && !rhs.isAvailable) { return true; }
	if ( !isAvailable &&  rhs.isAvailable) { return false; }
	return acquisitionID < rhs.acquisitionID;
}

MVKSwapchainImageAvailability MVKPresentableSwapchainImage::getAvailability() {
	lock_guard<mutex> lock(_availabilityLock);

	return _availability;
}

// Tell the semaphore and fence that they are being tracked for future signaling.
static void track(const MVKSwapchainSignaler& signaler) {
	if (signaler.semaphore) { signaler.semaphore->retain(); }
	if (signaler.fence) { signaler.fence->retain(); }
}

static void signal(MVKSemaphore* semaphore, uint64_t semaphoreSignalToken, id<MTLCommandBuffer> mtlCmdBuff) {
	if (semaphore) { semaphore->encodeDeferredSignal(mtlCmdBuff, semaphoreSignalToken); }
}

static void signal(MVKFence* fence) {
	if (fence) { fence->signal(); }
}

// Signal the semaphore and fence and tell them that they are no longer being tracked for future signaling.
static void signalAndUntrack(const MVKSwapchainSignaler& signaler) {
	signal(signaler.semaphore, signaler.semaphoreSignalToken, nil);
	if (signaler.semaphore) { signaler.semaphore->release(); }

	signal(signaler.fence);
	if (signaler.fence) { signaler.fence->release(); }
}

VkResult MVKPresentableSwapchainImage::acquireAndSignalWhenAvailable(MVKSemaphore* semaphore, MVKFence* fence) {

	// Now that this image is being acquired, release the existing drawable and its texture.
	// This is not done earlier so the texture is retained for any post-processing such as screen captures, etc.
	releaseMetalDrawable();

	lock_guard<mutex> lock(_availabilityLock);

	// Upon acquisition, update acquisition ID immediately, to move it to the back of the chain,
	// so other images will be preferred if either all images are available or no images are available.
	_availability.acquisitionID = _swapchain->getNextAcquisitionID();

	auto signaler = MVKSwapchainSignaler{fence, semaphore, semaphore ? semaphore->deferSignal() : 0};
	if (_availability.isAvailable) {
		_availability.isAvailable = false;

		// If signalling through a MTLEvent, signal through an ephemeral MTLCommandBuffer.
		// Another option would be to use MTLSharedEvent in MVKSemaphore, but that might
		// impose unacceptable performance costs to handle this particular case.
		@autoreleasepool {
			MVKSemaphore* mvkSem = signaler.semaphore;
			id<MTLCommandBuffer> mtlCmdBuff = nil;
			if (mvkSem && mvkSem->isUsingCommandEncoding()) {
				mtlCmdBuff = _device->getAnyQueue()->getMTLCommandBuffer(kMVKCommandUseAcquireNextImage);
				if ( !mtlCmdBuff ) { setConfigurationResult(VK_ERROR_OUT_OF_POOL_MEMORY); }
			}
			signal(signaler.semaphore, signaler.semaphoreSignalToken, mtlCmdBuff);
			signal(signaler.fence);
			[mtlCmdBuff commit];
		}

		_preSignaler = signaler;
	} else {
		_availabilitySignalers.push_back(signaler);
	}
	track(signaler);

	return getConfigurationResult();
}

// Calling nextDrawable may result in a nil drawable, or a drawable with no pixel format.
// Attempt several times to retrieve a good drawable, and set an error to trigger the
// swapchain to be re-established if one cannot be retrieved.
id<CAMetalDrawable> MVKPresentableSwapchainImage::getCAMetalDrawable() {

	if (_mtlTextureHeadless) { return nil; }	// If headless, there is no drawable.

	if ( !_mtlDrawable ) {
		@autoreleasepool {
			bool hasInvalidFormat = false;
			uint32_t attemptCnt = _swapchain->getImageCount();	// Attempt a resonable number of times
			for (uint32_t attemptIdx = 0; !_mtlDrawable && attemptIdx < attemptCnt; attemptIdx++) {
				uint64_t startTime = getPerformanceTimestamp();
				_mtlDrawable = [_swapchain->getCAMetalLayer().nextDrawable retain];	// retained
				addPerformanceInterval(getPerformanceStats().queue.retrieveCAMetalDrawable, startTime);
				hasInvalidFormat = _mtlDrawable && !_mtlDrawable.texture.pixelFormat;
				if (hasInvalidFormat) { releaseMetalDrawable(); }
			}
			if (hasInvalidFormat) {
				setConfigurationResult(reportError(VK_ERROR_OUT_OF_DATE_KHR, "CAMetalDrawable with valid format could not be acquired after %d attempts.", attemptCnt));
			} else if ( !_mtlDrawable ) {
				setConfigurationResult(reportError(VK_ERROR_OUT_OF_POOL_MEMORY, "CAMetalDrawable could not be acquired after %d attempts.", attemptCnt));
			}
		}
	}
	return _mtlDrawable;
}

// If not headless, retrieve the MTLTexture directly from the CAMetalDrawable.
id<MTLTexture> MVKPresentableSwapchainImage::getMTLTexture(uint8_t planeIndex) {
	return _mtlTextureHeadless ? _mtlTextureHeadless : getCAMetalDrawable().texture;
}

// Present the drawable and make myself available only once the command buffer has completed.
// Pass MVKImagePresentInfo by value because it may not exist when the callback runs.
VkResult MVKPresentableSwapchainImage::presentCAMetalDrawable(id<MTLCommandBuffer> mtlCmdBuff,
															  MVKImagePresentInfo presentInfo) {
	_swapchain->renderWatermark(getMTLTexture(0), mtlCmdBuff);

	// According to Apple, it is more performant to call MTLDrawable present from within a
	// MTLCommandBuffer scheduled-handler than it is to call MTLCommandBuffer presentDrawable:.
	// But get current drawable now, intead of in handler, because a new drawable might be acquired by then.
	// Attach present handler before presenting to avoid race condition.
	id<CAMetalDrawable> mtlDrwbl = getCAMetalDrawable();
	MVKSwapchainSignaler signaler = getPresentationSignaler();
	[mtlCmdBuff addScheduledHandler: ^(id<MTLCommandBuffer> mcb) {

		addPresentedHandler(mtlDrwbl, presentInfo, signaler);

		// Try to do any present mode transitions as late as possible in an attempt
		// to avoid visual disruptions on any presents already on the queue.
		if (presentInfo.presentMode != VK_PRESENT_MODE_MAX_ENUM_KHR) {
			mtlDrwbl.layer.displaySyncEnabledMVK = (presentInfo.presentMode != VK_PRESENT_MODE_IMMEDIATE_KHR);
		}
		if (presentInfo.desiredPresentTime) {
			[mtlDrwbl presentAtTime: (double)presentInfo.desiredPresentTime * 1.0e-9];
		} else {
			[mtlDrwbl present];
		}
	}];

	// Ensure this image, the drawable, and the present fence are not destroyed while
	// awaiting MTLCommandBuffer completion. We retain the drawable separately because
	// a new drawable might be acquired by this image by then.
	// Signal the fence from this callback, because the last one or two presentation
	// completion callbacks can occasionally stall.
	retain();
	[mtlDrwbl retain];
	auto* fence = presentInfo.fence;
	if (fence) { fence->retain(); }
	[mtlCmdBuff addCompletedHandler: ^(id<MTLCommandBuffer> mcb) {
		signal(fence);
		if (fence) { fence->release(); }
		[mtlDrwbl release];
		release();
	}];

	signal(signaler.semaphore, signaler.semaphoreSignalToken, mtlCmdBuff);

	return getConfigurationResult();
}

MVKSwapchainSignaler MVKPresentableSwapchainImage::getPresentationSignaler() {
	lock_guard<mutex> lock(_availabilityLock);

	// Mark this image as available if no semaphores or fences are waiting to be signaled.
	_availability.isAvailable = _availabilitySignalers.empty();
	if (_availability.isAvailable) {
		// If this image is available, signal the semaphore and fence that were associated
		// with the last time this image was acquired while available. This is a workaround for
		// when an app uses a single semaphore or fence for more than one swapchain image.
		// Because the semaphore or fence will be signaled by more than one image, it will
		// get out of sync, and the final use of the image would not be signaled as a result.
		return _preSignaler;
	} else {
		// If this image is not yet available, extract and signal the first semaphore and fence.
		MVKSwapchainSignaler signaler;
		auto sigIter = _availabilitySignalers.begin();
		signaler = *sigIter;
		_availabilitySignalers.erase(sigIter);
		return signaler;
	}
}

// Pass MVKImagePresentInfo & MVKSwapchainSignaler by value because they may not exist when the callback runs.
void MVKPresentableSwapchainImage::addPresentedHandler(id<CAMetalDrawable> mtlDrawable,
													   MVKImagePresentInfo presentInfo,
													   MVKSwapchainSignaler signaler) {
	beginPresentation(presentInfo);

#if !MVK_OS_SIMULATOR
	if ([mtlDrawable respondsToSelector: @selector(addPresentedHandler:)]) {
		[mtlDrawable addPresentedHandler: ^(id<MTLDrawable> mtlDrwbl) {
			endPresentation(presentInfo, signaler, mtlDrwbl.presentedTime * 1.0e9);
		}];
	} else
#endif
	{
		// If MTLDrawable.presentedTime/addPresentedHandler isn't supported,
		// treat it as if the present happened when requested.
		endPresentation(presentInfo, signaler);
	}
}

// Ensure this image and the swapchain are not destroyed while awaiting presentation
void MVKPresentableSwapchainImage::beginPresentation(const MVKImagePresentInfo& presentInfo) {
	retain();
	_swapchain->beginPresentation(presentInfo);
	_beginPresentTime = mvkGetRuntimeNanoseconds();
	_presentationStartTime = getPerformanceTimestamp();
}

void MVKPresentableSwapchainImage::endPresentation(const MVKImagePresentInfo& presentInfo,
												   const MVKSwapchainSignaler& signaler,
												   uint64_t actualPresentTime) {

	// If the presentation time is not available, use the current nanosecond runtime clock,
	// which should be reasonably accurate (sub-ms) to the presentation time. The presentation
	// time will not be available if the presentation did not actually happen, such as when
	// running headless, or on a test harness that is not attached to the windowing system.
	if (actualPresentTime == 0) { actualPresentTime = mvkGetRuntimeNanoseconds(); }

	{	// Scope to avoid deadlock if release() is run within detachment lock
		// If I have become detached from the swapchain, it means the swapchain, and possibly the
		// VkDevice, have been destroyed by the time of this callback, so do not reference them.
		lock_guard<mutex> lock(_detachmentLock);
		if (_device) { addPerformanceInterval(getPerformanceStats().queue.presentSwapchains, _presentationStartTime); }
		if (_swapchain) { _swapchain->endPresentation(presentInfo, _beginPresentTime, actualPresentTime); }
	}

	// Makes an image available for acquisition by the app.
	// If any semaphores are waiting to be signaled when this image becomes available, the
	// earliest semaphore is signaled, and this image remains unavailable for other uses.
	signalAndUntrack(signaler);
	release();
}

// Releases the CAMetalDrawable underlying this image.
void MVKPresentableSwapchainImage::releaseMetalDrawable() {
    [_mtlDrawable release];
	_mtlDrawable = nil;
}

// Signal, untrack, and release any signalers that are tracking.
// Release the drawable before the lock, as it may trigger completion callback.
void MVKPresentableSwapchainImage::makeAvailable() {
	releaseMetalDrawable();
	lock_guard<mutex> lock(_availabilityLock);

	if ( !_availability.isAvailable ) {
		signalAndUntrack(_preSignaler);
		for (auto& sig : _availabilitySignalers) {
			signalAndUntrack(sig);
		}
		_availabilitySignalers.clear();
		_availability.isAvailable = true;
	}
}

#pragma mark Construction

MVKPresentableSwapchainImage::MVKPresentableSwapchainImage(MVKDevice* device,
														   const VkImageCreateInfo* pCreateInfo,
														   MVKSwapchain* swapchain,
														   uint32_t swapchainIndex) :
	MVKSwapchainImage(device, pCreateInfo, swapchain, swapchainIndex) {

	_availability.acquisitionID = _swapchain->getNextAcquisitionID();
	_availability.isAvailable = true;

	if (swapchain->isHeadless()) {
		@autoreleasepool {
			MTLTextureDescriptor* mtlTexDesc = [MTLTextureDescriptor texture2DDescriptorWithPixelFormat: getMTLPixelFormat()
																								  width: pCreateInfo->extent.width
																								 height: pCreateInfo->extent.height
																							  mipmapped: NO];
			mtlTexDesc.usageMVK = MTLTextureUsageRenderTarget;
			mtlTexDesc.storageModeMVK = MTLStorageModePrivate;

			_mtlTextureHeadless = [[getMTLDevice() newTextureWithDescriptor: mtlTexDesc] retain];	// retained
		}
	}
}


void MVKPresentableSwapchainImage::destroy() {
	releaseMetalDrawable();
	[_mtlTextureHeadless release];
	_mtlTextureHeadless = nil;
	MVKSwapchainImage::destroy();
}

// Unsignaled signalers will exist if this image is acquired more than it is presented.
// Ensure they are signaled and untracked so the fences and semaphores will be released.
MVKPresentableSwapchainImage::~MVKPresentableSwapchainImage() {
	makeAvailable();
}


#pragma mark -
#pragma mark MVKPeerSwapchainImage

VkResult MVKPeerSwapchainImage::bindDeviceMemory2(const VkBindImageMemoryInfo* pBindInfo) {
	const VkBindImageMemorySwapchainInfoKHR* swapchainInfo = nullptr;
	for (const auto* next = (const VkBaseInStructure*)pBindInfo->pNext; next; next = next->pNext) {
		switch (next->sType) {
			case VK_STRUCTURE_TYPE_BIND_IMAGE_MEMORY_SWAPCHAIN_INFO_KHR:
				swapchainInfo = (const VkBindImageMemorySwapchainInfoKHR*)next;
				break;
			default:
				break;
		}
	}
	if (!swapchainInfo) { return VK_ERROR_OUT_OF_DEVICE_MEMORY; }

	_swapchainIndex = swapchainInfo->imageIndex;
	return VK_SUCCESS;
}


#pragma mark Metal

id<MTLTexture> MVKPeerSwapchainImage::getMTLTexture(uint8_t planeIndex) { 
	return ((MVKSwapchainImage*)_swapchain->getPresentableImage(_swapchainIndex))->getMTLTexture(planeIndex);
}


#pragma mark Construction

MVKPeerSwapchainImage::MVKPeerSwapchainImage(MVKDevice* device,
											 const VkImageCreateInfo* pCreateInfo,
											 MVKSwapchain* swapchain,
											 uint32_t swapchainIndex) :
	MVKSwapchainImage(device, pCreateInfo, swapchain, swapchainIndex) {}



#pragma mark -
#pragma mark MVKImageViewPlane

MVKVulkanAPIObject* MVKImageViewPlane::getVulkanAPIObject() { return _imageView; }

void MVKImageViewPlane::propagateDebugName() { _imageView->setMetalObjectLabel(_mtlTexture, _imageView->_debugName); }


#pragma mark Metal

id<MTLTexture> MVKImageViewPlane::getMTLTexture() {
    // If we can use a Metal texture view, lazily create it, otherwise use the image texture directly.
    if (_useMTLTextureView) {
        if ( !_mtlTexture && _mtlPixFmt ) {

            // Lock and check again in case another thread created the texture view
            lock_guard<mutex> lock(_imageView->_lock);
            if (_mtlTexture) { return _mtlTexture; }

            _mtlTexture = newMTLTexture(); // retained

            propagateDebugName();
        }
        return _mtlTexture;
    } else {
        return _imageView->_image->getMTLTexture(_planeIndex);
    }
}

// Creates and returns a retained Metal texture as an
// overlay on the Metal texture of the underlying image.
id<MTLTexture> MVKImageViewPlane::newMTLTexture() {
    MTLTextureType mtlTextureType = _imageView->_mtlTextureType;
    NSRange sliceRange = NSMakeRange(_imageView->_subresourceRange.baseArrayLayer, _imageView->_subresourceRange.layerCount);
    // Fake support for 2D views of 3D textures.
    id<MTLTexture> aliasTex = nil;
    auto* image = _imageView->_image;
    id<MTLTexture> mtlTex = image->getMTLTexture(_planeIndex);
    if (image->getImageType() == VK_IMAGE_TYPE_3D &&
        (mtlTextureType == MTLTextureType2D || mtlTextureType == MTLTextureType2DArray)) {
        if (image->_is2DViewOn3DImageCompatible) {
            const auto heapAllocation = image->getHeapAllocation(_planeIndex);
            MVKAssert(heapAllocation, "Attempting to create a 2D view of a 3D texture without a placement heap");

            const auto relativeSliceOffset = _imageView->_subresourceRange.baseArrayLayer * (heapAllocation->size / image->_extent.depth);
            MTLTextureDescriptor* mtlTexDesc = image->newMTLTextureDescriptor(_planeIndex); // temp retain

            mtlTexDesc.depth = 1;
            mtlTexDesc.arrayLength = _imageView->_subresourceRange.layerCount;
            mtlTexDesc.textureType = mtlTextureType;

            // Create a temporary texture that is backed by the 3D texture's memory
            aliasTex = [heapAllocation->heap
                              newTextureWithDescriptor: mtlTexDesc
                              offset: heapAllocation->offset + relativeSliceOffset];

            [mtlTexDesc release]; // temp release

            mtlTex = aliasTex;
            sliceRange = NSMakeRange(0, _imageView->_subresourceRange.layerCount);
        } else {
            mtlTextureType = MTLTextureType3D;
            sliceRange = NSMakeRange(0, 1);
        }
    }
    id<MTLTexture> texView = nil;
    if (_useNativeSwizzle) {
        texView = [mtlTex newTextureViewWithPixelFormat: _mtlPixFmt
                                            textureType: mtlTextureType
                                                 levels: NSMakeRange(_imageView->_subresourceRange.baseMipLevel, _imageView->_subresourceRange.levelCount)
                                                 slices: sliceRange
                                                swizzle: mvkMTLTextureSwizzleChannelsFromVkComponentMapping(_componentSwizzle)];    // retained
    } else {
        texView = [mtlTex newTextureViewWithPixelFormat: _mtlPixFmt
                                            textureType: mtlTextureType
                                                 levels: NSMakeRange(_imageView->_subresourceRange.baseMipLevel, _imageView->_subresourceRange.levelCount)
                                                 slices: sliceRange];    // retained
    }
    [aliasTex release];
    return texView;
}


#pragma mark Construction

MVKImageViewPlane::MVKImageViewPlane(MVKImageView* imageView,
									 uint8_t planeIndex,
									 MTLPixelFormat mtlPixFmt,
									 const VkImageViewCreateInfo* pCreateInfo) : MVKBaseDeviceObject(imageView->_device) {
    _imageView = imageView;
    _planeIndex = planeIndex;
    _mtlPixFmt = mtlPixFmt;
    _mtlTexture = nil;

	getVulkanAPIObject()->setConfigurationResult(initSwizzledMTLPixelFormat(pCreateInfo));

    // Determine whether this image view should use a Metal texture view,
    // and set the _useMTLTextureView variable appropriately.
    if ( _imageView->_image ) {
        _useMTLTextureView = _imageView->_image->_canSupportMTLTextureView;
        bool is3D = _imageView->_image->_mtlTextureType == MTLTextureType3D;
        // If the view is identical to underlying image, don't bother using a Metal view
        if (_mtlPixFmt == _imageView->_image->getMTLPixelFormat(planeIndex) &&
            (_imageView->_mtlTextureType == _imageView->_image->_mtlTextureType ||
             ((_imageView->_mtlTextureType == MTLTextureType2D || _imageView->_mtlTextureType == MTLTextureType2DArray) && is3D)) &&
            _imageView->_subresourceRange.levelCount == _imageView->_image->_mipLevels &&
            (is3D || _imageView->_subresourceRange.layerCount == _imageView->_image->_arrayLayers) &&
            !_useNativeSwizzle) {
            _useMTLTextureView = false;
        }
    } else {
        _useMTLTextureView = false;
    }
}

VkResult MVKImageViewPlane::initSwizzledMTLPixelFormat(const VkImageViewCreateInfo* pCreateInfo) {

	_useNativeSwizzle = false;
	_useShaderSwizzle = false;
	_componentSwizzle = pCreateInfo->components;
	VkImageAspectFlags aspectMask = pCreateInfo->subresourceRange.aspectMask;

#define adjustComponentSwizzleValue(comp, currVal, newVal)    if (_componentSwizzle.comp == VK_COMPONENT_SWIZZLE_ ##currVal) { _componentSwizzle.comp = VK_COMPONENT_SWIZZLE_ ##newVal; }
#define adjustAnyComponentSwizzleValue(comp, I, R, G, B, A) \
	switch (_componentSwizzle.comp) { \
		case VK_COMPONENT_SWIZZLE_IDENTITY: \
			_componentSwizzle.comp = VK_COMPONENT_SWIZZLE_##I; \
			break; \
		case VK_COMPONENT_SWIZZLE_R: \
			_componentSwizzle.comp = VK_COMPONENT_SWIZZLE_##R; \
			break; \
		case VK_COMPONENT_SWIZZLE_G: \
			_componentSwizzle.comp = VK_COMPONENT_SWIZZLE_##G; \
			break; \
		case VK_COMPONENT_SWIZZLE_B: \
			_componentSwizzle.comp = VK_COMPONENT_SWIZZLE_##B; \
			break; \
		case VK_COMPONENT_SWIZZLE_A: \
			_componentSwizzle.comp = VK_COMPONENT_SWIZZLE_##A; \
			break; \
		default: \
			break; \
	}

	// Use swizzle adjustment to bridge some differences between Vulkan and Metal pixel formats.
	// Do this ahead of other tests and adjustments so that swizzling will be enabled by tests below.
	switch (pCreateInfo->format) {
		case VK_FORMAT_BC1_RGB_UNORM_BLOCK:
		case VK_FORMAT_BC1_RGB_SRGB_BLOCK:
			// Metal doesn't support BC1_RGB, so force references to substituted BC1_RGBA alpha to 1.0.
			adjustComponentSwizzleValue(r, A, ONE);
			adjustComponentSwizzleValue(g, A, ONE);
			adjustComponentSwizzleValue(b, A, ONE);
			adjustComponentSwizzleValue(a, A, ONE);
			adjustComponentSwizzleValue(a, IDENTITY, ONE);
			break;

		case VK_FORMAT_A4R4G4B4_UNORM_PACK16:
			// Metal doesn't (publicly) support this directly, so use a swizzle to get the ordering right.
			// n.b. **Do NOT use adjustComponentSwizzleValue if multiple values need substitution,
			// and some of the substitutes are keys for other substitutions!**
			adjustAnyComponentSwizzleValue(r, G, G, B, A, R);
			adjustAnyComponentSwizzleValue(g, B, G, B, A, R);
			adjustAnyComponentSwizzleValue(b, A, G, B, A, R);
			adjustAnyComponentSwizzleValue(a, R, G, B, A, R);
			break;

		case VK_FORMAT_A4B4G4R4_UNORM_PACK16:
			// Metal doesn't support this directly, so use a swizzle to get the ordering right.
			adjustAnyComponentSwizzleValue(r, A, A, B, G, R);
			adjustAnyComponentSwizzleValue(g, B, A, B, G, R);
			adjustAnyComponentSwizzleValue(b, G, A, B, G, R);
			adjustAnyComponentSwizzleValue(a, R, A, B, G, R);
			break;

		case VK_FORMAT_B4G4R4A4_UNORM_PACK16:
		case VK_FORMAT_B5G6R5_UNORM_PACK16:
		case VK_FORMAT_B5G5R5A1_UNORM_PACK16:
		case VK_FORMAT_B8G8R8A8_SNORM:
		case VK_FORMAT_B8G8R8A8_UINT:
		case VK_FORMAT_B8G8R8A8_SINT:
			// Metal doesn't support this directly, so use a swizzle to get the ordering right.
			adjustAnyComponentSwizzleValue(r, B, B, G, R, A);
			adjustAnyComponentSwizzleValue(g, G, B, G, R, A);
			adjustAnyComponentSwizzleValue(b, R, B, G, R, A);
			adjustAnyComponentSwizzleValue(a, A, B, G, R, A);
			break;

		default:
			break;
	}

	// Metal requires special handling when sampling depth/stencil textures in the following cases:
	// 1. Sampling stencil from a depth/stencil format
	// 2. Metal's undefined values for depth/stencil sample to vec4 conversion
	if (mvkIsAnyFlagEnabled(aspectMask, VK_IMAGE_ASPECT_DEPTH_BIT | VK_IMAGE_ASPECT_STENCIL_BIT) &&
		mvkIsAnyFlagEnabled(_imageView->_usage, (VK_IMAGE_USAGE_SAMPLED_BIT | VK_IMAGE_USAGE_INPUT_ATTACHMENT_BIT)))
	{
		// 1. Sampling stencil from a depth/stencil format
		// To sample the stencil value from a depth/stencil format, Metal requires to drop the depth for the view format.
		// Meaning that MTLPixelFormatDepth32Float_Stencil8 needs to be MTLPixelFormatX32_Stencil8 for the view according to spec:
		// You can't directly read the stencil value of a texture with the MTLPixelFormatDepth32Float_Stencil8 format.
		// To read stencil values from a texture with the MTLPixelFormatDepth32Float_Stencil8 format, create a texture view
		// of that texture using the MTLPixelFormatX32_Stencil8 format, and sample the texture view instead.
		if (aspectMask == VK_IMAGE_ASPECT_STENCIL_BIT) {
			if (_mtlPixFmt == MTLPixelFormatDepth32Float_Stencil8) {
				_mtlPixFmt = MTLPixelFormatX32_Stencil8;
			}
#if MVK_MACOS
			else if (_mtlPixFmt == MTLPixelFormatDepth24Unorm_Stencil8) {
				_mtlPixFmt = MTLPixelFormatX24_Stencil8;
			}
#endif
		}
		
		// 2. Metal's undefined values for depth/stencil sample to vec4 conversion
		// Due to differences in Metal and Vulkan specification for sampling depth/stencil textures into vec4, we need to
		// provide the correct mapping from Vulkan to Metal
		// Metal states:
		// "For a texture with depth or stencil pixel format (such as MTLPixelFormatDepth24Unorm_Stencil8 or MTLPixelFormatStencil8),
		// the default value for an unspecified component is undefined." which means all values but R will be undefined.
		// Vulkan requires that all components be defined, with `G` and `B` set to `0` and `A` set to `1`.
		// See https://registry.khronos.org/vulkan/specs/1.3-extensions/html/vkspec.html#textures-conversion-to-rgba.
		if (enableSwizzling()) {
			if (_componentSwizzle.r == VK_COMPONENT_SWIZZLE_A) {
				_componentSwizzle.r = VK_COMPONENT_SWIZZLE_ONE;
			} else if (_componentSwizzle.r == VK_COMPONENT_SWIZZLE_G || _componentSwizzle.r == VK_COMPONENT_SWIZZLE_B) {
				_componentSwizzle.r = VK_COMPONENT_SWIZZLE_ZERO;
			}
			if (_componentSwizzle.g == VK_COMPONENT_SWIZZLE_A) {
				_componentSwizzle.g = VK_COMPONENT_SWIZZLE_ONE;
			} else if (_componentSwizzle.g == VK_COMPONENT_SWIZZLE_G || _componentSwizzle.g == VK_COMPONENT_SWIZZLE_B || _componentSwizzle.g == VK_COMPONENT_SWIZZLE_IDENTITY) {
				_componentSwizzle.g = VK_COMPONENT_SWIZZLE_ZERO;
			}
			if (_componentSwizzle.b == VK_COMPONENT_SWIZZLE_A) {
				_componentSwizzle.b = VK_COMPONENT_SWIZZLE_ONE;
			} else if (_componentSwizzle.b == VK_COMPONENT_SWIZZLE_G || _componentSwizzle.b == VK_COMPONENT_SWIZZLE_B || _componentSwizzle.b == VK_COMPONENT_SWIZZLE_IDENTITY) {
				_componentSwizzle.b = VK_COMPONENT_SWIZZLE_ZERO;
			}
			if (_componentSwizzle.a == VK_COMPONENT_SWIZZLE_A || _componentSwizzle.a == VK_COMPONENT_SWIZZLE_IDENTITY) {
				_componentSwizzle.a = VK_COMPONENT_SWIZZLE_ONE;
			} else if (_componentSwizzle.a == VK_COMPONENT_SWIZZLE_G || _componentSwizzle.a == VK_COMPONENT_SWIZZLE_B ) {
				_componentSwizzle.a = VK_COMPONENT_SWIZZLE_ZERO;
			}
			
			return VK_SUCCESS;
		}
	}

#define SWIZZLE_MATCHES(R, G, B, A)    mvkVkComponentMappingsMatch(_componentSwizzle, {VK_COMPONENT_SWIZZLE_ ##R, VK_COMPONENT_SWIZZLE_ ##G, VK_COMPONENT_SWIZZLE_ ##B, VK_COMPONENT_SWIZZLE_ ##A} )
#define VK_COMPONENT_SWIZZLE_ANY       VK_COMPONENT_SWIZZLE_MAX_ENUM

	// If we have an identity swizzle, we're all good.
	if (SWIZZLE_MATCHES(R, G, B, A)) {
		return VK_SUCCESS;
	}

	if (mvkIsAnyFlagEnabled(_imageView->_usage, VK_IMAGE_USAGE_INPUT_ATTACHMENT_BIT | VK_IMAGE_USAGE_STORAGE_BIT)) {
		// Vulkan forbids using image views with non-identity swizzles as storage images or attachments.
		// Let's catch some cases which are essentially identity, but would still result in Metal restricting
		// the resulting texture's usage.

		switch (_mtlPixFmt) {
			case MTLPixelFormatR8Unorm:
#if MVK_APPLE_SILICON
			case MTLPixelFormatR8Unorm_sRGB:
#endif
			case MTLPixelFormatR8Snorm:
			case MTLPixelFormatR8Uint:
			case MTLPixelFormatR8Sint:
			case MTLPixelFormatR16Unorm:
			case MTLPixelFormatR16Snorm:
			case MTLPixelFormatR16Uint:
			case MTLPixelFormatR16Sint:
			case MTLPixelFormatR16Float:
			case MTLPixelFormatR32Uint:
			case MTLPixelFormatR32Sint:
			case MTLPixelFormatR32Float:
				if (SWIZZLE_MATCHES(R, ZERO, ZERO, ONE)) {
					return VK_SUCCESS;
				}
				break;

			case MTLPixelFormatRG8Unorm:
#if MVK_APPLE_SILICON
			case MTLPixelFormatRG8Unorm_sRGB:
#endif
			case MTLPixelFormatRG8Snorm:
			case MTLPixelFormatRG8Uint:
			case MTLPixelFormatRG8Sint:
			case MTLPixelFormatRG16Unorm:
			case MTLPixelFormatRG16Snorm:
			case MTLPixelFormatRG16Uint:
			case MTLPixelFormatRG16Sint:
			case MTLPixelFormatRG16Float:
			case MTLPixelFormatRG32Uint:
			case MTLPixelFormatRG32Sint:
			case MTLPixelFormatRG32Float:
				if (SWIZZLE_MATCHES(R, G, ZERO, ONE)) {
					return VK_SUCCESS;
				}
				break;

			case MTLPixelFormatRG11B10Float:
			case MTLPixelFormatRGB9E5Float:
				if (SWIZZLE_MATCHES(R, G, B, ONE)) {
					return VK_SUCCESS;
				}
				break;

			default:
				break;
		}
	}

	if (!_imageView->_image->hasPixelFormatView(_planeIndex)) {
		if (!enableSwizzling()) {
			MVKAssert(0, "Image without PixelFormatView usage couldn't enable swizzling!");
		}
		return VK_SUCCESS;
	}

	switch (_mtlPixFmt) {
		case MTLPixelFormatR8Unorm:
			if (SWIZZLE_MATCHES(ZERO, ANY, ANY, R)) {
				_mtlPixFmt = MTLPixelFormatA8Unorm;
				return VK_SUCCESS;
			}
			break;

		case MTLPixelFormatA8Unorm:
			if (SWIZZLE_MATCHES(A, ANY, ANY, ZERO)) {
				_mtlPixFmt = MTLPixelFormatR8Unorm;
				return VK_SUCCESS;
			}
			break;

		case MTLPixelFormatRGBA8Unorm:
			if (SWIZZLE_MATCHES(B, G, R, A)) {
				_mtlPixFmt = MTLPixelFormatBGRA8Unorm;
				return VK_SUCCESS;
			}
			break;

		case MTLPixelFormatRGBA8Unorm_sRGB:
			if (SWIZZLE_MATCHES(B, G, R, A)) {
				_mtlPixFmt = MTLPixelFormatBGRA8Unorm_sRGB;
				return VK_SUCCESS;
			}
			break;

		case MTLPixelFormatBGRA8Unorm:
			if (SWIZZLE_MATCHES(B, G, R, A)) {
				_mtlPixFmt = MTLPixelFormatRGBA8Unorm;
				return VK_SUCCESS;
			}
			break;

		case MTLPixelFormatBGRA8Unorm_sRGB:
			if (SWIZZLE_MATCHES(B, G, R, A)) {
				_mtlPixFmt = MTLPixelFormatRGBA8Unorm_sRGB;
				return VK_SUCCESS;
			}
			break;

		case MTLPixelFormatX32_Stencil8:
			if (SWIZZLE_MATCHES(R, ANY, ANY, ANY)) {
				return VK_SUCCESS;
			}
			break;

#if MVK_MACOS
		case MTLPixelFormatX24_Stencil8:
			if (SWIZZLE_MATCHES(R, ANY, ANY, ANY)) {
				return VK_SUCCESS;
			}
			break;
#endif

		default:
			break;
	}

	// No format transformation swizzles were found, so we'll need to use either native or shader swizzling, if supported.
	if ( !enableSwizzling() ) {
		return getVulkanAPIObject()->reportError(VK_ERROR_FEATURE_NOT_PRESENT,
												 "The value of %s::components) (%s, %s, %s, %s), when applied to a VkImageView, requires full component swizzling to be enabled both at the"
												 " time when the VkImageView is created and at the time any pipeline that uses that VkImageView is compiled. Full component swizzling can"
												 " be enabled via the MVKConfiguration::fullImageViewSwizzle config parameter or MVK_CONFIG_FULL_IMAGE_VIEW_SWIZZLE environment variable.",
												 pCreateInfo->image ? "vkCreateImageView(VkImageViewCreateInfo" : "vkGetPhysicalDeviceImageFormatProperties2KHR(VkPhysicalDeviceImageViewSupportEXTX",
												 mvkVkComponentSwizzleName(_componentSwizzle.r), mvkVkComponentSwizzleName(_componentSwizzle.g),
												 mvkVkComponentSwizzleName(_componentSwizzle.b), mvkVkComponentSwizzleName(_componentSwizzle.a));
	}

	return VK_SUCCESS;
}

// Enable either native or shader swizzling, depending on what is available, preferring native, and return whether successful.
bool MVKImageViewPlane::enableSwizzling() {
	_useNativeSwizzle = getMetalFeatures().nativeTextureSwizzle;
	_useShaderSwizzle = !_useNativeSwizzle && getMVKConfig().fullImageViewSwizzle;
	return _useNativeSwizzle || _useShaderSwizzle;
}

MVKImageViewPlane::~MVKImageViewPlane() {
    [_mtlTexture release];
}


#pragma mark -
#pragma mark MVKImageView

void MVKImageView::propagateDebugName() {
    for (uint8_t planeIndex = 0; planeIndex < _planes.size(); planeIndex++) {
        _planes[planeIndex]->propagateDebugName();
    }
}

void MVKImageView::populateMTLRenderPassAttachmentDescriptor(MTLRenderPassAttachmentDescriptor* mtlAttDesc) {
    MVKImageViewPlane* plane = _planes[0];
    bool useView = plane->_useMTLTextureView;
    mtlAttDesc.texture = plane->getMTLTexture();
    // If a native swizzle is being applied, use the unswizzled parent texture.
    // This is relevant for depth/stencil attachments that are also sampled and might have forced swizzles.
    if (plane->_useNativeSwizzle && mtlAttDesc.texture.parentTexture) {
        useView = false;
        mtlAttDesc.texture = mtlAttDesc.texture.parentTexture;
    }
    mtlAttDesc.level = useView ? 0 : _subresourceRange.baseMipLevel;
    if (mtlAttDesc.texture.textureType == MTLTextureType3D) {
        mtlAttDesc.slice = 0;
        mtlAttDesc.depthPlane = _subresourceRange.baseArrayLayer;
    } else {
        mtlAttDesc.slice = useView ? 0 : _subresourceRange.baseArrayLayer;
        mtlAttDesc.depthPlane = 0;
    }
}

void MVKImageView::populateMTLRenderPassAttachmentDescriptorResolve(MTLRenderPassAttachmentDescriptor* mtlAttDesc) {
    MVKImageViewPlane* plane = _planes[0];
    bool useView = plane->_useMTLTextureView;
    mtlAttDesc.resolveTexture = plane->getMTLTexture();
    // If a native swizzle is being applied, use the unswizzled parent texture.
    // This is relevant for depth/stencil attachments that are also sampled and might have forced swizzles.
    if (plane->_useNativeSwizzle && mtlAttDesc.resolveTexture.parentTexture) {
        useView = false;
        mtlAttDesc.resolveTexture = mtlAttDesc.resolveTexture.parentTexture;
    }
    mtlAttDesc.resolveLevel = useView ? 0 : _subresourceRange.baseMipLevel;
    if (mtlAttDesc.resolveTexture.textureType == MTLTextureType3D) {
        mtlAttDesc.resolveSlice = 0;
        mtlAttDesc.resolveDepthPlane = useView ? 0 : _subresourceRange.baseArrayLayer;
    } else {
        mtlAttDesc.resolveSlice = useView ? 0 : _subresourceRange.baseArrayLayer;
        mtlAttDesc.resolveDepthPlane = 0;
    }
}


#pragma mark Construction

MVKImageView::MVKImageView(MVKDevice* device, const VkImageViewCreateInfo* pCreateInfo) : MVKVulkanAPIDeviceObject(device) {
	_image = (MVKImage*)pCreateInfo->image;
	_image->retain();		// Ensure image sticks around while this image view is in flight.

    _mtlTextureType = mvkMTLTextureTypeFromVkImageViewType(pCreateInfo->viewType,
														   _image->getSampleCount() != VK_SAMPLE_COUNT_1_BIT);

	// Per spec, for depth/stencil formats, determine the appropriate usage
	// based on whether stencil or depth or both aspects are being used.
	VkImageAspectFlags aspectMask = pCreateInfo->subresourceRange.aspectMask;
	if (mvkAreAllFlagsEnabled(aspectMask, VK_IMAGE_ASPECT_STENCIL_BIT | VK_IMAGE_ASPECT_DEPTH_BIT)) {
		_usage = _image->_usage & _image->_stencilUsage;
	} else if (mvkIsAnyFlagEnabled(aspectMask, VK_IMAGE_ASPECT_STENCIL_BIT)) {
		_usage = _image->_stencilUsage;
	} else {
		_usage = _image->_usage;
	}
	// Image views can't be used in transfer commands.
	mvkDisableFlags(_usage, (VK_IMAGE_USAGE_TRANSFER_SRC_BIT | VK_IMAGE_USAGE_TRANSFER_DST_BIT));

	for (const auto* next = (VkBaseInStructure*)pCreateInfo->pNext; next; next = next->pNext) {
		switch (next->sType) {
			case VK_STRUCTURE_TYPE_IMAGE_VIEW_USAGE_CREATE_INFO: {
				auto* pViewUsageInfo = (VkImageViewUsageCreateInfo*)next;
				VkImageUsageFlags newUsage = pViewUsageInfo->usage;
				mvkDisableFlags(newUsage, (VK_IMAGE_USAGE_TRANSFER_SRC_BIT | VK_IMAGE_USAGE_TRANSFER_DST_BIT));
				if (mvkAreAllFlagsEnabled(_usage, newUsage)) { _usage = newUsage; }
				break;
			}
            /* case VK_STRUCTURE_TYPE_SAMPLER_YCBCR_CONVERSION_INFO_KHR: {
                const VkSamplerYcbcrConversionInfoKHR* sampConvInfo = (const VkSamplerYcbcrConversionInfoKHR*)next;
                break;
            } */
			default:
				break;
		}
	}

	// If a 2D array view on a 2D image with layerCount 1, and the only usages are
	// attachment usages, then force the use of a 2D non-arrayed view. This is important for
	// input attachments, or they won't match the types declared in the fragment shader.
	// Sampled and storage usages are not: if we try to bind a non-arrayed 2D view
	// to a 2D image variable, we could wind up with the same problem this is intended to fix.
	if (mvkIsOnlyAnyFlagEnabled(_usage, (VK_IMAGE_USAGE_COLOR_ATTACHMENT_BIT |
										 VK_IMAGE_USAGE_DEPTH_STENCIL_ATTACHMENT_BIT |
										 VK_IMAGE_USAGE_INPUT_ATTACHMENT_BIT |
										 VK_IMAGE_USAGE_TRANSIENT_ATTACHMENT_BIT))) {
		if (_mtlTextureType == MTLTextureType2DArray && _image->_mtlTextureType == MTLTextureType2D) {
			_mtlTextureType = MTLTextureType2D;
#if MVK_MACOS_OR_IOS
		} else if (_mtlTextureType == MTLTextureType2DMultisampleArray && _image->_mtlTextureType == MTLTextureType2DMultisample) {
			_mtlTextureType = MTLTextureType2DMultisample;
#endif
		}
	}

	// Remember the subresource range, and determine the actual number of mip levels and texture slices
    _subresourceRange = pCreateInfo->subresourceRange;
	if (_subresourceRange.levelCount == VK_REMAINING_MIP_LEVELS) {
		_subresourceRange.levelCount = _image->getMipLevelCount() - _subresourceRange.baseMipLevel;
	}
	if (_subresourceRange.layerCount == VK_REMAINING_ARRAY_LAYERS) {
		_subresourceRange.layerCount = _image->getLayerCount() - _subresourceRange.baseArrayLayer;
	}

	auto& mtlFeats = getMetalFeatures();
	bool isAttachment = mvkIsAnyFlagEnabled(_usage, (VK_IMAGE_USAGE_COLOR_ATTACHMENT_BIT |
													 VK_IMAGE_USAGE_DEPTH_STENCIL_ATTACHMENT_BIT |
													 VK_IMAGE_USAGE_TRANSIENT_ATTACHMENT_BIT |
													 VK_IMAGE_USAGE_INPUT_ATTACHMENT_BIT));
	if (isAttachment && _subresourceRange.layerCount > 1) {
		if ( !mtlFeats.layeredRendering ) {
			setConfigurationResult(reportError(VK_ERROR_FEATURE_NOT_PRESENT, "vkCreateImageView() : This device does not support rendering to array (layered) attachments."));
		}
		if (_image->getSampleCount() != VK_SAMPLE_COUNT_1_BIT && !mtlFeats.multisampleLayeredRendering ) {
			setConfigurationResult(reportError(VK_ERROR_FEATURE_NOT_PRESENT, "vkCreateImageView() : This device does not support rendering to multisampled array (layered) attachments."));
		}
	}

    VkExtent2D blockTexelSizeOfPlane[3];
    uint32_t bytesPerBlockOfPlane[3];
    MTLPixelFormat mtlPixFmtOfPlane[3];
    uint8_t subsamplingPlaneCount = getPixelFormats()->getChromaSubsamplingPlanes(pCreateInfo->format, blockTexelSizeOfPlane, bytesPerBlockOfPlane, mtlPixFmtOfPlane),
            beginPlaneIndex = 0,
            endPlaneIndex = subsamplingPlaneCount;
    if (subsamplingPlaneCount == 0) {
        if (_subresourceRange.aspectMask & (VK_IMAGE_ASPECT_PLANE_0_BIT | VK_IMAGE_ASPECT_PLANE_1_BIT | VK_IMAGE_ASPECT_PLANE_2_BIT)) {
            beginPlaneIndex = MVKImage::getPlaneFromVkImageAspectFlags(_subresourceRange.aspectMask);
        }
        endPlaneIndex = beginPlaneIndex + 1;
        mtlPixFmtOfPlane[beginPlaneIndex] = getPixelFormats()->getMTLPixelFormat(pCreateInfo->format);
    } else {
        if (!mvkVkComponentMappingsMatch(pCreateInfo->components, {VK_COMPONENT_SWIZZLE_R, VK_COMPONENT_SWIZZLE_G, VK_COMPONENT_SWIZZLE_B, VK_COMPONENT_SWIZZLE_A})) {
            setConfigurationResult(reportError(VK_ERROR_FEATURE_NOT_PRESENT, "vkCreateImageView() : Image view swizzling for multi planar formats is not supported."));
        }
    }
    for (uint8_t planeIndex = beginPlaneIndex; planeIndex < endPlaneIndex; planeIndex++) {
        _planes.push_back(new MVKImageViewPlane(this, planeIndex, mtlPixFmtOfPlane[planeIndex], pCreateInfo));
    }
}

// Memory detached in destructor too, as a fail-safe.
MVKImageView::~MVKImageView() {
	detachMemory();
	_image->release();
}

// Overridden to detach from the resource memory when the app destroys this object.
// This object can be retained in a descriptor after the app destroys it, even
// though the descriptor can't use it. But doing so retains usuable resource memory.
void MVKImageView::destroy() {
	detachMemory();
	MVKVulkanAPIDeviceObject::destroy();
}

// Potentially called twice, from destroy() and destructor, so ensure everything is nulled out.
void MVKImageView::detachMemory() {
	mvkDestroyContainerContents(_planes);
}


#pragma mark -
#pragma mark MVKSamplerYcbcrConversion

void MVKSamplerYcbcrConversion::updateConstExprSampler(MSLConstexprSampler& constExprSampler) const {
	constExprSampler.planes = _planes;
	constExprSampler.resolution = _resolution;
	constExprSampler.chroma_filter = _chroma_filter;
	constExprSampler.x_chroma_offset = _x_chroma_offset;
	constExprSampler.y_chroma_offset = _y_chroma_offset;
    for (uint32_t i = 0; i < 4; ++i) {
		constExprSampler.swizzle[i] = _swizzle[i];
    }
	constExprSampler.ycbcr_model = _ycbcr_model;
	constExprSampler.ycbcr_range = _ycbcr_range;
    constExprSampler.bpc = _bpc;
	constExprSampler.ycbcr_conversion_enable = true;
}

static MSLSamplerFilter getSpvMinMagFilterFromVkFilter(VkFilter vkFilter) {
    switch (vkFilter) {
        case VK_FILTER_LINEAR:    return MSL_SAMPLER_FILTER_LINEAR;

        case VK_FILTER_NEAREST:
        default:
            return MSL_SAMPLER_FILTER_NEAREST;
    }
}

static MSLChromaLocation getSpvChromaLocationFromVkChromaLocation(VkChromaLocation vkChromaLocation) {
	switch (vkChromaLocation) {
		default:
		case VK_CHROMA_LOCATION_COSITED_EVEN:   return MSL_CHROMA_LOCATION_COSITED_EVEN;
		case VK_CHROMA_LOCATION_MIDPOINT:       return MSL_CHROMA_LOCATION_MIDPOINT;
	}
}

static MSLComponentSwizzle getSpvComponentSwizzleFromVkComponentMapping(VkComponentSwizzle vkComponentSwizzle) {
	switch (vkComponentSwizzle) {
		default:
		case VK_COMPONENT_SWIZZLE_IDENTITY:     return MSL_COMPONENT_SWIZZLE_IDENTITY;
		case VK_COMPONENT_SWIZZLE_ZERO:         return MSL_COMPONENT_SWIZZLE_ZERO;
		case VK_COMPONENT_SWIZZLE_ONE:          return MSL_COMPONENT_SWIZZLE_ONE;
		case VK_COMPONENT_SWIZZLE_R:            return MSL_COMPONENT_SWIZZLE_R;
		case VK_COMPONENT_SWIZZLE_G:            return MSL_COMPONENT_SWIZZLE_G;
		case VK_COMPONENT_SWIZZLE_B:            return MSL_COMPONENT_SWIZZLE_B;
		case VK_COMPONENT_SWIZZLE_A:            return MSL_COMPONENT_SWIZZLE_A;
	}
}

static MSLSamplerYCbCrModelConversion getSpvSamplerYCbCrModelConversionFromVkSamplerYcbcrModelConversion(VkSamplerYcbcrModelConversion vkSamplerYcbcrModelConversion) {
	switch (vkSamplerYcbcrModelConversion) {
		default:
		case VK_SAMPLER_YCBCR_MODEL_CONVERSION_RGB_IDENTITY:   return MSL_SAMPLER_YCBCR_MODEL_CONVERSION_RGB_IDENTITY;
		case VK_SAMPLER_YCBCR_MODEL_CONVERSION_YCBCR_IDENTITY: return MSL_SAMPLER_YCBCR_MODEL_CONVERSION_YCBCR_IDENTITY;
		case VK_SAMPLER_YCBCR_MODEL_CONVERSION_YCBCR_709:      return MSL_SAMPLER_YCBCR_MODEL_CONVERSION_YCBCR_BT_709;
		case VK_SAMPLER_YCBCR_MODEL_CONVERSION_YCBCR_601:      return MSL_SAMPLER_YCBCR_MODEL_CONVERSION_YCBCR_BT_601;
		case VK_SAMPLER_YCBCR_MODEL_CONVERSION_YCBCR_2020:     return MSL_SAMPLER_YCBCR_MODEL_CONVERSION_YCBCR_BT_2020;
	}
}

static MSLSamplerYCbCrRange getSpvSamplerYcbcrRangeFromVkSamplerYcbcrRange(VkSamplerYcbcrRange vkSamplerYcbcrRange) {
	switch (vkSamplerYcbcrRange) {
		default:
		case VK_SAMPLER_YCBCR_RANGE_ITU_FULL:   return MSL_SAMPLER_YCBCR_RANGE_ITU_FULL;
		case VK_SAMPLER_YCBCR_RANGE_ITU_NARROW: return MSL_SAMPLER_YCBCR_RANGE_ITU_NARROW;
	}
}

MVKSamplerYcbcrConversion::MVKSamplerYcbcrConversion(MVKDevice* device, const VkSamplerYcbcrConversionCreateInfo* pCreateInfo) : MVKVulkanAPIDeviceObject(device) {
	MVKPixelFormats* pixFmts = getPixelFormats();
	_planes = std::max(pixFmts->getChromaSubsamplingPlaneCount(pCreateInfo->format), (uint8_t)1u);
	_bpc = pixFmts->getChromaSubsamplingComponentBits(pCreateInfo->format);
	_resolution = pixFmts->getChromaSubsamplingResolution(pCreateInfo->format);
	_chroma_filter = getSpvMinMagFilterFromVkFilter(pCreateInfo->chromaFilter);
	_x_chroma_offset = getSpvChromaLocationFromVkChromaLocation(pCreateInfo->xChromaOffset);
	_y_chroma_offset = getSpvChromaLocationFromVkChromaLocation(pCreateInfo->yChromaOffset);
	_swizzle[0] = getSpvComponentSwizzleFromVkComponentMapping(pCreateInfo->components.r);
	_swizzle[1] = getSpvComponentSwizzleFromVkComponentMapping(pCreateInfo->components.g);
	_swizzle[2] = getSpvComponentSwizzleFromVkComponentMapping(pCreateInfo->components.b);
	_swizzle[3] = getSpvComponentSwizzleFromVkComponentMapping(pCreateInfo->components.a);
	_ycbcr_model = getSpvSamplerYCbCrModelConversionFromVkSamplerYcbcrModelConversion(pCreateInfo->ycbcrModel);
	_ycbcr_range = getSpvSamplerYcbcrRangeFromVkSamplerYcbcrRange(pCreateInfo->ycbcrRange);
	_forceExplicitReconstruction = pCreateInfo->forceExplicitReconstruction;
}


#pragma mark -
#pragma mark MVKSampler

bool MVKSampler::getConstexprSampler(mvk::MSLResourceBinding& resourceBinding) {
	resourceBinding.requiresConstExprSampler = _requiresConstExprSampler;
	if (_requiresConstExprSampler) {
		resourceBinding.constExprSampler = _constExprSampler;
	}
	return _requiresConstExprSampler;
}

// Ensure available Metal features.
MTLSamplerAddressMode MVKSampler::getMTLSamplerAddressMode(VkSamplerAddressMode vkMode) {
	auto& mtlFeats = getMetalFeatures();
	if ((vkMode == VK_SAMPLER_ADDRESS_MODE_CLAMP_TO_BORDER && !mtlFeats.samplerClampToBorder) ||
		(vkMode == VK_SAMPLER_ADDRESS_MODE_MIRROR_CLAMP_TO_EDGE && !mtlFeats.samplerMirrorClampToEdge)) {
		return MTLSamplerAddressModeClampToZero;
	}
	return mvkMTLSamplerAddressModeFromVkSamplerAddressMode(vkMode);
}

// Returns an Metal sampler descriptor constructed from the properties of this image.
// It is the caller's responsibility to release the returned descriptor object.
MTLSamplerDescriptor* MVKSampler::newMTLSamplerDescriptor(const VkSamplerCreateInfo* pCreateInfo) {

	MTLSamplerDescriptor* mtlSampDesc = [MTLSamplerDescriptor new];		// retained
	mtlSampDesc.sAddressMode = getMTLSamplerAddressMode(pCreateInfo->addressModeU);
	mtlSampDesc.tAddressMode = getMTLSamplerAddressMode(pCreateInfo->addressModeV);
    if (!pCreateInfo->unnormalizedCoordinates) {
        mtlSampDesc.rAddressMode = getMTLSamplerAddressMode(pCreateInfo->addressModeW);
    }
#if MVK_MACOS_OR_IOS
	mtlSampDesc.borderColorMVK = mvkMTLSamplerBorderColorFromVkBorderColor(pCreateInfo->borderColor);
#endif

	mtlSampDesc.minFilter = mvkMTLSamplerMinMagFilterFromVkFilter(pCreateInfo->minFilter);
	mtlSampDesc.magFilter = mvkMTLSamplerMinMagFilterFromVkFilter(pCreateInfo->magFilter);
    mtlSampDesc.mipFilter = (pCreateInfo->unnormalizedCoordinates
                             ? MTLSamplerMipFilterNotMipmapped
                             : mvkMTLSamplerMipFilterFromVkSamplerMipmapMode(pCreateInfo->mipmapMode));
#if MVK_USE_METAL_PRIVATE_API
	if (getMVKConfig().useMetalPrivateAPI) {
		mtlSampDesc.lodBiasMVK = pCreateInfo->mipLodBias;
	}
#endif
	mtlSampDesc.lodMinClamp = pCreateInfo->minLod;
	mtlSampDesc.lodMaxClamp = pCreateInfo->maxLod;
	mtlSampDesc.maxAnisotropy = (pCreateInfo->anisotropyEnable
								 ? mvkClamp(pCreateInfo->maxAnisotropy, 1.0f, getDeviceProperties().limits.maxSamplerAnisotropy)
								 : 1);
	mtlSampDesc.normalizedCoordinates = !pCreateInfo->unnormalizedCoordinates;
	mtlSampDesc.supportArgumentBuffers = isUsingMetalArgumentBuffers();

	// If compareEnable is true, but dynamic samplers with depth compare are not available
	// on this device, this sampler must only be used as an immutable sampler, and will
	// be automatically hardcoded into the shader MSL. An error will be triggered if this
	// sampler is used to update or push a descriptor.
	if (pCreateInfo->compareEnable && !_requiresConstExprSampler) {
		mtlSampDesc.compareFunctionMVK = mvkMTLCompareFunctionFromVkCompareOp(pCreateInfo->compareOp);
	}

	return mtlSampDesc;
}

MVKSampler::MVKSampler(MVKDevice* device, const VkSamplerCreateInfo* pCreateInfo) : MVKVulkanAPIDeviceObject(device) {
    _ycbcrConversion = NULL;
    for (const auto* next = (const VkBaseInStructure*)pCreateInfo->pNext; next; next = next->pNext) {
		switch (next->sType) {
			case VK_STRUCTURE_TYPE_SAMPLER_YCBCR_CONVERSION_INFO_KHR: {
				const VkSamplerYcbcrConversionInfoKHR* sampConvInfo = (const VkSamplerYcbcrConversionInfoKHR*)next;
				_ycbcrConversion = (MVKSamplerYcbcrConversion*)(sampConvInfo->conversion);
				break;
			}
			case VK_STRUCTURE_TYPE_SAMPLER_REDUCTION_MODE_CREATE_INFO: {
				break;
			}
			default:
				break;
		}
	}

	_requiresConstExprSampler = (pCreateInfo->compareEnable && !getMetalFeatures().depthSampleCompare) || _ycbcrConversion;

	@autoreleasepool {
		auto mtlDev = getMTLDevice();
		@synchronized (mtlDev) {
			_mtlSamplerState = [mtlDev newSamplerStateWithDescriptor: [newMTLSamplerDescriptor(pCreateInfo) autorelease]];
		}
	}

	initConstExprSampler(pCreateInfo);
}

static MSLSamplerMipFilter getSpvMipFilterFromVkMipMode(VkSamplerMipmapMode vkMipMode) {
	switch (vkMipMode) {
		case VK_SAMPLER_MIPMAP_MODE_LINEAR:		return MSL_SAMPLER_MIP_FILTER_LINEAR;
		case VK_SAMPLER_MIPMAP_MODE_NEAREST:	return MSL_SAMPLER_MIP_FILTER_NEAREST;

		default:
			return MSL_SAMPLER_MIP_FILTER_NONE;
	}
}

static MSLSamplerAddress getSpvAddressModeFromVkAddressMode(VkSamplerAddressMode vkAddrMode) {
	switch (vkAddrMode) {
		case VK_SAMPLER_ADDRESS_MODE_REPEAT:			return MSL_SAMPLER_ADDRESS_REPEAT;
		case VK_SAMPLER_ADDRESS_MODE_MIRRORED_REPEAT:	return MSL_SAMPLER_ADDRESS_MIRRORED_REPEAT;
		case VK_SAMPLER_ADDRESS_MODE_CLAMP_TO_BORDER:	return MSL_SAMPLER_ADDRESS_CLAMP_TO_BORDER;

		case VK_SAMPLER_ADDRESS_MODE_MIRROR_CLAMP_TO_EDGE:
		case VK_SAMPLER_ADDRESS_MODE_CLAMP_TO_EDGE:
		default:
			return MSL_SAMPLER_ADDRESS_CLAMP_TO_EDGE;
	}
}

static MSLSamplerCompareFunc getSpvCompFuncFromVkCompOp(VkCompareOp vkCompOp) {
	switch (vkCompOp) {
		case VK_COMPARE_OP_LESS:				return MSL_SAMPLER_COMPARE_FUNC_LESS;
		case VK_COMPARE_OP_EQUAL:				return MSL_SAMPLER_COMPARE_FUNC_EQUAL;
		case VK_COMPARE_OP_LESS_OR_EQUAL:		return MSL_SAMPLER_COMPARE_FUNC_LESS_EQUAL;
		case VK_COMPARE_OP_GREATER:				return MSL_SAMPLER_COMPARE_FUNC_GREATER;
		case VK_COMPARE_OP_NOT_EQUAL:			return MSL_SAMPLER_COMPARE_FUNC_NOT_EQUAL;
		case VK_COMPARE_OP_GREATER_OR_EQUAL:	return MSL_SAMPLER_COMPARE_FUNC_GREATER_EQUAL;
		case VK_COMPARE_OP_ALWAYS:				return MSL_SAMPLER_COMPARE_FUNC_ALWAYS;

		case VK_COMPARE_OP_NEVER:
		default:
			return MSL_SAMPLER_COMPARE_FUNC_NEVER;
	}
}

static MSLSamplerBorderColor getSpvBorderColorFromVkBorderColor(VkBorderColor vkBorderColor) {
	switch (vkBorderColor) {
		case VK_BORDER_COLOR_FLOAT_OPAQUE_BLACK:
		case VK_BORDER_COLOR_INT_OPAQUE_BLACK:
			return MSL_SAMPLER_BORDER_COLOR_OPAQUE_BLACK;

		case VK_BORDER_COLOR_FLOAT_OPAQUE_WHITE:
		case VK_BORDER_COLOR_INT_OPAQUE_WHITE:
			return MSL_SAMPLER_BORDER_COLOR_OPAQUE_WHITE;

		case VK_BORDER_COLOR_FLOAT_TRANSPARENT_BLACK:
		case VK_BORDER_COLOR_INT_TRANSPARENT_BLACK:
		default:
			return MSL_SAMPLER_BORDER_COLOR_TRANSPARENT_BLACK;
	}
}

void MVKSampler::initConstExprSampler(const VkSamplerCreateInfo* pCreateInfo) {
	if ( !_requiresConstExprSampler ) { return; }

	_constExprSampler.coord = pCreateInfo->unnormalizedCoordinates ? MSL_SAMPLER_COORD_PIXEL : MSL_SAMPLER_COORD_NORMALIZED;
	_constExprSampler.min_filter = getSpvMinMagFilterFromVkFilter(pCreateInfo->minFilter);
	_constExprSampler.mag_filter = getSpvMinMagFilterFromVkFilter(pCreateInfo->magFilter);
	_constExprSampler.mip_filter = getSpvMipFilterFromVkMipMode(pCreateInfo->mipmapMode);
	_constExprSampler.s_address = getSpvAddressModeFromVkAddressMode(pCreateInfo->addressModeU);
	_constExprSampler.t_address = getSpvAddressModeFromVkAddressMode(pCreateInfo->addressModeV);
	_constExprSampler.r_address = getSpvAddressModeFromVkAddressMode(pCreateInfo->addressModeW);
	_constExprSampler.compare_func = getSpvCompFuncFromVkCompOp(pCreateInfo->compareOp);
	_constExprSampler.border_color = getSpvBorderColorFromVkBorderColor(pCreateInfo->borderColor);
	_constExprSampler.lod_clamp_min = pCreateInfo->minLod;
	_constExprSampler.lod_clamp_max = pCreateInfo->maxLod;
	_constExprSampler.max_anisotropy = pCreateInfo->maxAnisotropy;
	_constExprSampler.compare_enable = pCreateInfo->compareEnable;
	_constExprSampler.lod_clamp_enable = false;
	_constExprSampler.anisotropy_enable = pCreateInfo->anisotropyEnable;
    if (_ycbcrConversion) {
        _ycbcrConversion->updateConstExprSampler(_constExprSampler);
    }
}

// Memory detached in destructor too, as a fail-safe.
MVKSampler::~MVKSampler() {
	detachMemory();
}

// Overridden to detach from the resource memory when the app destroys this object.
// This object can be retained in a descriptor after the app destroys it, even
// though the descriptor can't use it. But doing so retains usuable resource memory.
void MVKSampler::destroy() {
	detachMemory();
	MVKVulkanAPIDeviceObject::destroy();
}

// Potentially called twice, from destroy() and destructor, so ensure everything is nulled out.
void MVKSampler::detachMemory() {
	@synchronized (getMTLDevice()) {
		[_mtlSamplerState release];
		_mtlSamplerState = nil;
	}
}<|MERGE_RESOLUTION|>--- conflicted
+++ resolved
@@ -1197,13 +1197,8 @@
 	_is3DCompressed = (getImageType() == VK_IMAGE_TYPE_3D) && (pixFmts->getFormatType(pCreateInfo->format) == kMVKFormatCompressed) && !mtlFeats.native3DCompressedTextures;
 	_isDepthStencilAttachment = (mvkAreAllFlagsEnabled(pCreateInfo->usage, VK_IMAGE_USAGE_DEPTH_STENCIL_ATTACHMENT_BIT) ||
 								 mvkAreAllFlagsEnabled(pixFmts->getVkFormatProperties3(pCreateInfo->format).optimalTilingFeatures, VK_FORMAT_FEATURE_2_DEPTH_STENCIL_ATTACHMENT_BIT));
-<<<<<<< HEAD
-	_canSupportMTLTextureView = !_isDepthStencilAttachment || _device->_pMetalFeatures->stencilViews;
-	_rowByteAlignment = _isLinear || _isLinearForAtomics ? _device->getVkFormatTexelBufferAlignment(pCreateInfo->format) : mvkEnsurePowerOfTwo(pixFmts->getBytesPerBlock(pCreateInfo->format));
-=======
 	_canSupportMTLTextureView = !_isDepthStencilAttachment || mtlFeats.stencilViews;
 	_rowByteAlignment = _isLinear || _isLinearForAtomics ? _device->getVkFormatTexelBufferAlignment(pCreateInfo->format, this) : mvkEnsurePowerOfTwo(pixFmts->getBytesPerBlock(pCreateInfo->format));
->>>>>>> 2048427e
 
     VkExtent2D blockTexelSizeOfPlane[3];
     uint32_t bytesPerBlockOfPlane[3];
@@ -1242,13 +1237,8 @@
                 VkExtent3D mipExtent = getExtent3D(planeIndex, mipLvl);
                 bufferLength += getBytesPerLayer(planeIndex, mipExtent) * mipExtent.depth * _arrayLayers;
             }
-<<<<<<< HEAD
-            MTLSizeAndAlign sizeAndAlign = [_device->getMTLDevice() heapBufferSizeAndAlignWithLength: bufferLength options: MTLResourceStorageModePrivate];
-            memoryBinding->_byteCount = sizeAndAlign.size;
-=======
             MTLSizeAndAlign sizeAndAlign = [getMTLDevice() heapBufferSizeAndAlignWithLength: bufferLength options: MTLResourceStorageModePrivate];
             memoryBinding->_byteCount += sizeAndAlign.size;
->>>>>>> 2048427e
             memoryBinding->_byteAlignment = std::max(std::max(memoryBinding->_byteAlignment, _rowByteAlignment), (VkDeviceSize)sizeAndAlign.align);
         } else {
             for (uint32_t mipLvl = 0; mipLvl < _mipLevels; mipLvl++) {
