/*
 * MVKPipeline.h
 *
 * Copyright (c) 2015-2023 The Brenwill Workshop Ltd. (http://www.brenwill.com)
 *
 * Licensed under the Apache License, Version 2.0 (the "License");
 * you may not use this file except in compliance with the License.
 * You may obtain a copy of the License at
 * 
 *     http://www.apache.org/licenses/LICENSE-2.0
 * 
 * Unless required by applicable law or agreed to in writing, software
 * distributed under the License is distributed on an "AS IS" BASIS,
 * WITHOUT WARRANTIES OR CONDITIONS OF ANY KIND, either express or implied.
 * See the License for the specific language governing permissions and
 * limitations under the License.
 */

#pragma once

#include "MVKDevice.h"
#include "MVKDescriptorSet.h"
#include "MVKShaderModule.h"
#include "MVKSync.h"
#include "MVKSmallVector.h"
#include "MVKBitArray.h"
#include <MoltenVKShaderConverter/SPIRVReflection.h>
#include <MoltenVKShaderConverter/SPIRVToMSLConverter.h>
#include <unordered_map>
#include <unordered_set>
#include <ostream>

#import <Metal/Metal.h>

class MVKCommandEncoder;
class MVKPipelineCache;


#pragma mark -
#pragma mark MVKPipelineLayout

struct MVKShaderImplicitRezBinding {
	uint32_t stages[kMVKShaderStageCount];
};

/** Represents a Vulkan pipeline layout. */
class MVKPipelineLayout : public MVKVulkanAPIDeviceObject {

public:

	/** Returns the Vulkan type of this object. */
	VkObjectType getVkObjectType() override { return VK_OBJECT_TYPE_PIPELINE_LAYOUT; }

	/** Returns the debug report object type of this object. */
	VkDebugReportObjectTypeEXT getVkDebugReportObjectType() override { return VK_DEBUG_REPORT_OBJECT_TYPE_PIPELINE_LAYOUT_EXT; }

	/** Binds descriptor sets to a command encoder. */
    void bindDescriptorSets(MVKCommandEncoder* cmdEncoder,
							VkPipelineBindPoint pipelineBindPoint,
                            MVKArrayRef<MVKDescriptorSet*> descriptorSets,
                            uint32_t firstSet,
                            MVKArrayRef<uint32_t> dynamicOffsets);

	/** Updates a descriptor set in a command encoder. */
	void pushDescriptorSet(MVKCommandEncoder* cmdEncoder,
						   VkPipelineBindPoint pipelineBindPoint,
						   MVKArrayRef<VkWriteDescriptorSet> descriptorWrites,
						   uint32_t set);

	/** Updates a descriptor set from a template in a command encoder. */
	void pushDescriptorSet(MVKCommandEncoder* cmdEncoder,
						   MVKDescriptorUpdateTemplate* descriptorUpdateTemplate,
						   uint32_t set,
						   const void* pData);

	/** Populates the specified shader conversion config. */
	void populateShaderConversionConfig(SPIRVToMSLConversionConfiguration& shaderConfig);

	/** Returns the number of textures in this layout. This is used to calculate the size of the swizzle buffer. */
	uint32_t getTextureCount() { return _mtlResourceCounts.getMaxTextureIndex(); }

	/** Returns the number of buffers in this layout. This is used to calculate the size of the buffer size buffer. */
	uint32_t getBufferCount() { return _mtlResourceCounts.getMaxBufferIndex(); }

	/** Returns the number of descriptor sets in this pipeline layout. */
	uint32_t getDescriptorSetCount() { return (uint32_t)_descriptorSetLayouts.size(); }

	/** Returns the number of descriptors in the descriptor set layout. */
	uint32_t getDescriptorCount(uint32_t descSetIndex) { return getDescriptorSetLayout(descSetIndex)->getDescriptorCount(); }

	/** Returns the descriptor set layout. */
	MVKDescriptorSetLayout* getDescriptorSetLayout(uint32_t descSetIndex) { return _descriptorSetLayouts[descSetIndex]; }

	/** Constructs an instance for the specified device. */
	MVKPipelineLayout(MVKDevice* device, const VkPipelineLayoutCreateInfo* pCreateInfo);

	~MVKPipelineLayout() override;

protected:
	friend class MVKPipeline;

	void propagateDebugName() override {}
	bool stageUsesPushConstants(MVKShaderStage mvkStage);

	MVKSmallVector<MVKDescriptorSetLayout*, 1> _descriptorSetLayouts;
	MVKSmallVector<MVKShaderResourceBinding, 1> _dslMTLResourceIndexOffsets;
	MVKSmallVector<VkPushConstantRange> _pushConstants;
	MVKShaderResourceBinding _mtlResourceCounts;
	MVKShaderResourceBinding _pushConstantsMTLResourceIndexes;
};


#pragma mark -
#pragma mark MVKPipeline

static const uint32_t kMVKTessCtlNumReservedBuffers = 1;
static const uint32_t kMVKTessCtlInputBufferBinding = 0;

static const uint32_t kMVKTessEvalNumReservedBuffers = 3;
static const uint32_t kMVKTessEvalInputBufferBinding = 0;
static const uint32_t kMVKTessEvalPatchInputBufferBinding = 1;
static const uint32_t kMVKTessEvalLevelBufferBinding = 2;

/** Represents an abstract Vulkan pipeline. */
class MVKPipeline : public MVKVulkanAPIDeviceObject {

public:

	/** Returns the Vulkan type of this object. */
	VkObjectType getVkObjectType() override { return VK_OBJECT_TYPE_PIPELINE; }

	/** Returns the debug report object type of this object. */
	VkDebugReportObjectTypeEXT getVkDebugReportObjectType() override { return VK_DEBUG_REPORT_OBJECT_TYPE_PIPELINE_EXT; }

	/** Called when the pipeline has been bound to the command encoder. */
	virtual void wasBound(MVKCommandEncoder* cmdEncoder) {}

	/** Encodes this pipeline to the command encoder. */
	virtual void encode(MVKCommandEncoder* cmdEncoder, uint32_t stage = 0) = 0;

	/** Binds the push constants to a command encoder. */
	void bindPushConstants(MVKCommandEncoder* cmdEncoder);

	/** Returns the current indirect parameter buffer bindings. */
	const MVKShaderImplicitRezBinding& getIndirectParamsIndex() { return _indirectParamsIndex; }

	/** Returns whether or not full image view swizzling is enabled for this pipeline. */
	bool fullImageViewSwizzle() const { return _fullImageViewSwizzle; }

	/** Returns whether all internal Metal pipeline states are valid. */
	bool hasValidMTLPipelineStates() { return _hasValidMTLPipelineStates; }

	/** Returns the MTLArgumentEncoder for the descriptor set. */
	virtual MVKMTLArgumentEncoder& getMTLArgumentEncoder(uint32_t descSetIndex, MVKShaderStage stage) = 0;

	/** Returns the array of descriptor binding use for the descriptor set. */
	virtual MVKBitArray& getDescriptorBindingUse(uint32_t descSetIndex, MVKShaderStage stage) = 0;

	/** Returns the number of descriptor sets in this pipeline layout. */
	uint32_t getDescriptorSetCount() { return _descriptorSetCount; }

	/** Returns the pipeline cache used by this pipeline. */
	MVKPipelineCache* getPipelineCache() { return _pipelineCache; }

	/** Returns whether the pipeline creation fail if a pipeline compile is required. */
	bool shouldFailOnPipelineCompileRequired() {
		return (_device->_enabledPipelineCreationCacheControlFeatures.pipelineCreationCacheControl &&
				mvkIsAnyFlagEnabled(_flags, VK_PIPELINE_CREATE_FAIL_ON_PIPELINE_COMPILE_REQUIRED_BIT));
	}

	/** Returns whether the shader for the stage uses physical storage buffer addresses. */
	virtual bool usesPhysicalStorageBufferAddressesCapability(MVKShaderStage stage) = 0;

	/** Constructs an instance for the device. layout, and parent (which may be NULL). */
	MVKPipeline(MVKDevice* device, MVKPipelineCache* pipelineCache, MVKPipelineLayout* layout,
				VkPipelineCreateFlags flags, MVKPipeline* parent);

protected:
	void propagateDebugName() override {}
	template<typename CreateInfo> void addMTLArgumentEncoders(MVKMTLFunction& mvkMTLFunc,
															  const CreateInfo* pCreateInfo,
															  SPIRVToMSLConversionConfiguration& shaderConfig,
															  MVKShaderStage stage);

	MVKPipelineCache* _pipelineCache;
	MVKShaderImplicitRezBinding _descriptorBufferCounts;
	MVKShaderImplicitRezBinding _swizzleBufferIndex;
	MVKShaderImplicitRezBinding _bufferSizeBufferIndex;
	MVKShaderImplicitRezBinding _dynamicOffsetBufferIndex;
	MVKShaderImplicitRezBinding _indirectParamsIndex;
	MVKShaderImplicitRezBinding _pushConstantsBufferIndex;
	VkPipelineCreateFlags _flags;
	uint32_t _descriptorSetCount;
	bool _stageUsesPushConstants[kMVKShaderStageCount];
	bool _fullImageViewSwizzle;
	bool _hasValidMTLPipelineStates = true;

};


#pragma mark -
#pragma mark MVKGraphicsPipeline

/** Describes a buffer binding to accommodate vertex attributes with offsets greater than the stride. */
struct MVKTranslatedVertexBinding {
	uint16_t binding;
	uint16_t translationBinding;
	uint32_t translationOffset;
};

/** Describes a vertex buffer binding whose divisor is zero. */
typedef std::pair<uint32_t, uint32_t> MVKZeroDivisorVertexBinding;

typedef MVKSmallVector<MVKGraphicsStage, 4> MVKPiplineStages;

struct MVKStagedMTLArgumentEncoders {
	MVKMTLArgumentEncoder stages[4] = {};
};

struct MVKStagedDescriptorBindingUse {
	MVKBitArray stages[4] = {};
};

/** Enumeration identifying different state content types. */
enum MVKRenderStateType {
	Unknown = 0,
	BlendConstants,
	CullMode,
	DepthBias,
	DepthBiasEnable,
	DepthBounds,
	DepthBoundsTestEnable,
	DepthClipEnable,
	DepthCompareOp,
	DepthTestEnable,
	DepthWriteEnable,
	FrontFace,
	LineWidth,
	LogicOp,
	LogicOpEnable,
	PatchControlPoints,
	PolygonMode,
	PrimitiveRestartEnable,
	PrimitiveTopology,
	RasterizerDiscardEnable,
	SampleLocations,
	SampleLocationsEnable,
	Scissors,
	StencilCompareMask,
	StencilOp,
	StencilReference,
	StencilTestEnable,
	StencilWriteMask,
	VertexStride,
	Viewports,
	MVKRenderStateTypeCount
};

/** Boolean tracking of rendering state. */
struct MVKRenderStateFlags {
	void enable(MVKRenderStateType rs) { if (rs) { mvkEnableFlags(_stateFlags, getFlagMask(rs)); } }
	void disable(MVKRenderStateType rs) { if (rs) { mvkDisableFlags(_stateFlags, getFlagMask(rs)); } }
	void set(MVKRenderStateType rs, bool val) { val? enable(rs) : disable(rs); }
	void enableAll() { mvkEnableAllFlags(_stateFlags); }
	void disableAll() { mvkDisableAllFlags(_stateFlags); }
	bool isEnabled(MVKRenderStateType rs) { return mvkIsAnyFlagEnabled(_stateFlags, getFlagMask(rs)); }
protected:
	uint32_t getFlagMask(MVKRenderStateType rs) { return rs ? (1u << (rs - 1u)) : 0; }	 // Ignore Unknown type
	
	uint32_t _stateFlags = 0;
	static_assert(sizeof(_stateFlags) * 8 >= MVKRenderStateTypeCount - 1, "_stateFlags is too small to support the number of flags in MVKRenderStateType."); // Ignore Unknown type
};

/** Represents an Vulkan graphics pipeline. */
class MVKGraphicsPipeline : public MVKPipeline {

public:

	/** Returns the number and order of stages in this pipeline. Draws commands must encode this pipeline once per stage. */
	void getStages(MVKPiplineStages& stages);

	virtual void wasBound(MVKCommandEncoder* cmdEncoder) override;

	void encode(MVKCommandEncoder* cmdEncoder, uint32_t stage = 0) override;

    /** Returns whether this pipeline permits dynamic setting of the state. */
	bool isDynamicState(MVKRenderStateType state) { return _dynamicState.isEnabled(state); }

    /** Returns whether this pipeline has tessellation shaders. */
    bool isTessellationPipeline() { return _tessInfo.patchControlPoints > 0; }

<<<<<<< HEAD
    /** Returns whether this pipeline uses transform feedback. */
    bool isTransformFeedbackPipeline() { return _isTransformFeedback; }

    /** Returns the number of input tessellation patch control points. */
    uint32_t getInputControlPointCount() { return _tessInfo.patchControlPoints; }

=======
>>>>>>> a7dc8daf
    /** Returns the number of output tessellation patch control points. */
    uint32_t getOutputControlPointCount() { return _outputControlPointCount; }

	/** Returns the current captured output buffer bindings. */
	const MVKShaderImplicitRezBinding& getOutputBufferIndex() { return _outputBufferIndex; }

	/** Returns the current captured per-patch output buffer binding for the tess. control shader. */
	uint32_t getTessCtlPatchOutputBufferIndex() { return _tessCtlPatchOutputBufferIndex; }

	/** Returns the current tessellation level buffer binding for the tess. control shader. */
	uint32_t getTessCtlLevelBufferIndex() { return _tessCtlLevelBufferIndex; }

	/** Returns the MTLComputePipelineState object for the vertex stage of a tessellated or transform feedback draw with no indices. */
	id<MTLComputePipelineState> getVertexStageState() { return _mtlVertexStageState; }

	/** Returns the MTLComputePipelineState object for the vertex stage of a tessellated or transform feedback draw with 16-bit indices. */
	id<MTLComputePipelineState> getVertexStageIndex16State() { return _mtlVertexStageIndex16State; }

	/** Returns the MTLComputePipelineState object for the vertex stage of a tessellated or transform feedback draw with 32-bit indices. */
	id<MTLComputePipelineState> getVertexStageIndex32State() { return _mtlVertexStageIndex32State; }

	/** Returns the MTLComputePipelineState object for the tessellation control stage of a tessellated draw. */
	id<MTLComputePipelineState> getTessControlStageState() { return _mtlTessControlStageState; }

	/** Returns true if the vertex shader needs a buffer to store its output. */
	bool needsVertexOutputBuffer() { return _needsVertexOutputBuffer; }

	/** Returns true if the tessellation control shader needs a buffer to store its per-vertex output. */
	bool needsTessCtlOutputBuffer() { return _needsTessCtlOutputBuffer; }

	/** Returns true if the tessellation control shader needs a buffer to store its per-patch output. */
	bool needsTessCtlPatchOutputBuffer() { return _needsTessCtlPatchOutputBuffer; }

	/** Returns the Vulkan primitive topology. */
	VkPrimitiveTopology getVkPrimitiveTopology() { return _vkPrimitiveTopology; }

	bool usesPhysicalStorageBufferAddressesCapability(MVKShaderStage stage) override;

	/**
	 * Returns whether the MTLBuffer vertex shader buffer index is valid for a stage of this pipeline.
	 * It is if it is a descriptor binding within the descriptor binding range,
	 * or a vertex attribute binding above any implicit buffer bindings.
	 */
	bool isValidVertexBufferIndex(MVKShaderStage stage, uint32_t mtlBufferIndex);

	/** Returns the Metal vertex buffer index to use for the specified vertex attribute binding number.  */
	uint32_t getMetalBufferIndexForVertexAttributeBinding(uint32_t binding) { return _device->getMetalBufferIndexForVertexAttributeBinding(binding); }

	/** Returns the collection of translated vertex bindings. */
	MVKArrayRef<MVKTranslatedVertexBinding> getTranslatedVertexBindings() { return _translatedVertexBindings.contents(); }

	/** Returns the collection of instance-rate vertex bindings whose divisor is zero, along with their strides. */
	MVKArrayRef<MVKZeroDivisorVertexBinding> getZeroDivisorVertexBindings() { return _zeroDivisorVertexBindings.contents(); }

	/** Returns the MTLArgumentEncoder for the descriptor set. */
	MVKMTLArgumentEncoder& getMTLArgumentEncoder(uint32_t descSetIndex, MVKShaderStage stage) override { return _mtlArgumentEncoders[descSetIndex].stages[stage]; }

	/** Returns the array of descriptor binding use for the descriptor set. */
	MVKBitArray& getDescriptorBindingUse(uint32_t descSetIndex, MVKShaderStage stage) override { return _descriptorBindingUse[descSetIndex].stages[stage]; }

	/** Constructs an instance for the device and parent (which may be NULL). */
	MVKGraphicsPipeline(MVKDevice* device,
						MVKPipelineCache* pipelineCache,
						MVKPipeline* parent,
						const VkGraphicsPipelineCreateInfo* pCreateInfo);

	~MVKGraphicsPipeline() override;

protected:
	typedef MVKSmallVector<SPIRVShaderInterfaceVariable, 32> SPIRVShaderOutputs;
	typedef MVKSmallVector<SPIRVShaderInterfaceVariable, 32> SPIRVShaderInputs;

    id<MTLRenderPipelineState> getOrCompilePipeline(MTLRenderPipelineDescriptor* plDesc, id<MTLRenderPipelineState>& plState);
    id<MTLComputePipelineState> getOrCompilePipeline(MTLComputePipelineDescriptor* plDesc, id<MTLComputePipelineState>& plState, const char* compilerType);
	bool compileVertexStageState(MTLComputePipelineDescriptor* vtxPLDesc, MVKMTLFunction* pVtxFunctions, VkPipelineCreationFeedback* pVertexFB);
	bool compileTessControlStageState(MTLComputePipelineDescriptor* tcPLDesc, VkPipelineCreationFeedback* pTessCtlFB);
	void initDynamicState(const VkGraphicsPipelineCreateInfo* pCreateInfo);
	void initSampleLocations(const VkGraphicsPipelineCreateInfo* pCreateInfo);
    void initMTLRenderPipelineState(const VkGraphicsPipelineCreateInfo* pCreateInfo, const SPIRVTessReflectionData& reflectData, VkPipelineCreationFeedback* pPipelineFB, const VkPipelineShaderStageCreateInfo* pVertexSS, VkPipelineCreationFeedback* pVertexFB, const VkPipelineShaderStageCreateInfo* pTessCtlSS, VkPipelineCreationFeedback* pTessCtlFB, const VkPipelineShaderStageCreateInfo* pTessEvalSS, VkPipelineCreationFeedback* pTessEvalFB, const VkPipelineShaderStageCreateInfo* pFragmentSS, VkPipelineCreationFeedback* pFragmentFB);
    void initShaderConversionConfig(SPIRVToMSLConversionConfiguration& shaderConfig, const VkGraphicsPipelineCreateInfo* pCreateInfo, const SPIRVTessReflectionData& reflectData);
	void initReservedVertexAttributeBufferCount(const VkGraphicsPipelineCreateInfo* pCreateInfo);
    void addVertexInputToShaderConversionConfig(SPIRVToMSLConversionConfiguration& shaderConfig, const VkGraphicsPipelineCreateInfo* pCreateInfo);
    void addNextStageInputToShaderConversionConfig(SPIRVToMSLConversionConfiguration& shaderConfig, SPIRVShaderInputs& inputs);
    void addPrevStageOutputToShaderConversionConfig(SPIRVToMSLConversionConfiguration& shaderConfig, SPIRVShaderOutputs& outputs);
    MTLRenderPipelineDescriptor* newMTLRenderPipelineDescriptor(const VkGraphicsPipelineCreateInfo* pCreateInfo, const SPIRVTessReflectionData& reflectData, const VkPipelineShaderStageCreateInfo* pVertexSS, VkPipelineCreationFeedback* pVertexFB, const VkPipelineShaderStageCreateInfo* pFragmentSS, VkPipelineCreationFeedback* pFragmentFB);
    MTLComputePipelineDescriptor* newMTLVertexStageDescriptor(const VkGraphicsPipelineCreateInfo* pCreateInfo, const SPIRVTessReflectionData& reflectData, SPIRVToMSLConversionConfiguration& shaderConfig, const VkPipelineShaderStageCreateInfo* pVertexSS, VkPipelineCreationFeedback* pVertexFB, const VkPipelineShaderStageCreateInfo* pNextSS, MVKShaderStage nextSSType, MVKMTLFunction* pVtxFunctions);
	MTLComputePipelineDescriptor* newMTLTessControlStageDescriptor(const VkGraphicsPipelineCreateInfo* pCreateInfo, const SPIRVTessReflectionData& reflectData, SPIRVToMSLConversionConfiguration& shaderConfig, const VkPipelineShaderStageCreateInfo* pTessCtlSS, VkPipelineCreationFeedback* pTessCtlFB, const VkPipelineShaderStageCreateInfo* pVertexSS, const VkPipelineShaderStageCreateInfo* pTessEvalSS);
	MTLRenderPipelineDescriptor* newMTLTessRasterStageDescriptor(const VkGraphicsPipelineCreateInfo* pCreateInfo, const SPIRVTessReflectionData& reflectData, SPIRVToMSLConversionConfiguration& shaderConfig, const VkPipelineShaderStageCreateInfo* pTessEvalSS, VkPipelineCreationFeedback* pTessEvalFB, const VkPipelineShaderStageCreateInfo* pFragmentSS, VkPipelineCreationFeedback* pFragmentFB, const VkPipelineShaderStageCreateInfo* pTessCtlSS);
	MTLRenderPipelineDescriptor* newMTLXFBRasterStageDescriptor(const VkGraphicsPipelineCreateInfo* pCreateInfo, const SPIRVTessReflectionData& reflectData, SPIRVToMSLConversionConfiguration& shaderConfig, const VkPipelineShaderStageCreateInfo* pFragmentSS, VkPipelineCreationFeedback* pFragmentFB, const VkPipelineShaderStageCreateInfo* pVertexSS);
	bool addVertexShaderToPipeline(MTLRenderPipelineDescriptor* plDesc, const VkGraphicsPipelineCreateInfo* pCreateInfo, SPIRVToMSLConversionConfiguration& shaderConfig, const VkPipelineShaderStageCreateInfo* pVertexSS, VkPipelineCreationFeedback* pVertexFB, const VkPipelineShaderStageCreateInfo*& pFragmentSS);
	bool addVertexShaderToPipeline(MTLComputePipelineDescriptor* plDesc, const VkGraphicsPipelineCreateInfo* pCreateInfo, SPIRVToMSLConversionConfiguration& shaderConfig, SPIRVShaderInputs& nextInputs, const VkPipelineShaderStageCreateInfo* pVertexSS, VkPipelineCreationFeedback* pVertexFB, MVKMTLFunction* pVtxFunctions);
	bool addTessCtlShaderToPipeline(MTLComputePipelineDescriptor* plDesc, const VkGraphicsPipelineCreateInfo* pCreateInfo, SPIRVToMSLConversionConfiguration& shaderConfig, SPIRVShaderOutputs& prevOutput, SPIRVShaderInputs& nextInputs, const VkPipelineShaderStageCreateInfo* pTessCtlSS, VkPipelineCreationFeedback* pTessCtlFB);
	bool addTessEvalShaderToPipeline(MTLRenderPipelineDescriptor* plDesc, const VkGraphicsPipelineCreateInfo* pCreateInfo, SPIRVToMSLConversionConfiguration& shaderConfig, SPIRVShaderOutputs& prevOutput, const VkPipelineShaderStageCreateInfo* pTessEvalSS, VkPipelineCreationFeedback* pTessEvalFB, const VkPipelineShaderStageCreateInfo*& pFragmentSS);
	bool addPassThruVertexShaderToPipeline(MTLRenderPipelineDescriptor* plDesc, const VkGraphicsPipelineCreateInfo* pCreateInfo, SPIRVToMSLConversionConfiguration& shaderConfig, SPIRVShaderOutputs& vtxOutput);
    bool addFragmentShaderToPipeline(MTLRenderPipelineDescriptor* plDesc, const VkGraphicsPipelineCreateInfo* pCreateInfo, SPIRVToMSLConversionConfiguration& shaderConfig, SPIRVShaderOutputs& prevOutput, const VkPipelineShaderStageCreateInfo* pFragmentSS, VkPipelineCreationFeedback* pFragmentFB);
	template<class T>
	bool addVertexInputToPipeline(T* inputDesc, const VkPipelineVertexInputStateCreateInfo* pVI, const SPIRVToMSLConversionConfiguration& shaderConfig);
	void adjustVertexInputForMultiview(MTLVertexDescriptor* inputDesc, const VkPipelineVertexInputStateCreateInfo* pVI, uint32_t viewCount, uint32_t oldViewCount = 1);
    void addTessellationToPipeline(MTLRenderPipelineDescriptor* plDesc, const SPIRVTessReflectionData& reflectData, const VkPipelineTessellationStateCreateInfo* pTS);
    void addFragmentOutputToPipeline(MTLRenderPipelineDescriptor* plDesc, const VkGraphicsPipelineCreateInfo* pCreateInfo);
    bool isRenderingPoints(const VkGraphicsPipelineCreateInfo* pCreateInfo);
    bool isRasterizationDisabled(const VkGraphicsPipelineCreateInfo* pCreateInfo);
	bool verifyImplicitBuffer(bool needsBuffer, MVKShaderImplicitRezBinding& index, MVKShaderStage stage, const char* name);
	uint32_t getTranslatedVertexBinding(uint32_t binding, uint32_t translationOffset, uint32_t maxBinding);
	uint32_t getImplicitBufferIndex(MVKShaderStage stage, uint32_t bufferIndexOffset);
	uint32_t getTransformFeedbackBufferIndex(MVKShaderStage stage);
	uint32_t getTransformFeedbackCounterBufferIndex(MVKShaderStage stage);
	MVKMTLFunction getMTLFunction(SPIRVToMSLConversionConfiguration& shaderConfig,
								  const VkPipelineShaderStageCreateInfo* pShaderStage,
								  VkPipelineCreationFeedback* pStageFB,
								  const char* pStageName,
								  bool passThru = false);
	void markIfUsingPhysicalStorageBufferAddressesCapability(SPIRVToMSLConversionResultInfo& resultsInfo,
															 MVKShaderStage stage);

	VkPipelineTessellationStateCreateInfo _tessInfo;
	VkPipelineRasterizationStateCreateInfo _rasterInfo;
	VkPipelineDepthStencilStateCreateInfo _depthStencilInfo;
	MVKRenderStateFlags _dynamicState;

	MVKSmallVector<VkViewport, kMVKMaxViewportScissorCount> _viewports;
	MVKSmallVector<VkRect2D, kMVKMaxViewportScissorCount> _scissors;
	MVKSmallVector<VkSampleLocationEXT> _sampleLocations;
	MVKSmallVector<MVKTranslatedVertexBinding> _translatedVertexBindings;
	MVKSmallVector<MVKZeroDivisorVertexBinding> _zeroDivisorVertexBindings;
	MVKSmallVector<MVKStagedMTLArgumentEncoders> _mtlArgumentEncoders;
	MVKSmallVector<MVKStagedDescriptorBindingUse> _descriptorBindingUse;
	MVKSmallVector<MVKShaderStage> _stagesUsingPhysicalStorageBufferAddressesCapability;
	std::unordered_map<uint32_t, id<MTLRenderPipelineState>> _multiviewMTLPipelineStates;

	id<MTLComputePipelineState> _mtlVertexStageState = nil;
	id<MTLComputePipelineState> _mtlVertexStageIndex16State = nil;
	id<MTLComputePipelineState> _mtlVertexStageIndex32State = nil;
	id<MTLComputePipelineState> _mtlTessControlStageState = nil;
	id<MTLRenderPipelineState> _mtlPipelineState = nil;

	float _blendConstants[4] = {};
	MVKShaderImplicitRezBinding _reservedVertexAttributeBufferCount;
	MVKShaderImplicitRezBinding _viewRangeBufferIndex;
	MVKShaderImplicitRezBinding _outputBufferIndex;
	VkPrimitiveTopology _vkPrimitiveTopology;
	uint32_t _outputControlPointCount;
	uint32_t _tessCtlPatchOutputBufferIndex = 0;
	uint32_t _tessCtlLevelBufferIndex = 0;

	bool _primitiveRestartEnable = true;
	bool _hasRasterInfo = false;
	bool _needsVertexSwizzleBuffer = false;
	bool _needsVertexBufferSizeBuffer = false;
	bool _needsVertexDynamicOffsetBuffer = false;
	bool _needsVertexViewRangeBuffer = false;
	bool _needsVertexOutputBuffer = false;
	bool _needsTessCtlSwizzleBuffer = false;
	bool _needsTessCtlBufferSizeBuffer = false;
	bool _needsTessCtlDynamicOffsetBuffer = false;
	bool _needsTessCtlOutputBuffer = false;
	bool _needsTessCtlPatchOutputBuffer = false;
	bool _needsTessCtlInputBuffer = false;
	bool _needsTessEvalSwizzleBuffer = false;
	bool _needsTessEvalBufferSizeBuffer = false;
	bool _needsTessEvalDynamicOffsetBuffer = false;
	bool _needsFragmentSwizzleBuffer = false;
	bool _needsFragmentBufferSizeBuffer = false;
	bool _needsFragmentDynamicOffsetBuffer = false;
	bool _needsFragmentViewRangeBuffer = false;
	bool _isRasterizing = false;
	bool _isRasterizingColor = false;
<<<<<<< HEAD
	bool _isUsingCustomSamplePositions = false;
	bool _isTransformFeedback = false;
=======
	bool _sampleLocationsEnable = false;
>>>>>>> a7dc8daf
};


#pragma mark -
#pragma mark MVKComputePipeline

/** Represents an Vulkan compute pipeline. */
class MVKComputePipeline : public MVKPipeline {

public:

	void encode(MVKCommandEncoder* cmdEncoder, uint32_t = 0) override;

	/** Returns if this pipeline allows non-zero dispatch bases in vkCmdDispatchBase(). */
	bool allowsDispatchBase() { return _allowsDispatchBase; }

	/** Returns the MTLArgumentEncoder for the descriptor set. */
	MVKMTLArgumentEncoder& getMTLArgumentEncoder(uint32_t descSetIndex, MVKShaderStage stage) override { return _mtlArgumentEncoders[descSetIndex]; }

	/** Returns the array of descriptor binding use for the descriptor set. */
	MVKBitArray& getDescriptorBindingUse(uint32_t descSetIndex, MVKShaderStage stage) override { return _descriptorBindingUse[descSetIndex]; }

	bool usesPhysicalStorageBufferAddressesCapability(MVKShaderStage stage) override;

	/** Constructs an instance for the device and parent (which may be NULL). */
	MVKComputePipeline(MVKDevice* device,
					   MVKPipelineCache* pipelineCache,
					   MVKPipeline* parent,
					   const VkComputePipelineCreateInfo* pCreateInfo);

	~MVKComputePipeline() override;

protected:
    MVKMTLFunction getMTLFunction(const VkComputePipelineCreateInfo* pCreateInfo,
								  VkPipelineCreationFeedback* pStageFB);
	uint32_t getImplicitBufferIndex(uint32_t bufferIndexOffset);

    id<MTLComputePipelineState> _mtlPipelineState;
	MVKSmallVector<MVKMTLArgumentEncoder> _mtlArgumentEncoders;
	MVKSmallVector<MVKBitArray> _descriptorBindingUse;
    MTLSize _mtlThreadgroupSize;
    bool _needsSwizzleBuffer = false;
    bool _needsBufferSizeBuffer = false;
	bool _needsDynamicOffsetBuffer = false;
    bool _needsDispatchBaseBuffer = false;
    bool _allowsDispatchBase = false;
	bool _usesPhysicalStorageBufferAddressesCapability = false;
};


#pragma mark -
#pragma mark MVKPipelineCache

/** Represents a Vulkan pipeline cache. */
class MVKPipelineCache : public MVKVulkanAPIDeviceObject {

public:

	/** Returns the Vulkan type of this object. */
	VkObjectType getVkObjectType() override { return VK_OBJECT_TYPE_PIPELINE_CACHE; }

	/** Returns the debug report object type of this object. */
	VkDebugReportObjectTypeEXT getVkDebugReportObjectType() override { return VK_DEBUG_REPORT_OBJECT_TYPE_PIPELINE_CACHE_EXT; }

	/** 
	 * If pData is not null, serializes at most pDataSize bytes of the contents of the cache into that
	 * memory location, and returns the number of bytes serialized in pDataSize. If pData is null,
	 * returns the number of bytes required to serialize the contents of this pipeline cache.
	 */
	VkResult writeData(size_t* pDataSize, void* pData);

	/**
	 * Return a shader library for the shader conversion configuration, from the
	 * pipeline's pipeline cache, or compiled from source in the shader module.
	 */
	MVKShaderLibrary* getShaderLibrary(SPIRVToMSLConversionConfiguration* pContext,
									   MVKShaderModule* shaderModule,
									   MVKPipeline* pipeline,
									   VkPipelineCreationFeedback* pShaderFeedback = nullptr,
									   uint64_t startTime = 0);

	/** Merges the contents of the specified number of pipeline caches into this cache. */
	VkResult mergePipelineCaches(uint32_t srcCacheCount, const VkPipelineCache* pSrcCaches);

#pragma mark Construction

	/** Constructs an instance for the specified device. */
	MVKPipelineCache(MVKDevice* device, const VkPipelineCacheCreateInfo* pCreateInfo);

	~MVKPipelineCache() override;

protected:
	void propagateDebugName() override {}
	MVKShaderLibraryCache* getShaderLibraryCache(MVKShaderModuleKey smKey);
	void readData(const VkPipelineCacheCreateInfo* pCreateInfo);
	void writeData(std::ostream& outstream, bool isCounting = false);
	MVKShaderLibrary* getShaderLibraryImpl(SPIRVToMSLConversionConfiguration* pContext,
										   MVKShaderModule* shaderModule,
										   MVKPipeline* pipeline,
										   VkPipelineCreationFeedback* pShaderFeedback,
										   uint64_t startTime);
	VkResult writeDataImpl(size_t* pDataSize, void* pData);
	VkResult mergePipelineCachesImpl(uint32_t srcCacheCount, const VkPipelineCache* pSrcCaches);
	void markDirty();

	std::unordered_map<MVKShaderModuleKey, MVKShaderLibraryCache*> _shaderCache;
	size_t _dataSize = 0;
	std::mutex _shaderCacheLock;
	bool _isExternallySynchronized = false;
};


#pragma mark -
#pragma mark MVKRenderPipelineCompiler

/**
 * Creates a MTLRenderPipelineState from a descriptor.
 *
 * Instances of this class are one-shot, and can only be used for a single pipeline compilation.
 */
class MVKRenderPipelineCompiler : public MVKMetalCompiler {

public:

	/**
	 * Returns a new (retained) MTLRenderPipelineState object compiled from the descriptor.
	 *
	 * If the Metal pipeline compiler does not return within MVKConfiguration::metalCompileTimeout
	 * nanoseconds, an error will be generated and logged, and nil will be returned.
	 */
	id<MTLRenderPipelineState> newMTLRenderPipelineState(MTLRenderPipelineDescriptor* mtlRPLDesc);


#pragma mark Construction

	MVKRenderPipelineCompiler(MVKVulkanAPIDeviceObject* owner) : MVKMetalCompiler(owner) {
		_compilerType = "Render pipeline";
		_pPerformanceTracker = &_owner->getDevice()->_performanceStatistics.shaderCompilation.pipelineCompile;
	}

	~MVKRenderPipelineCompiler() override;

protected:
	bool compileComplete(id<MTLRenderPipelineState> pipelineState, NSError *error);

	id<MTLRenderPipelineState> _mtlRenderPipelineState = nil;
};


#pragma mark -
#pragma mark MVKComputePipelineCompiler

/**
 * Creates a MTLComputePipelineState from a MTLFunction.
 *
 * Instances of this class are one-shot, and can only be used for a single pipeline compilation.
 */
class MVKComputePipelineCompiler : public MVKMetalCompiler {

public:

	/**
	 * Returns a new (retained) MTLComputePipelineState object compiled from the MTLFunction.
	 *
	 * If the Metal pipeline compiler does not return within MVKConfiguration::metalCompileTimeout
	 * nanoseconds, an error will be generated and logged, and nil will be returned.
	 */
	id<MTLComputePipelineState> newMTLComputePipelineState(id<MTLFunction> mtlFunction);

	/**
	 * Returns a new (retained) MTLComputePipelineState object compiled from the MTLComputePipelineDescriptor.
	 *
	 * If the Metal pipeline compiler does not return within MVKConfiguration::metalCompileTimeout
	 * nanoseconds, an error will be generated and logged, and nil will be returned.
	 */
	id<MTLComputePipelineState> newMTLComputePipelineState(MTLComputePipelineDescriptor* plDesc);


#pragma mark Construction

	MVKComputePipelineCompiler(MVKVulkanAPIDeviceObject* owner, const char* compilerType = nullptr) : MVKMetalCompiler(owner) {
		_compilerType = compilerType ? compilerType : "Compute pipeline";
		_pPerformanceTracker = &_owner->getDevice()->_performanceStatistics.shaderCompilation.pipelineCompile;
	}

	~MVKComputePipelineCompiler() override;

protected:
	bool compileComplete(id<MTLComputePipelineState> pipelineState, NSError *error);

	id<MTLComputePipelineState> _mtlComputePipelineState = nil;
};<|MERGE_RESOLUTION|>--- conflicted
+++ resolved
@@ -289,15 +289,9 @@
     /** Returns whether this pipeline has tessellation shaders. */
     bool isTessellationPipeline() { return _tessInfo.patchControlPoints > 0; }
 
-<<<<<<< HEAD
     /** Returns whether this pipeline uses transform feedback. */
     bool isTransformFeedbackPipeline() { return _isTransformFeedback; }
 
-    /** Returns the number of input tessellation patch control points. */
-    uint32_t getInputControlPointCount() { return _tessInfo.patchControlPoints; }
-
-=======
->>>>>>> a7dc8daf
     /** Returns the number of output tessellation patch control points. */
     uint32_t getOutputControlPointCount() { return _outputControlPointCount; }
 
@@ -465,12 +459,8 @@
 	bool _needsFragmentViewRangeBuffer = false;
 	bool _isRasterizing = false;
 	bool _isRasterizingColor = false;
-<<<<<<< HEAD
-	bool _isUsingCustomSamplePositions = false;
+	bool _sampleLocationsEnable = false;
 	bool _isTransformFeedback = false;
-=======
-	bool _sampleLocationsEnable = false;
->>>>>>> a7dc8daf
 };
 
 
