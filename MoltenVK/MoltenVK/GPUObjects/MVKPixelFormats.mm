--- conflicted
+++ resolved
@@ -815,19 +815,11 @@
 }
 
 #define addVkFormatDescFull(VK_FMT, MTL_FMT, MTL_FMT_ALT, MTL_VTX_FMT, MTL_VTX_FMT_ALT, CSPC, CSCB, BLK_W, BLK_H, BLK_BYTE_CNT, MVK_FMT_TYPE, SWIZ_R, SWIZ_G, SWIZ_B, SWIZ_A)  \
-<<<<<<< HEAD
 	vkFmt = VK_FORMAT_ ##VK_FMT;  \
 	_vkFormatDescriptions[vkFmt] = { vkFmt, MTLPixelFormat ##MTL_FMT, MTLPixelFormat ##MTL_FMT_ALT, MTLVertexFormat ##MTL_VTX_FMT, MTLVertexFormat ##MTL_VTX_FMT_ALT,  \
-									 CSPC, CSCB, { BLK_W, BLK_H }, BLK_BYTE_CNT, kMVKFormat ##MVK_FMT_TYPE, { 0, 0, 0 }, \
+									 CSPC, CSCB, { BLK_W, BLK_H }, BLK_BYTE_CNT, kMVKFormat ##MVK_FMT_TYPE, { VK_STRUCTURE_TYPE_FORMAT_PROPERTIES_3, nullptr, 0, 0, 0 }, \
 									 { VK_COMPONENT_SWIZZLE_ ##SWIZ_R, VK_COMPONENT_SWIZZLE_ ##SWIZ_G, VK_COMPONENT_SWIZZLE_ ##SWIZ_B, VK_COMPONENT_SWIZZLE_ ##SWIZ_A }, \
 									 "VK_FORMAT_" #VK_FMT, false }
-=======
-	MVKAssert(fmtIdx < _vkFormatCount, "Attempting to describe %d VkFormats, but only have space for %d. Increase the value of _vkFormatCount", fmtIdx + 1, _vkFormatCount);  \
-	_vkFormatDescriptions[fmtIdx++] = { VK_FORMAT_ ##VK_FMT, MTLPixelFormat ##MTL_FMT, MTLPixelFormat ##MTL_FMT_ALT, MTLVertexFormat ##MTL_VTX_FMT, MTLVertexFormat ##MTL_VTX_FMT_ALT,  \
-										CSPC, CSCB, { BLK_W, BLK_H }, BLK_BYTE_CNT, kMVKFormat ##MVK_FMT_TYPE, { VK_STRUCTURE_TYPE_FORMAT_PROPERTIES_3, nullptr, 0, 0, 0 }, \
-										{ VK_COMPONENT_SWIZZLE_ ##SWIZ_R, VK_COMPONENT_SWIZZLE_ ##SWIZ_G, VK_COMPONENT_SWIZZLE_ ##SWIZ_B, VK_COMPONENT_SWIZZLE_ ##SWIZ_A }, \
-										"VK_FORMAT_" #VK_FMT, false }
->>>>>>> d20d13fe
 
 #define addVkFormatDesc(VK_FMT, MTL_FMT, MTL_FMT_ALT, MTL_VTX_FMT, MTL_VTX_FMT_ALT, BLK_W, BLK_H, BLK_BYTE_CNT, MVK_FMT_TYPE)  \
     addVkFormatDescFull(VK_FMT, MTL_FMT, MTL_FMT_ALT, MTL_VTX_FMT, MTL_VTX_FMT_ALT, 0, 0, BLK_W, BLK_H, BLK_BYTE_CNT, MVK_FMT_TYPE, IDENTITY, IDENTITY, IDENTITY, IDENTITY)
@@ -840,6 +832,7 @@
 
 void MVKPixelFormats::initVkFormatCapabilities() {
 	VkFormat vkFmt;
+	_vkFormatDescriptions.reserve(512);	// High estimate to future-proof against allocations as elements are added. shrink_to_fit() below will collapse.
 
 	// UNDEFINED must come first.
 	addVkFormatDesc( UNDEFINED, Invalid, Invalid, Invalid, Invalid, 1, 1, 0, None );
@@ -1148,6 +1141,7 @@
 
 void MVKPixelFormats::initMTLPixelFormatCapabilities() {
 	MTLPixelFormat mtlPixFmt;
+	_mtlPixelFormatDescriptions.reserve(512);	// High estimate to future-proof against allocations as elements are added. shrink_to_fit() below will collapse.
 
 	// MTLPixelFormatInvalid must come first.
 	addMTLPixelFormatDesc    ( Invalid, None, None, None );
@@ -1329,7 +1323,6 @@
 
 void MVKPixelFormats::initMTLVertexFormatCapabilities() {
 	MTLVertexFormat mtlVtxFmt;
-
 	_mtlVertexFormatDescriptions.resize(MTLVertexFormatHalf + 3, {});
 
 	addMTLVertexFormatDesc( Invalid, None, None );  // MTLVertexFormatInvalid must come first.
