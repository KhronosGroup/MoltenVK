--- conflicted
+++ resolved
@@ -259,7 +259,6 @@
 #endif
 
 /** Use MTLHeaps where possible when allocating MTLBuffers and MTLTextures. Disabled by default. */
-<<<<<<< HEAD
 #	ifndef MVK_CONFIG_USE_MTLHEAP
 #   	define MVK_CONFIG_USE_MTLHEAP    0
 #	endif
@@ -268,10 +267,6 @@
 #	ifndef MVK_CONFIG_USE_MTL_SAMPLE_COUNTER_TIMESTAMPS
 #   	define MVK_CONFIG_USE_MTL_SAMPLE_COUNTER_TIMESTAMPS    0
 #	endif
-=======
-#ifndef MVK_CONFIG_USE_MTLHEAP
-#  	define MVK_CONFIG_USE_MTLHEAP    0
-#endif
 
 /** The Vulkan API version to advertise. Defaults to MVK_VULKAN_API_VERSION. */
 #ifndef MVK_CONFIG_API_VERSION_TO_ADVERTISE
@@ -281,5 +276,4 @@
 /** Advertise supported extensions. Defaults to all. */
 #ifndef MVK_CONFIG_ADVERTISE_EXTENSIONS
 #  	define MVK_CONFIG_ADVERTISE_EXTENSIONS    MVK_CONFIG_ADVERTISE_EXTENSIONS_ALL
-#endif
->>>>>>> 0db803bc
+#endif