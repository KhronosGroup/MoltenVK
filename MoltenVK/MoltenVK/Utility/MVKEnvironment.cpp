--- conflicted
+++ resolved
@@ -60,11 +60,8 @@
 	MVK_SET_FROM_ENV_OR_BUILD_BOOL  (evCfg.useMTLHeap,                             MVK_CONFIG_USE_MTLHEAP);
 	MVK_SET_FROM_ENV_OR_BUILD_INT32 (evCfg.apiVersionToAdvertise,                  MVK_CONFIG_API_VERSION_TO_ADVERTISE);
 	MVK_SET_FROM_ENV_OR_BUILD_INT32 (evCfg.advertiseExtensions,                    MVK_CONFIG_ADVERTISE_EXTENSIONS);
-<<<<<<< HEAD
+	MVK_SET_FROM_ENV_OR_BUILD_BOOL  (evCfg.resumeLostDevice,                       MVK_CONFIG_RESUME_LOST_DEVICE);
 	MVK_SET_FROM_ENV_OR_BUILD_BOOL  (evCfg.useMetalArgumentBuffers,                MVK_CONFIG_USE_METAL_ARGUMENT_BUFFERS);
-=======
-	MVK_SET_FROM_ENV_OR_BUILD_BOOL  (evCfg.resumeLostDevice,                       MVK_CONFIG_RESUME_LOST_DEVICE);
->>>>>>> 897e375b
 
 	mvkSetConfig(&evCfg);
 }
