--- conflicted
+++ resolved
@@ -187,7 +187,7 @@
 	VkDeviceSize _mtlIndirectBufferOffset;
 	uint32_t _mtlIndirectBufferStride;
 	uint32_t _drawCount;
-<<<<<<< HEAD
+	uint32_t _directCmdFirstInstance;
 };
 
 
@@ -295,7 +295,4 @@
     uint32_t firstCounterBuffer;
     VkBuffer* pCounterBuffers;
     uint32_t* pCounterBufferOffsets;
-=======
-	uint32_t _directCmdFirstInstance;
->>>>>>> dff64e95
 };