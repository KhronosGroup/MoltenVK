/*
 * MVKCommandEncoderState.mm
 *
 * Copyright (c) 2015-2023 The Brenwill Workshop Ltd. (http://www.brenwill.com)
 *
 * Licensed under the Apache License, Version 2.0 (the "License");
 * you may not use this file except in compliance with the License.
 * You may obtain a copy of the License at
 * 
 *     http://www.apache.org/licenses/LICENSE-2.0
 * 
 * Unless required by applicable law or agreed to in writing, software
 * distributed under the License is distributed on an "AS IS" BASIS,
 * WITHOUT WARRANTIES OR CONDITIONS OF ANY KIND, either express or implied.
 * See the License for the specific language governing permissions and
 * limitations under the License.
 */

#include "MVKCommandEncoderState.h"
#include "MVKCommandEncodingPool.h"
#include "MVKCommandBuffer.h"
#include "MVKRenderPass.h"
#include "MVKPipeline.h"
#include "MVKQueryPool.h"

using namespace std;

#define shouldUpdateFace(face)  mvkAreAllFlagsEnabled(faceMask, VK_STENCIL_FACE_##face##_BIT)


#pragma mark -
#pragma mark MVKCommandEncoderState

MVKVulkanAPIObject* MVKCommandEncoderState::getVulkanAPIObject() { return _cmdEncoder->getVulkanAPIObject(); };

MVKDevice* MVKCommandEncoderState::getDevice() { return _cmdEncoder->getDevice(); }

bool MVKCommandEncoderState::isDynamicState(MVKRenderStateType state) {
	auto* gpl = _cmdEncoder->_graphicsPipelineState.getGraphicsPipeline();
	return !gpl || gpl->isDynamicState(state);
}


#pragma mark -
#pragma mark MVKPipelineCommandEncoderState

void MVKPipelineCommandEncoderState::bindPipeline(MVKPipeline* pipeline) {
	if (pipeline == _pipeline) { return; }

	_pipeline = pipeline;
	_pipeline->wasBound(_cmdEncoder);
	markDirty();
}

MVKPipeline* MVKPipelineCommandEncoderState::getPipeline() { return _pipeline; }

void MVKPipelineCommandEncoderState::encodeImpl(uint32_t stage) {
    if (_pipeline) {
		_pipeline->encode(_cmdEncoder, stage);
		_pipeline->bindPushConstants(_cmdEncoder);
	}
}


#pragma mark -
#pragma mark MVKPushConstantsCommandEncoderState

void MVKPushConstantsCommandEncoderState:: setPushConstants(uint32_t offset, MVKArrayRef<char> pushConstants) {
	// MSL structs can have a larger size than the equivalent C struct due to MSL alignment needs.
	// Typically any MSL struct that contains a float4 will also have a size that is rounded up to a multiple of a float4 size.
	// Ensure that we pass along enough content to cover this extra space even if it is never actually accessed by the shader.
	size_t pcSizeAlign = getDevice()->_pMetalFeatures->pushConstantSizeAlignment;
    size_t pcSize = pushConstants.size();
	size_t pcBuffSize = mvkAlignByteCount(offset + pcSize, pcSizeAlign);
    mvkEnsureSize(_pushConstants, pcBuffSize);
    copy(pushConstants.begin(), pushConstants.end(), _pushConstants.begin() + offset);
    if (pcBuffSize > 0) { markDirty(); }
}

void MVKPushConstantsCommandEncoderState::setMTLBufferIndex(uint32_t mtlBufferIndex, bool pipelineStageUsesPushConstants) {
	if ((mtlBufferIndex != _mtlBufferIndex) || (pipelineStageUsesPushConstants != _pipelineStageUsesPushConstants)) {
		_mtlBufferIndex = mtlBufferIndex;
		_pipelineStageUsesPushConstants = pipelineStageUsesPushConstants;
		markDirty();
	}
}

// At this point, I have been marked not-dirty, under the assumption that I will make changes to the encoder.
// However, some of the paths below decide not to actually make any changes to the encoder. In that case,
// I should remain dirty until I actually do make encoder changes.
void MVKPushConstantsCommandEncoderState::encodeImpl(uint32_t stage) {
    if ( !_pipelineStageUsesPushConstants || _pushConstants.empty() ) { return; }

	_isDirty = true;	// Stay dirty until I actually decide to make a change to the encoder

    switch (_shaderStage) {
        case VK_SHADER_STAGE_VERTEX_BIT:
			if (stage == kMVKGraphicsStageVertex) {
                _cmdEncoder->setComputeBytes(_cmdEncoder->getMTLComputeEncoder(kMVKCommandUseTessellationVertexTessCtl),
                                             _pushConstants.data(),
                                             _pushConstants.size(),
                                             _mtlBufferIndex, true);
				_isDirty = false;	// Okay, I changed the encoder
			} else if (!isTessellating() && stage == kMVKGraphicsStageRasterization) {
                _cmdEncoder->setVertexBytes(_cmdEncoder->_mtlRenderEncoder,
                                            _pushConstants.data(),
                                            _pushConstants.size(),
                                            _mtlBufferIndex, true);
				_isDirty = false;	// Okay, I changed the encoder
            }
            break;
        case VK_SHADER_STAGE_TESSELLATION_CONTROL_BIT:
            if (stage == kMVKGraphicsStageTessControl) {
                _cmdEncoder->setComputeBytes(_cmdEncoder->getMTLComputeEncoder(kMVKCommandUseTessellationVertexTessCtl),
                                             _pushConstants.data(),
                                             _pushConstants.size(),
                                             _mtlBufferIndex, true);
				_isDirty = false;	// Okay, I changed the encoder
            }
            break;
        case VK_SHADER_STAGE_TESSELLATION_EVALUATION_BIT:
            if (isTessellating() && stage == kMVKGraphicsStageRasterization) {
                _cmdEncoder->setVertexBytes(_cmdEncoder->_mtlRenderEncoder,
                                            _pushConstants.data(),
                                            _pushConstants.size(),
                                            _mtlBufferIndex, true);
				_isDirty = false;	// Okay, I changed the encoder
            }
            break;
        case VK_SHADER_STAGE_FRAGMENT_BIT:
            if (stage == kMVKGraphicsStageRasterization) {
                _cmdEncoder->setFragmentBytes(_cmdEncoder->_mtlRenderEncoder,
                                              _pushConstants.data(),
                                              _pushConstants.size(),
                                              _mtlBufferIndex, true);
				_isDirty = false;	// Okay, I changed the encoder
            }
            break;
        case VK_SHADER_STAGE_COMPUTE_BIT:
            _cmdEncoder->setComputeBytes(_cmdEncoder->getMTLComputeEncoder(kMVKCommandUseDispatch),
                                         _pushConstants.data(),
                                         _pushConstants.size(),
                                         _mtlBufferIndex, true);
			_isDirty = false;	// Okay, I changed the encoder
            break;
        default:
            MVKAssert(false, "Unsupported shader stage: %d", _shaderStage);
            break;
    }
}

bool MVKPushConstantsCommandEncoderState::isTessellating() {
	auto* gp = _cmdEncoder->_graphicsPipelineState.getGraphicsPipeline();
	return gp ? gp->isTessellationPipeline() : false;
}


#pragma mark -
#pragma mark MVKDepthStencilCommandEncoderState

void MVKDepthStencilCommandEncoderState:: setDepthStencilState(const VkPipelineDepthStencilStateCreateInfo& vkDepthStencilInfo) {
	auto& depthEnabled = _depthTestEnabled[StateScope::Static];
	auto oldDepthEnabled = depthEnabled;
	depthEnabled = static_cast<bool>(vkDepthStencilInfo.depthTestEnable);

	auto& dsData = _depthStencilData[StateScope::Static];
	auto oldData = dsData;
	dsData.depthCompareFunction = mvkMTLCompareFunctionFromVkCompareOp(vkDepthStencilInfo.depthCompareOp);
	dsData.depthWriteEnabled = vkDepthStencilInfo.depthWriteEnable;

	dsData.stencilTestEnabled = static_cast<bool>(vkDepthStencilInfo.stencilTestEnable);
	setStencilState(dsData.frontFaceStencilData, vkDepthStencilInfo.front);
	setStencilState(dsData.backFaceStencilData, vkDepthStencilInfo.back);

	if (depthEnabled != oldDepthEnabled || dsData != oldData) { markDirty(); }
}

void MVKDepthStencilCommandEncoderState::setStencilState(MVKMTLStencilDescriptorData& sData,
                                                         const VkStencilOpState& vkStencil) {
	sData.readMask = vkStencil.compareMask;
	sData.writeMask = vkStencil.writeMask;
    sData.stencilCompareFunction = mvkMTLCompareFunctionFromVkCompareOp(vkStencil.compareOp);
    sData.stencilFailureOperation = mvkMTLStencilOperationFromVkStencilOp(vkStencil.failOp);
    sData.depthFailureOperation = mvkMTLStencilOperationFromVkStencilOp(vkStencil.depthFailOp);
    sData.depthStencilPassOperation = mvkMTLStencilOperationFromVkStencilOp(vkStencil.passOp);
}

void MVKDepthStencilCommandEncoderState::setDepthTestEnable(VkBool32 depthTestEnable) {
	setContent(_depthTestEnabled[StateScope::Dynamic], static_cast<bool>(depthTestEnable));
}

void MVKDepthStencilCommandEncoderState::setDepthWriteEnable(VkBool32 depthWriteEnable) {
	setContent(_depthStencilData[StateScope::Dynamic].depthWriteEnabled, static_cast<bool>(depthWriteEnable));
}

void MVKDepthStencilCommandEncoderState::setDepthCompareOp(VkCompareOp depthCompareOp) {
	setContent(_depthStencilData[StateScope::Dynamic].depthCompareFunction,
			   (uint8_t)mvkMTLCompareFunctionFromVkCompareOp(depthCompareOp));
}

void MVKDepthStencilCommandEncoderState::setStencilTestEnable(VkBool32 stencilTestEnable) {
	setContent(_depthStencilData[StateScope::Dynamic].stencilTestEnabled, static_cast<bool>(stencilTestEnable));
}

void MVKDepthStencilCommandEncoderState::setStencilOp(MVKMTLStencilDescriptorData& sData,
													  VkStencilOp failOp,
													  VkStencilOp passOp,
													  VkStencilOp depthFailOp,
													  VkCompareOp compareOp) {
	auto oldData = sData;
	sData.stencilCompareFunction = mvkMTLCompareFunctionFromVkCompareOp(compareOp);
	sData.stencilFailureOperation = mvkMTLStencilOperationFromVkStencilOp(failOp);
	sData.depthFailureOperation = mvkMTLStencilOperationFromVkStencilOp(depthFailOp);
	sData.depthStencilPassOperation = mvkMTLStencilOperationFromVkStencilOp(passOp);
	if (sData != oldData) { markDirty(); }
}

void MVKDepthStencilCommandEncoderState::setStencilOp(VkStencilFaceFlags faceMask,
													  VkStencilOp failOp,
													  VkStencilOp passOp,
													  VkStencilOp depthFailOp,
													  VkCompareOp compareOp) {
	auto& dsData = _depthStencilData[StateScope::Dynamic];
	if (shouldUpdateFace(FRONT)) { setStencilOp(dsData.frontFaceStencilData, failOp, passOp, depthFailOp, compareOp); }
	if (shouldUpdateFace(BACK)) { setStencilOp(dsData.backFaceStencilData, failOp, passOp, depthFailOp, compareOp); }
}

void MVKDepthStencilCommandEncoderState::setStencilCompareMask(VkStencilFaceFlags faceMask,
															   uint32_t stencilCompareMask) {
	auto& dsData = _depthStencilData[StateScope::Dynamic];
	if (shouldUpdateFace(FRONT)) { setContent(dsData.frontFaceStencilData.readMask, stencilCompareMask); }
	if (shouldUpdateFace(BACK)) { setContent(dsData.backFaceStencilData.readMask, stencilCompareMask); }
}

void MVKDepthStencilCommandEncoderState::setStencilWriteMask(VkStencilFaceFlags faceMask,
															 uint32_t stencilWriteMask) {
	auto& dsData = _depthStencilData[StateScope::Dynamic];
	if (shouldUpdateFace(FRONT)) { setContent(dsData.frontFaceStencilData.writeMask, stencilWriteMask); }
	if (shouldUpdateFace(BACK)) { setContent(dsData.backFaceStencilData.writeMask, stencilWriteMask); }
}

void MVKDepthStencilCommandEncoderState::beginMetalRenderPass() {
    MVKCommandEncoderState::beginMetalRenderPass();

	MVKRenderSubpass* mvkSubpass = _cmdEncoder->getSubpass();
	bool prevHasDepthAttachment = _hasDepthAttachment;
	_hasDepthAttachment = mvkSubpass->isDepthAttachmentUsed();
	if (_hasDepthAttachment != prevHasDepthAttachment) { markDirty(); }

	bool prevHasStencilAttachment = _hasStencilAttachment;
	_hasStencilAttachment = mvkSubpass->isStencilAttachmentUsed();
	if (_hasStencilAttachment != prevHasStencilAttachment) { markDirty(); }
}

// Combine static and dynamic depth/stencil data
void MVKDepthStencilCommandEncoderState::encodeImpl(uint32_t stage) {
	if (stage != kMVKGraphicsStageRasterization) { return; }

	MVKMTLDepthStencilDescriptorData dsData;

	if (_hasDepthAttachment && getContent(_depthTestEnabled, DepthTestEnable)) {
		dsData.depthCompareFunction = getData(DepthCompareOp).depthCompareFunction;
		dsData.depthWriteEnabled = getData(DepthWriteEnable).depthWriteEnabled;
	}

	if (_hasStencilAttachment && getData(StencilTestEnable).stencilTestEnabled) {
		dsData.stencilTestEnabled = true;

		auto& frontFace = dsData.frontFaceStencilData;
		auto& backFace  = dsData.backFaceStencilData;

		const auto& srcRM = getData(StencilCompareMask);
		frontFace.readMask  = srcRM.frontFaceStencilData.readMask;
		backFace.readMask   = srcRM.backFaceStencilData.readMask;

		const auto& srcWM = getData(StencilWriteMask);
		frontFace.writeMask = srcWM.frontFaceStencilData.writeMask;
		backFace.writeMask  = srcWM.backFaceStencilData.writeMask;

		const auto& srcSOp = getData(StencilOp);
		frontFace.stencilCompareFunction    = srcSOp.frontFaceStencilData.stencilCompareFunction;
		frontFace.stencilFailureOperation   = srcSOp.frontFaceStencilData.stencilFailureOperation;
		frontFace.depthFailureOperation     = srcSOp.frontFaceStencilData.depthFailureOperation;
		frontFace.depthStencilPassOperation = srcSOp.frontFaceStencilData.depthStencilPassOperation;

		backFace.stencilCompareFunction     = srcSOp.backFaceStencilData.stencilCompareFunction;
		backFace.stencilFailureOperation    = srcSOp.backFaceStencilData.stencilFailureOperation;
		backFace.depthFailureOperation      = srcSOp.backFaceStencilData.depthFailureOperation;
		backFace.depthStencilPassOperation  = srcSOp.backFaceStencilData.depthStencilPassOperation;
	}

	[_cmdEncoder->_mtlRenderEncoder setDepthStencilState: _cmdEncoder->getCommandEncodingPool()->getMTLDepthStencilState(dsData)];
}


#pragma mark -
#pragma mark MVKRenderingCommandEncoderState

#define getMTLContent(state)  getContent(_mtl##state, state)
#define setMTLContent(state)  setContent(_mtl##state, &mtl##state, state, isDynamic)

void MVKRenderingCommandEncoderState::setCullMode(VkCullModeFlags cullMode, bool isDynamic) {
	auto mtlCullMode = mvkMTLCullModeFromVkCullModeFlags(cullMode);
	setMTLContent(CullMode);
	_cullBothFaces[isDynamic ? StateScope::Dynamic : StateScope::Static] = (cullMode == VK_CULL_MODE_FRONT_AND_BACK);
}

void MVKRenderingCommandEncoderState::setFrontFace(VkFrontFace frontFace, bool isDynamic) {
	auto mtlFrontFace = mvkMTLWindingFromVkFrontFace(frontFace);
	setMTLContent(FrontFace);
}

void MVKRenderingCommandEncoderState::setPolygonMode(VkPolygonMode polygonMode, bool isDynamic) {
	auto mtlPolygonMode = mvkMTLTriangleFillModeFromVkPolygonMode(polygonMode);
	setMTLContent(PolygonMode);
}

void MVKRenderingCommandEncoderState::setBlendConstants(float blendConstants[4], bool isDynamic) {
	MVKColor32 mtlBlendConstants;
	mvkCopy(mtlBlendConstants.float32, blendConstants, 4);
	setMTLContent(BlendConstants);
}

void MVKRenderingCommandEncoderState::setDepthBias(const VkPipelineRasterizationStateCreateInfo& vkRasterInfo) {
	bool isDynamic = false;

	bool mtlDepthBiasEnable = static_cast<bool>(vkRasterInfo.depthBiasEnable);
	setMTLContent(DepthBiasEnable);

	MVKDepthBias mtlDepthBias = {
		.depthBiasConstantFactor = vkRasterInfo.depthBiasConstantFactor,
		.depthBiasSlopeFactor = vkRasterInfo.depthBiasSlopeFactor,
		.depthBiasClamp = vkRasterInfo.depthBiasClamp
	};
	setMTLContent(DepthBias);
}

void MVKRenderingCommandEncoderState::setDepthBias(float depthBiasConstantFactor,
													 float depthBiasSlopeFactor,
													 float depthBiasClamp) {
	bool isDynamic = true;
	MVKDepthBias mtlDepthBias = {
		.depthBiasConstantFactor = depthBiasConstantFactor,
		.depthBiasSlopeFactor = depthBiasSlopeFactor,
		.depthBiasClamp = depthBiasClamp
	};
	setMTLContent(DepthBias);
}

void MVKRenderingCommandEncoderState::setDepthBiasEnable(VkBool32 depthBiasEnable) {
	bool isDynamic = true;
	bool mtlDepthBiasEnable = static_cast<bool>(depthBiasEnable);
	setMTLContent(DepthBiasEnable);
}

void MVKRenderingCommandEncoderState::setDepthClipEnable(bool depthClip, bool isDynamic) {
	auto mtlDepthClipEnable = depthClip ? MTLDepthClipModeClip : MTLDepthClipModeClamp;
	setMTLContent(DepthClipEnable);
}

void MVKRenderingCommandEncoderState::setStencilReferenceValues(const VkPipelineDepthStencilStateCreateInfo& vkDepthStencilInfo) {
	bool isDynamic = false;
	MVKStencilReference mtlStencilReference = {
		.frontFaceValue = vkDepthStencilInfo.front.reference,
		.backFaceValue = vkDepthStencilInfo.back.reference
	};
	setMTLContent(StencilReference);
}

void MVKRenderingCommandEncoderState::setStencilReferenceValues(VkStencilFaceFlags faceMask, uint32_t stencilReference) {
	bool isDynamic = true;
	MVKStencilReference mtlStencilReference = _mtlStencilReference[StateScope::Dynamic];
	if (shouldUpdateFace(FRONT)) { mtlStencilReference.frontFaceValue = stencilReference; }
	if (shouldUpdateFace(BACK)) { mtlStencilReference.backFaceValue = stencilReference; }
	setMTLContent(StencilReference);
}

void MVKRenderingCommandEncoderState::setViewports(const MVKArrayRef<VkViewport> viewports,
													 uint32_t firstViewport,
													 bool isDynamic) {
	uint32_t maxViewports = getDevice()->_pProperties->limits.maxViewports;
	if (firstViewport >= maxViewports) { return; }

	MVKMTLViewports mtlViewports = isDynamic ? _mtlViewports[StateScope::Dynamic] : _mtlViewports[StateScope::Static];
	size_t vpCnt = min((uint32_t)viewports.size(), maxViewports - firstViewport);
	for (uint32_t vpIdx = 0; vpIdx < vpCnt; vpIdx++) {
		mtlViewports.viewports[firstViewport + vpIdx] = mvkMTLViewportFromVkViewport(viewports[vpIdx]);
		mtlViewports.viewportCount = max(mtlViewports.viewportCount, vpIdx + 1);
	}
	setMTLContent(Viewports);
}

void MVKRenderingCommandEncoderState::setScissors(const MVKArrayRef<VkRect2D> scissors,
													uint32_t firstScissor,
													bool isDynamic) {
	uint32_t maxScissors = getDevice()->_pProperties->limits.maxViewports;
	if (firstScissor >= maxScissors) { return; }

	MVKMTLScissors mtlScissors = isDynamic ? _mtlScissors[StateScope::Dynamic] : _mtlScissors[StateScope::Static];
	size_t sCnt = min((uint32_t)scissors.size(), maxScissors - firstScissor);
	for (uint32_t sIdx = 0; sIdx < sCnt; sIdx++) {
		mtlScissors.scissors[firstScissor + sIdx] = mvkMTLScissorRectFromVkRect2D(scissors[sIdx]);
		mtlScissors.scissorCount = max(mtlScissors.scissorCount, sIdx + 1);
	}
	setMTLContent(Scissors);
}

void MVKRenderingCommandEncoderState::setPrimitiveRestartEnable(VkBool32 primitiveRestartEnable, bool isDynamic) {
	bool mtlPrimitiveRestartEnable = static_cast<bool>(primitiveRestartEnable);
	setMTLContent(PrimitiveRestartEnable);
}

void MVKRenderingCommandEncoderState::setRasterizerDiscardEnable(VkBool32 rasterizerDiscardEnable, bool isDynamic) {
	bool mtlRasterizerDiscardEnable = static_cast<bool>(rasterizerDiscardEnable);
	setMTLContent(RasterizerDiscardEnable);
}

// This value is retrieved, not encoded, so don't mark this encoder as dirty.
void MVKRenderingCommandEncoderState::setPrimitiveTopology(VkPrimitiveTopology topology, bool isDynamic) {
	getContent(_mtlPrimitiveTopology, isDynamic) = mvkMTLPrimitiveTypeFromVkPrimitiveTopology(topology);
}

MTLPrimitiveType MVKRenderingCommandEncoderState::getPrimitiveType() {
	return getMTLContent(PrimitiveTopology);
}

bool MVKRenderingCommandEncoderState::isDrawingTriangles() {
	switch (getPrimitiveType()) {
		case MTLPrimitiveTypeTriangle:      return true;
		case MTLPrimitiveTypeTriangleStrip: return true;
		default:                            return false;
	}
}

// This value is retrieved, not encoded, so don't mark this encoder as dirty.
void MVKRenderingCommandEncoderState::setPatchControlPoints(uint32_t patchControlPoints, bool isDynamic) {
	getContent(_mtlPatchControlPoints, isDynamic) = patchControlPoints;
}

uint32_t MVKRenderingCommandEncoderState::getPatchControlPoints() {
	return getMTLContent(PatchControlPoints);
}

void MVKRenderingCommandEncoderState::setSampleLocationsEnable(VkBool32 sampleLocationsEnable, bool isDynamic) {
	bool slEnbl = static_cast<bool>(sampleLocationsEnable);
	auto& mtlSampLocEnbl = getContent(_mtlSampleLocationsEnable, isDynamic);

	if (slEnbl == mtlSampLocEnbl) { return; }

	mtlSampLocEnbl = slEnbl;

	// This value is retrieved, not encoded, so don't mark this encoder as dirty.
	_dirtyStates.enable(SampleLocationsEnable);
}

void MVKRenderingCommandEncoderState::setSampleLocations(MVKArrayRef<VkSampleLocationEXT> sampleLocations, bool isDynamic) {
	auto& mtlSampPosns = getContent(_mtlSampleLocations, isDynamic);
	size_t slCnt = sampleLocations.size();

	// When comparing new vs current, make use of fact that MTLSamplePosition & VkSampleLocationEXT have same memory footprint.
	if (slCnt == mtlSampPosns.size() &&
		mvkAreEqual((MTLSamplePosition*)sampleLocations.data(),
					mtlSampPosns.data(), slCnt)) {
		return;
	}

	mtlSampPosns.clear();
	for (uint32_t slIdx = 0; slIdx < slCnt; slIdx++) {
		auto& sl = sampleLocations[slIdx];
<<<<<<< HEAD
		mtlSampPosns.push_back(MTLSamplePositionMake(mvkClamp(sl.x, kMVKMinSampleLocation, kMVKMaxSampleLocation),
													 mvkClamp(sl.y, kMVKMinSampleLocation, kMVKMaxSampleLocation)));
=======
		mtlSampPosns.push_back(MTLSamplePositionMake(mvkClamp(sl.x, kMVKMinSampleLocationCoordinate, kMVKMaxSampleLocationCoordinate),
													 mvkClamp(sl.y, kMVKMinSampleLocationCoordinate, kMVKMaxSampleLocationCoordinate)));
>>>>>>> a7dc8daf
	}

	// This value is retrieved, not encoded, so don't mark this encoder as dirty.
	_dirtyStates.enable(SampleLocations);
}

MVKArrayRef<MTLSamplePosition> MVKRenderingCommandEncoderState::getSamplePositions() {
	return getMTLContent(SampleLocationsEnable) ? getMTLContent(SampleLocations).contents() : MVKArrayRef<MTLSamplePosition>();
}

// Return whether state is dirty, and mark it not dirty
bool MVKRenderingCommandEncoderState::isDirty(MVKRenderStateType state) {
	bool rslt = _dirtyStates.isEnabled(state);
	_dirtyStates.disable(state);
	return rslt;
}

// Don't force sample location & sample location enable to become dirty if they weren't already, because
// this may cause needsMetalRenderPassRestart() to trigger an unnecessary Metal renderpass restart.
void MVKRenderingCommandEncoderState::markDirty() {
	MVKCommandEncoderState::markDirty();

	bool wasSLDirty = _dirtyStates.isEnabled(SampleLocations);
	bool wasSLEnblDirty = _dirtyStates.isEnabled(SampleLocationsEnable);
	
	_dirtyStates.enableAll();

	_dirtyStates.set(SampleLocations, wasSLDirty);
	_dirtyStates.set(SampleLocationsEnable, wasSLEnblDirty);
}

<<<<<<< HEAD
// Don't call parent beginMetalRenderPass() because it may cause 
=======
// Don't call parent beginMetalRenderPass() because it 
>>>>>>> a7dc8daf
// will call local markDirty() which is too aggressive.
void MVKRenderingCommandEncoderState::beginMetalRenderPass() {
	if (_isModified) {
		_dirtyStates = _modifiedStates;
		MVKCommandEncoderState::markDirty();
	}
}

// Don't use || on isDirty calls, to ensure they both get called, so that the dirty flag of each will be cleared.
bool MVKRenderingCommandEncoderState::needsMetalRenderPassRestart() {
	bool isSLDirty = isDirty(SampleLocations);
	bool isSLEnblDirty = isDirty(SampleLocationsEnable);
	return isSLDirty || isSLEnblDirty;
}

#pragma mark Encoding

void MVKRenderingCommandEncoderState::encodeImpl(uint32_t stage) {
	if (stage != kMVKGraphicsStageRasterization) { return; }

	auto& rendEnc = _cmdEncoder->_mtlRenderEncoder;

	if (isDirty(PolygonMode)) { [rendEnc setTriangleFillMode: getMTLContent(PolygonMode)]; }
	if (isDirty(CullMode)) { [rendEnc setCullMode: getMTLContent(CullMode)]; }
	if (isDirty(FrontFace)) { [rendEnc setFrontFacingWinding: getMTLContent(FrontFace)]; }
	if (isDirty(BlendConstants)) {
		auto& bcFlt = getMTLContent(BlendConstants).float32;
		[rendEnc setBlendColorRed: bcFlt[0] green: bcFlt[1] blue: bcFlt[2] alpha: bcFlt[3]];
	}
	if (isDirty(DepthBiasEnable) || isDirty(DepthBias)) {
		if (getMTLContent(DepthBiasEnable)) {
			auto& db = getMTLContent(DepthBias);
			[rendEnc setDepthBias: db.depthBiasConstantFactor
					   slopeScale: db.depthBiasSlopeFactor
							clamp: db.depthBiasClamp];
		} else {
			[rendEnc setDepthBias: 0 slopeScale: 0 clamp: 0];
		}
	}
	if (isDirty(DepthClipEnable) && _cmdEncoder->_pDeviceFeatures->depthClamp) {
		[rendEnc setDepthClipMode: getMTLContent(DepthClipEnable)];
	}

	if (isDirty(StencilReference)) {
		auto& sr = getMTLContent(StencilReference);
		[rendEnc setStencilFrontReferenceValue: sr.frontFaceValue backReferenceValue: sr.backFaceValue];
	}

	// Validate
	// In Metal, primitive restart cannot be disabled.
	// Just issue warning here, as it is very likely the app is not actually expecting
	// to use primitive restart at all, and is just setting this as a "just-in-case",
	// and forcing an error here would be unexpected to the app (including CTS).
	auto mtlPrimType = getPrimitiveType();
	if (isDirty(PrimitiveRestartEnable) && !getMTLContent(PrimitiveRestartEnable) &&
		(mtlPrimType == MTLPrimitiveTypeTriangleStrip || mtlPrimType == MTLPrimitiveTypeLineStrip)) {
		reportWarning(VK_ERROR_FEATURE_NOT_PRESENT, "Metal does not support disabling primitive restart.");
	}

	if (isDirty(Viewports)) {
		auto& mtlViewports = getMTLContent(Viewports);
		if (_cmdEncoder->_pDeviceFeatures->multiViewport) {
#if MVK_MACOS_OR_IOS
			[rendEnc setViewports: mtlViewports.viewports count: mtlViewports.viewportCount];
#endif
		} else {
			[rendEnc setViewport: mtlViewports.viewports[0]];
		}
	}

	// If rasterizing discard has been dynamically enabled, or culling has been dynamically 
	// set to front-and-back, emulate this by using zeroed scissor rectangles.
	if (isDirty(Scissors)) {
		static MTLScissorRect zeroRect = {};
		auto mtlScissors = getMTLContent(Scissors);
		bool shouldDiscard = ((_mtlRasterizerDiscardEnable[StateScope::Dynamic] && isDynamicState(RasterizerDiscardEnable)) ||
							  (isDrawingTriangles() && _cullBothFaces[StateScope::Dynamic] && isDynamicState(CullMode)));
		for (uint32_t sIdx = 0; sIdx < mtlScissors.scissorCount; sIdx++) {
			mtlScissors.scissors[sIdx] = shouldDiscard ? zeroRect : _cmdEncoder->clipToRenderArea(mtlScissors.scissors[sIdx]);
		}

		if (_cmdEncoder->_pDeviceFeatures->multiViewport) {
#if MVK_MACOS_OR_IOS
			[rendEnc setScissorRects: mtlScissors.scissors count: mtlScissors.scissorCount];
#endif
		} else {
			[rendEnc setScissorRect: mtlScissors.scissors[0]];
		}
	}
}

#undef getMTLContent
#undef setMTLContent


#pragma mark -
#pragma mark MVKResourcesCommandEncoderState

void MVKResourcesCommandEncoderState::bindDescriptorSet(uint32_t descSetIndex,
														MVKDescriptorSet* descSet,
														MVKShaderResourceBinding& dslMTLRezIdxOffsets,
														MVKArrayRef<uint32_t> dynamicOffsets,
														uint32_t& dynamicOffsetIndex) {

	bool dsChanged = (descSet != _boundDescriptorSets[descSetIndex]);

	_boundDescriptorSets[descSetIndex] = descSet;

	if (descSet->isUsingMetalArgumentBuffers()) {
		// If the descriptor set has changed, track new resource usage.
		if (dsChanged) {
			auto& usageDirty = _metalUsageDirtyDescriptors[descSetIndex];
			usageDirty.resize(descSet->getDescriptorCount());
			usageDirty.setAllBits();
		}

		// Update dynamic buffer offsets
		uint32_t baseDynOfstIdx = dslMTLRezIdxOffsets.getMetalResourceIndexes().dynamicOffsetBufferIndex;
		uint32_t doCnt = descSet->getDynamicOffsetDescriptorCount();
		for (uint32_t doIdx = 0; doIdx < doCnt && dynamicOffsetIndex < dynamicOffsets.size(); doIdx++) {
			updateImplicitBuffer(_dynamicOffsets, baseDynOfstIdx + doIdx, dynamicOffsets[dynamicOffsetIndex++]);
		}

		// If something changed, mark dirty
		if (dsChanged || doCnt > 0) { MVKCommandEncoderState::markDirty(); }
	}
}

// Encode the dirty descriptors to the Metal argument buffer, set the Metal command encoder
// usage for each resource, and bind the Metal argument buffer to the command encoder.
void MVKResourcesCommandEncoderState::encodeMetalArgumentBuffer(MVKShaderStage stage) {
	if ( !_cmdEncoder->isUsingMetalArgumentBuffers() ) { return; }

	bool useDescSetArgBuff = _cmdEncoder->isUsingDescriptorSetMetalArgumentBuffers();

	MVKPipeline* pipeline = getPipeline();
	uint32_t dsCnt = pipeline->getDescriptorSetCount();
	for (uint32_t dsIdx = 0; dsIdx < dsCnt; dsIdx++) {
		auto* descSet = _boundDescriptorSets[dsIdx];
		if ( !descSet ) { continue; }

		auto* dsLayout = descSet->getLayout();

		// The Metal arg encoder can only write to one arg buffer at a time (it holds the arg buffer),
		// so we need to lock out other access to it while we are writing to it.
		auto& mvkArgEnc = useDescSetArgBuff ? dsLayout->getMTLArgumentEncoder() : pipeline->getMTLArgumentEncoder(dsIdx, stage);
		lock_guard<mutex> lock(mvkArgEnc.mtlArgumentEncodingLock);

		id<MTLBuffer> mtlArgBuffer = nil;
		NSUInteger metalArgBufferOffset = 0;
		id<MTLArgumentEncoder> mtlArgEncoder = mvkArgEnc.getMTLArgumentEncoder();
		if (useDescSetArgBuff) {
			mtlArgBuffer = descSet->getMetalArgumentBuffer();
			metalArgBufferOffset = descSet->getMetalArgumentBufferOffset();
		} else {
			// TODO: Source a different arg buffer & offset for each pipeline-stage/desccriptors set
			// Also need to only encode the descriptors that are referenced in the shader.
			// MVKMTLArgumentEncoder could include an MVKBitArray to track that and have it checked below.
		}

		if ( !(mtlArgEncoder && mtlArgBuffer) ) { continue; }

		auto& argBuffDirtyDescs = descSet->getMetalArgumentBufferDirtyDescriptors();
		auto& resourceUsageDirtyDescs = _metalUsageDirtyDescriptors[dsIdx];
		auto& shaderBindingUsage = pipeline->getDescriptorBindingUse(dsIdx, stage);

		bool mtlArgEncAttached = false;
		bool shouldBindArgBuffToStage = false;
		uint32_t dslBindCnt = dsLayout->getBindingCount();
		for (uint32_t dslBindIdx = 0; dslBindIdx < dslBindCnt; dslBindIdx++) {
			auto* dslBind = dsLayout->getBindingAt(dslBindIdx);
			if (dslBind->getApplyToStage(stage) && shaderBindingUsage.getBit(dslBindIdx)) {
				shouldBindArgBuffToStage = true;
				uint32_t elemCnt = dslBind->getDescriptorCount(descSet);
				for (uint32_t elemIdx = 0; elemIdx < elemCnt; elemIdx++) {
					uint32_t descIdx = dslBind->getDescriptorIndex(elemIdx);
					bool argBuffDirty = argBuffDirtyDescs.getBit(descIdx, true);
					bool resourceUsageDirty = resourceUsageDirtyDescs.getBit(descIdx, true);
					if (argBuffDirty || resourceUsageDirty) {
						// Don't attach the arg buffer to the arg encoder unless something actually needs
						// to be written to it. We often might only be updating command encoder resource usage.
						if (!mtlArgEncAttached && argBuffDirty) {
							[mtlArgEncoder setArgumentBuffer: mtlArgBuffer offset: metalArgBufferOffset];
							mtlArgEncAttached = true;
						}
						auto* mvkDesc = descSet->getDescriptorAt(descIdx);
						mvkDesc->encodeToMetalArgumentBuffer(this, mtlArgEncoder,
															 dsIdx, dslBind, elemIdx,
															 stage, argBuffDirty, true);
					}
				}
			}
		}

		// If the arg buffer was attached to the arg encoder, detach it now.
		if (mtlArgEncAttached) { [mtlArgEncoder setArgumentBuffer: nil offset: 0]; }

		// If it is needed, bind the Metal argument buffer itself to the command encoder,
		if (shouldBindArgBuffToStage) {
			MVKMTLBufferBinding bb;
			bb.mtlBuffer = descSet->getMetalArgumentBuffer();
			bb.offset = descSet->getMetalArgumentBufferOffset();
			bb.index = dsIdx;
			bindMetalArgumentBuffer(stage, bb);
		}

		// For some unexpected reason, GPU capture on Xcode 12 doesn't always correctly expose
		// the contents of Metal argument buffers. Triggering an extraction of the arg buffer
		// contents here, after filling it, seems to correct that.
		// Sigh. A bug report has been filed with Apple.
		if (getDevice()->isCurrentlyAutoGPUCapturing()) { [descSet->getMetalArgumentBuffer() contents]; }
	}
}

// Mark the resource usage as needing an update for each Metal render encoder.
void MVKResourcesCommandEncoderState::markDirty() {
	MVKCommandEncoderState::markDirty();
	if (_cmdEncoder->isUsingMetalArgumentBuffers()) {
		for (uint32_t dsIdx = 0; dsIdx < kMVKMaxDescriptorSetCount; dsIdx++) {
			_metalUsageDirtyDescriptors[dsIdx].setAllBits();
		}
	}
}

// If a swizzle is needed for this stage, iterates all the bindings and logs errors for those that need texture swizzling.
void MVKResourcesCommandEncoderState::assertMissingSwizzles(bool needsSwizzle, const char* stageName, MVKArrayRef<const MVKMTLTextureBinding> texBindings) {
	if (needsSwizzle) {
		for (auto& tb : texBindings) {
			VkComponentMapping vkcm = mvkUnpackSwizzle(tb.swizzle);
			if (!mvkVkComponentMappingsMatch(vkcm, {VK_COMPONENT_SWIZZLE_R, VK_COMPONENT_SWIZZLE_G, VK_COMPONENT_SWIZZLE_B, VK_COMPONENT_SWIZZLE_A})) {
				MVKLogError("Pipeline does not support component swizzle (%s, %s, %s, %s) required by a VkImageView used in the %s shader."
							" Full VkImageView component swizzling will be supported by a pipeline if the MVKConfiguration::fullImageViewSwizzle"
							" config parameter or MVK_CONFIG_FULL_IMAGE_VIEW_SWIZZLE environment variable was enabled when the pipeline is compiled.",
							mvkVkComponentSwizzleName(vkcm.r), mvkVkComponentSwizzleName(vkcm.g),
							mvkVkComponentSwizzleName(vkcm.b), mvkVkComponentSwizzleName(vkcm.a), stageName);
				MVKAssert(false, "See previous logged error.");
			}
		}
	}
}


#pragma mark -
#pragma mark MVKGraphicsResourcesCommandEncoderState

void MVKGraphicsResourcesCommandEncoderState::bindBuffer(MVKShaderStage stage, const MVKMTLBufferBinding& binding) {
    bind(binding, _shaderStageResourceBindings[stage].bufferBindings, _shaderStageResourceBindings[stage].areBufferBindingsDirty);
}

void MVKGraphicsResourcesCommandEncoderState::bindTexture(MVKShaderStage stage, const MVKMTLTextureBinding& binding) {
    bind(binding, _shaderStageResourceBindings[stage].textureBindings, _shaderStageResourceBindings[stage].areTextureBindingsDirty, _shaderStageResourceBindings[stage].needsSwizzle);
}

void MVKGraphicsResourcesCommandEncoderState::bindSamplerState(MVKShaderStage stage, const MVKMTLSamplerStateBinding& binding) {
    bind(binding, _shaderStageResourceBindings[stage].samplerStateBindings, _shaderStageResourceBindings[stage].areSamplerStateBindingsDirty);
}

void MVKGraphicsResourcesCommandEncoderState::bindSwizzleBuffer(const MVKShaderImplicitRezBinding& binding,
																bool needVertexSwizzleBuffer,
																bool needTessCtlSwizzleBuffer,
																bool needTessEvalSwizzleBuffer,
																bool needFragmentSwizzleBuffer) {
    for (uint32_t i = kMVKShaderStageVertex; i <= kMVKShaderStageFragment; i++) {
        _shaderStageResourceBindings[i].swizzleBufferBinding.index = binding.stages[i];
    }
    _shaderStageResourceBindings[kMVKShaderStageVertex].swizzleBufferBinding.isDirty = needVertexSwizzleBuffer;
    _shaderStageResourceBindings[kMVKShaderStageTessCtl].swizzleBufferBinding.isDirty = needTessCtlSwizzleBuffer;
    _shaderStageResourceBindings[kMVKShaderStageTessEval].swizzleBufferBinding.isDirty = needTessEvalSwizzleBuffer;
    _shaderStageResourceBindings[kMVKShaderStageFragment].swizzleBufferBinding.isDirty = needFragmentSwizzleBuffer;
}

void MVKGraphicsResourcesCommandEncoderState::bindBufferSizeBuffer(const MVKShaderImplicitRezBinding& binding,
																   bool needVertexSizeBuffer,
																   bool needTessCtlSizeBuffer,
																   bool needTessEvalSizeBuffer,
																   bool needFragmentSizeBuffer) {
    for (uint32_t i = kMVKShaderStageVertex; i <= kMVKShaderStageFragment; i++) {
        _shaderStageResourceBindings[i].bufferSizeBufferBinding.index = binding.stages[i];
    }
    _shaderStageResourceBindings[kMVKShaderStageVertex].bufferSizeBufferBinding.isDirty = needVertexSizeBuffer;
    _shaderStageResourceBindings[kMVKShaderStageTessCtl].bufferSizeBufferBinding.isDirty = needTessCtlSizeBuffer;
    _shaderStageResourceBindings[kMVKShaderStageTessEval].bufferSizeBufferBinding.isDirty = needTessEvalSizeBuffer;
    _shaderStageResourceBindings[kMVKShaderStageFragment].bufferSizeBufferBinding.isDirty = needFragmentSizeBuffer;
}

void MVKGraphicsResourcesCommandEncoderState::bindDynamicOffsetBuffer(const MVKShaderImplicitRezBinding& binding,
																	  bool needVertexDynamicOffsetBuffer,
																	  bool needTessCtlDynamicOffsetBuffer,
																	  bool needTessEvalDynamicOffsetBuffer,
																	  bool needFragmentDynamicOffsetBuffer) {
	for (uint32_t i = kMVKShaderStageVertex; i <= kMVKShaderStageFragment; i++) {
		_shaderStageResourceBindings[i].dynamicOffsetBufferBinding.index = binding.stages[i];
	}
	_shaderStageResourceBindings[kMVKShaderStageVertex].dynamicOffsetBufferBinding.isDirty = needVertexDynamicOffsetBuffer;
	_shaderStageResourceBindings[kMVKShaderStageTessCtl].dynamicOffsetBufferBinding.isDirty = needTessCtlDynamicOffsetBuffer;
	_shaderStageResourceBindings[kMVKShaderStageTessEval].dynamicOffsetBufferBinding.isDirty = needTessEvalDynamicOffsetBuffer;
	_shaderStageResourceBindings[kMVKShaderStageFragment].dynamicOffsetBufferBinding.isDirty = needFragmentDynamicOffsetBuffer;
}

void MVKGraphicsResourcesCommandEncoderState::bindViewRangeBuffer(const MVKShaderImplicitRezBinding& binding,
																  bool needVertexViewBuffer,
																  bool needFragmentViewBuffer) {
    for (uint32_t i = kMVKShaderStageVertex; i <= kMVKShaderStageFragment; i++) {
        _shaderStageResourceBindings[i].viewRangeBufferBinding.index = binding.stages[i];
    }
    _shaderStageResourceBindings[kMVKShaderStageVertex].viewRangeBufferBinding.isDirty = needVertexViewBuffer;
    _shaderStageResourceBindings[kMVKShaderStageTessCtl].viewRangeBufferBinding.isDirty = false;
    _shaderStageResourceBindings[kMVKShaderStageTessEval].viewRangeBufferBinding.isDirty = false;
    _shaderStageResourceBindings[kMVKShaderStageFragment].viewRangeBufferBinding.isDirty = needFragmentViewBuffer;
}

void MVKGraphicsResourcesCommandEncoderState::encodeBindings(MVKShaderStage stage,
                                                             const char* pStageName,
                                                             bool fullImageViewSwizzle,
                                                             std::function<void(MVKCommandEncoder*, MVKMTLBufferBinding&)> bindBuffer,
                                                             std::function<void(MVKCommandEncoder*, MVKMTLBufferBinding&, MVKArrayRef<const uint32_t>)> bindImplicitBuffer,
                                                             std::function<void(MVKCommandEncoder*, MVKMTLTextureBinding&)> bindTexture,
                                                             std::function<void(MVKCommandEncoder*, MVKMTLSamplerStateBinding&)> bindSampler) {

	encodeMetalArgumentBuffer(stage);

	MVKPipeline* pipeline = getPipeline();
	if (pipeline && pipeline->usesPhysicalStorageBufferAddressesCapability(stage)) {
		getDevice()->encodeGPUAddressableBuffers(this, stage);
	}

    auto& shaderStage = _shaderStageResourceBindings[stage];

    if (shaderStage.swizzleBufferBinding.isDirty) {

        for (auto& b : shaderStage.textureBindings) {
            if (b.isDirty) { updateImplicitBuffer(shaderStage.swizzleConstants, b.index, b.swizzle); }
        }

        bindImplicitBuffer(_cmdEncoder, shaderStage.swizzleBufferBinding, shaderStage.swizzleConstants.contents());

    } else {
        assertMissingSwizzles(shaderStage.needsSwizzle && !fullImageViewSwizzle, pStageName, shaderStage.textureBindings.contents());
    }

    if (shaderStage.bufferSizeBufferBinding.isDirty) {
        for (auto& b : shaderStage.bufferBindings) {
            if (b.isDirty) { updateImplicitBuffer(shaderStage.bufferSizes, b.index, b.size); }
        }

        bindImplicitBuffer(_cmdEncoder, shaderStage.bufferSizeBufferBinding, shaderStage.bufferSizes.contents());
    }

	if (shaderStage.dynamicOffsetBufferBinding.isDirty) {
		bindImplicitBuffer(_cmdEncoder, shaderStage.dynamicOffsetBufferBinding, _dynamicOffsets.contents());
	}

    if (shaderStage.viewRangeBufferBinding.isDirty) {
        MVKSmallVector<uint32_t, 2> viewRange;
        viewRange.push_back(_cmdEncoder->getSubpass()->getFirstViewIndexInMetalPass(_cmdEncoder->getMultiviewPassIndex()));
        viewRange.push_back(_cmdEncoder->getSubpass()->getViewCountInMetalPass(_cmdEncoder->getMultiviewPassIndex()));
        bindImplicitBuffer(_cmdEncoder, shaderStage.viewRangeBufferBinding, viewRange.contents());
    }

    encodeBinding<MVKMTLBufferBinding>(shaderStage.bufferBindings, shaderStage.areBufferBindingsDirty, bindBuffer);
    encodeBinding<MVKMTLTextureBinding>(shaderStage.textureBindings, shaderStage.areTextureBindingsDirty, bindTexture);
    encodeBinding<MVKMTLSamplerStateBinding>(shaderStage.samplerStateBindings, shaderStage.areSamplerStateBindingsDirty, bindSampler);
}

void MVKGraphicsResourcesCommandEncoderState::offsetZeroDivisorVertexBuffers(MVKGraphicsStage stage,
                                                                             MVKGraphicsPipeline* pipeline,
                                                                             uint32_t firstInstance) {
    auto& shaderStage = _shaderStageResourceBindings[kMVKShaderStageVertex];
    for (auto& binding : pipeline->getZeroDivisorVertexBindings()) {
        uint32_t mtlBuffIdx = pipeline->getMetalBufferIndexForVertexAttributeBinding(binding.first);
        auto iter = std::find_if(shaderStage.bufferBindings.begin(), shaderStage.bufferBindings.end(), [mtlBuffIdx](const MVKMTLBufferBinding& b) { return b.index == mtlBuffIdx; });
		if (!iter) { continue; }
        switch (stage) {
            case kMVKGraphicsStageVertex:
                [_cmdEncoder->getMTLComputeEncoder(kMVKCommandUseTessellationVertexTessCtl) setBufferOffset: iter->offset + firstInstance * binding.second
                                                                                                    atIndex: mtlBuffIdx];
                break;
            case kMVKGraphicsStageRasterization:
                [_cmdEncoder->_mtlRenderEncoder setVertexBufferOffset: iter->offset + firstInstance * binding.second
                                                              atIndex: mtlBuffIdx];
                break;
            default:
                assert(false);      // If we hit this, something went wrong.
                break;
        }
    }
}

void MVKGraphicsResourcesCommandEncoderState::endMetalRenderPass() {
	MVKResourcesCommandEncoderState::endMetalRenderPass();
	_renderUsageStages.clear();
}

// Mark everything as dirty
void MVKGraphicsResourcesCommandEncoderState::markDirty() {
	MVKResourcesCommandEncoderState::markDirty();
    for (uint32_t i = kMVKShaderStageVertex; i <= kMVKShaderStageFragment; i++) {
        MVKResourcesCommandEncoderState::markDirty(_shaderStageResourceBindings[i].bufferBindings, _shaderStageResourceBindings[i].areBufferBindingsDirty);
        MVKResourcesCommandEncoderState::markDirty(_shaderStageResourceBindings[i].textureBindings, _shaderStageResourceBindings[i].areTextureBindingsDirty);
        MVKResourcesCommandEncoderState::markDirty(_shaderStageResourceBindings[i].samplerStateBindings, _shaderStageResourceBindings[i].areSamplerStateBindingsDirty);
    }
}

#if !MVK_XCODE_15
static const NSUInteger MTLAttributeStrideStatic = NSUIntegerMax;
#endif

void MVKGraphicsResourcesCommandEncoderState::encodeImpl(uint32_t stage) {

	auto* pipeline = _cmdEncoder->_graphicsPipelineState.getGraphicsPipeline();
    bool fullImageViewSwizzle = pipeline->fullImageViewSwizzle() || getDevice()->_pMetalFeatures->nativeTextureSwizzle;
    bool forTessellation = pipeline->isTessellationPipeline();
	bool isDynamicVertexStride = pipeline->isDynamicState(VertexStride);

	if (stage == kMVKGraphicsStageVertex) {
        encodeBindings(kMVKShaderStageVertex, "vertex", fullImageViewSwizzle,
                       [](MVKCommandEncoder* cmdEncoder, MVKMTLBufferBinding& b)->void {
                           if (b.isInline)
                               cmdEncoder->setComputeBytes(cmdEncoder->getMTLComputeEncoder(kMVKCommandUseTessellationVertexTessCtl),
                                                           b.mtlBytes,
                                                           b.size,
                                                           b.index);
                           else if (b.justOffset)
                               [cmdEncoder->getMTLComputeEncoder(kMVKCommandUseTessellationVertexTessCtl)
                                            setBufferOffset: b.offset
                                            atIndex: b.index];
                           else
                               [cmdEncoder->getMTLComputeEncoder(kMVKCommandUseTessellationVertexTessCtl) setBuffer: b.mtlBuffer
                                                                                                             offset: b.offset
                                                                                                            atIndex: b.index];
                       },
                       [](MVKCommandEncoder* cmdEncoder, MVKMTLBufferBinding& b, MVKArrayRef<const uint32_t> s)->void {
                           cmdEncoder->setComputeBytes(cmdEncoder->getMTLComputeEncoder(kMVKCommandUseTessellationVertexTessCtl),
                                                       s.data(),
                                                       s.byteSize(),
                                                       b.index);
                       },
                       [](MVKCommandEncoder* cmdEncoder, MVKMTLTextureBinding& b)->void {
                           [cmdEncoder->getMTLComputeEncoder(kMVKCommandUseTessellationVertexTessCtl) setTexture: b.mtlTexture
                                                                                                         atIndex: b.index];
                       },
                       [](MVKCommandEncoder* cmdEncoder, MVKMTLSamplerStateBinding& b)->void {
                           [cmdEncoder->getMTLComputeEncoder(kMVKCommandUseTessellationVertexTessCtl) setSamplerState: b.mtlSamplerState
                                                                                                              atIndex: b.index];
                       });

	} else if (!forTessellation && stage == kMVKGraphicsStageRasterization) {
        encodeBindings(kMVKShaderStageVertex, "vertex", fullImageViewSwizzle,
					   [pipeline, isDynamicVertexStride](MVKCommandEncoder* cmdEncoder, MVKMTLBufferBinding& b)->void {
                           // The app may have bound more vertex attribute buffers than used by the pipeline.
                           // We must not bind those extra buffers to the shader because they might overwrite
                           // any implicit buffers used by the pipeline.
                           if (pipeline->isValidVertexBufferIndex(kMVKShaderStageVertex, b.index)) {
                               cmdEncoder->encodeVertexAttributeBuffer(b, isDynamicVertexStride);

							   // Add any translated vertex bindings for this binding
							   if ( !b.isInline ) {
                                   auto xltdVtxBindings = pipeline->getTranslatedVertexBindings();
                                   for (auto& xltdBind : xltdVtxBindings) {
                                       if (b.index == pipeline->getMetalBufferIndexForVertexAttributeBinding(xltdBind.binding)) {
                                           MVKMTLBufferBinding bx = { 
                                               .mtlBuffer = b.mtlBuffer,
                                               .offset = b.offset + xltdBind.translationOffset,
                                               .stride = b.stride,
											   .index = static_cast<uint16_t>(pipeline->getMetalBufferIndexForVertexAttributeBinding(xltdBind.translationBinding)) };
										   cmdEncoder->encodeVertexAttributeBuffer(bx, isDynamicVertexStride);
                                       }
                                   }
                               }
                           } else {
                               b.isDirty = true;	// We haven't written it out, so leave dirty until next time.
						   }
                       },
                       [](MVKCommandEncoder* cmdEncoder, MVKMTLBufferBinding& b, MVKArrayRef<const uint32_t> s)->void {
                           cmdEncoder->setVertexBytes(cmdEncoder->_mtlRenderEncoder,
                                                      s.data(),
                                                      s.byteSize(),
                                                      b.index);
                       },
                       [](MVKCommandEncoder* cmdEncoder, MVKMTLTextureBinding& b)->void {
                           [cmdEncoder->_mtlRenderEncoder setVertexTexture: b.mtlTexture
                                                                   atIndex: b.index];
                       },
                       [](MVKCommandEncoder* cmdEncoder, MVKMTLSamplerStateBinding& b)->void {
                           [cmdEncoder->_mtlRenderEncoder setVertexSamplerState: b.mtlSamplerState
                                                                        atIndex: b.index];
                       });

    }

    if (stage == kMVKGraphicsStageTessControl) {
        encodeBindings(kMVKShaderStageTessCtl, "tessellation control", fullImageViewSwizzle,
                       [](MVKCommandEncoder* cmdEncoder, MVKMTLBufferBinding& b)->void {
                           if (b.isInline)
                               cmdEncoder->setComputeBytes(cmdEncoder->getMTLComputeEncoder(kMVKCommandUseTessellationVertexTessCtl),
                                                           b.mtlBytes,
                                                           b.size,
                                                           b.index);
                           else if (b.justOffset)
                               [cmdEncoder->getMTLComputeEncoder(kMVKCommandUseTessellationVertexTessCtl) setBufferOffset: b.offset
                                                                                                                  atIndex: b.index];
                           else
                               [cmdEncoder->getMTLComputeEncoder(kMVKCommandUseTessellationVertexTessCtl) setBuffer: b.mtlBuffer
                                                                                                             offset: b.offset
                                                                                                            atIndex: b.index];
                       },
                       [](MVKCommandEncoder* cmdEncoder, MVKMTLBufferBinding& b, MVKArrayRef<const uint32_t> s)->void {
                           cmdEncoder->setComputeBytes(cmdEncoder->getMTLComputeEncoder(kMVKCommandUseTessellationVertexTessCtl),
                                                       s.data(),
                                                       s.byteSize(),
                                                       b.index);
                       },
                       [](MVKCommandEncoder* cmdEncoder, MVKMTLTextureBinding& b)->void {
                           [cmdEncoder->getMTLComputeEncoder(kMVKCommandUseTessellationVertexTessCtl) setTexture: b.mtlTexture
                                                                                                         atIndex: b.index];
                       },
                       [](MVKCommandEncoder* cmdEncoder, MVKMTLSamplerStateBinding& b)->void {
                           [cmdEncoder->getMTLComputeEncoder(kMVKCommandUseTessellationVertexTessCtl) setSamplerState: b.mtlSamplerState
                                                                                                              atIndex: b.index];
                       });

    }

    if (forTessellation && stage == kMVKGraphicsStageRasterization) {
        encodeBindings(kMVKShaderStageTessEval, "tessellation evaluation", fullImageViewSwizzle,
					   [isDynamicVertexStride](MVKCommandEncoder* cmdEncoder, MVKMTLBufferBinding& b)->void {
                           cmdEncoder->encodeVertexAttributeBuffer(b, isDynamicVertexStride);
                       },
                       [](MVKCommandEncoder* cmdEncoder, MVKMTLBufferBinding& b, MVKArrayRef<const uint32_t> s)->void {
                           cmdEncoder->setVertexBytes(cmdEncoder->_mtlRenderEncoder,
                                                      s.data(),
                                                      s.byteSize(),
                                                      b.index);
                       },
                       [](MVKCommandEncoder* cmdEncoder, MVKMTLTextureBinding& b)->void {
                           [cmdEncoder->_mtlRenderEncoder setVertexTexture: b.mtlTexture
                                                                   atIndex: b.index];
                       },
                       [](MVKCommandEncoder* cmdEncoder, MVKMTLSamplerStateBinding& b)->void {
                           [cmdEncoder->_mtlRenderEncoder setVertexSamplerState: b.mtlSamplerState
                                                                        atIndex: b.index];
                       });

    }

    if (stage == kMVKGraphicsStageRasterization) {
        encodeBindings(kMVKShaderStageFragment, "fragment", fullImageViewSwizzle,
                       [](MVKCommandEncoder* cmdEncoder, MVKMTLBufferBinding& b)->void {
                           if (b.isInline)
                               cmdEncoder->setFragmentBytes(cmdEncoder->_mtlRenderEncoder,
                                                            b.mtlBytes,
                                                            b.size,
                                                            b.index);
                           else if (b.justOffset)
                               [cmdEncoder->_mtlRenderEncoder setFragmentBufferOffset: b.offset
                                                                              atIndex: b.index];
                           else
                               [cmdEncoder->_mtlRenderEncoder setFragmentBuffer: b.mtlBuffer
                                                                         offset: b.offset
                                                                        atIndex: b.index];
                       },
                       [](MVKCommandEncoder* cmdEncoder, MVKMTLBufferBinding& b, MVKArrayRef<const uint32_t> s)->void {
                           cmdEncoder->setFragmentBytes(cmdEncoder->_mtlRenderEncoder,
                                                        s.data(),
                                                        s.byteSize(),
                                                        b.index);
                       },
                       [](MVKCommandEncoder* cmdEncoder, MVKMTLTextureBinding& b)->void {
                           [cmdEncoder->_mtlRenderEncoder setFragmentTexture: b.mtlTexture
                                                                     atIndex: b.index];
                       },
                       [](MVKCommandEncoder* cmdEncoder, MVKMTLSamplerStateBinding& b)->void {
                           [cmdEncoder->_mtlRenderEncoder setFragmentSamplerState: b.mtlSamplerState
                                                                          atIndex: b.index];
                       });
    }
}

MVKPipeline* MVKGraphicsResourcesCommandEncoderState::getPipeline() {
	return _cmdEncoder->_graphicsPipelineState.getPipeline();
}

void MVKGraphicsResourcesCommandEncoderState::bindMetalArgumentBuffer(MVKShaderStage stage, MVKMTLBufferBinding& buffBind) {
	bindBuffer(stage, buffBind);
}

void MVKGraphicsResourcesCommandEncoderState::encodeResourceUsage(MVKShaderStage stage,
																  id<MTLResource> mtlResource,
																  MTLResourceUsage mtlUsage,
																  MTLRenderStages mtlStages) {
	if (mtlResource && mtlStages) {
		if (stage == kMVKShaderStageTessCtl) {
			auto* mtlCompEnc = _cmdEncoder->getMTLComputeEncoder(kMVKCommandUseTessellationVertexTessCtl);
			[mtlCompEnc useResource: mtlResource usage: mtlUsage];
		} else {
			auto* mtlRendEnc = _cmdEncoder->_mtlRenderEncoder;
			if ([mtlRendEnc respondsToSelector: @selector(useResource:usage:stages:)]) {
				// Within a renderpass, a resource may be used by multiple descriptor bindings,
				// each of which may assign a different usage stage. Dynamically accumulate
				// usage stages across all descriptor bindings using the resource.
				auto& accumStages = _renderUsageStages[mtlResource];
				accumStages |= mtlStages;
				[mtlRendEnc useResource: mtlResource usage: mtlUsage stages: accumStages];
			} else {
				[mtlRendEnc useResource: mtlResource usage: mtlUsage];
			}
		}
	}
}

void MVKGraphicsResourcesCommandEncoderState::markBufferIndexOverridden(MVKShaderStage stage, uint32_t mtlBufferIndex) {
	auto& stageRezBinds = _shaderStageResourceBindings[stage];
	MVKResourcesCommandEncoderState::markBufferIndexOverridden(stageRezBinds.bufferBindings, mtlBufferIndex);
}

void MVKGraphicsResourcesCommandEncoderState::markOverriddenBufferIndexesDirty() {
	for (auto& stageRezBinds : _shaderStageResourceBindings) {
		MVKResourcesCommandEncoderState::markOverriddenBufferIndexesDirty(stageRezBinds.bufferBindings, stageRezBinds.areBufferBindingsDirty);
	}
}


#pragma mark -
#pragma mark MVKComputeResourcesCommandEncoderState

void MVKComputeResourcesCommandEncoderState::bindBuffer(const MVKMTLBufferBinding& binding) {
	bind(binding, _resourceBindings.bufferBindings, _resourceBindings.areBufferBindingsDirty);
}

void MVKComputeResourcesCommandEncoderState::bindTexture(const MVKMTLTextureBinding& binding) {
    bind(binding, _resourceBindings.textureBindings, _resourceBindings.areTextureBindingsDirty, _resourceBindings.needsSwizzle);
}

void MVKComputeResourcesCommandEncoderState::bindSamplerState(const MVKMTLSamplerStateBinding& binding) {
    bind(binding, _resourceBindings.samplerStateBindings, _resourceBindings.areSamplerStateBindingsDirty);
}

void MVKComputeResourcesCommandEncoderState::bindSwizzleBuffer(const MVKShaderImplicitRezBinding& binding,
															   bool needSwizzleBuffer) {
    _resourceBindings.swizzleBufferBinding.index = binding.stages[kMVKShaderStageCompute];
    _resourceBindings.swizzleBufferBinding.isDirty = needSwizzleBuffer;
}

void MVKComputeResourcesCommandEncoderState::bindBufferSizeBuffer(const MVKShaderImplicitRezBinding& binding,
																  bool needBufferSizeBuffer) {
    _resourceBindings.bufferSizeBufferBinding.index = binding.stages[kMVKShaderStageCompute];
    _resourceBindings.bufferSizeBufferBinding.isDirty = needBufferSizeBuffer;
}

void MVKComputeResourcesCommandEncoderState::bindDynamicOffsetBuffer(const MVKShaderImplicitRezBinding& binding,
																	 bool needDynamicOffsetBuffer) {
	_resourceBindings.dynamicOffsetBufferBinding.index = binding.stages[kMVKShaderStageCompute];
	_resourceBindings.dynamicOffsetBufferBinding.isDirty = needDynamicOffsetBuffer;
}

// Mark everything as dirty
void MVKComputeResourcesCommandEncoderState::markDirty() {
    MVKResourcesCommandEncoderState::markDirty();
    MVKResourcesCommandEncoderState::markDirty(_resourceBindings.bufferBindings, _resourceBindings.areBufferBindingsDirty);
    MVKResourcesCommandEncoderState::markDirty(_resourceBindings.textureBindings, _resourceBindings.areTextureBindingsDirty);
    MVKResourcesCommandEncoderState::markDirty(_resourceBindings.samplerStateBindings, _resourceBindings.areSamplerStateBindingsDirty);
}

void MVKComputeResourcesCommandEncoderState::encodeImpl(uint32_t) {

	encodeMetalArgumentBuffer(kMVKShaderStageCompute);

	MVKPipeline* pipeline = getPipeline();
	if (pipeline && pipeline->usesPhysicalStorageBufferAddressesCapability(kMVKShaderStageCompute)) {
		getDevice()->encodeGPUAddressableBuffers(this, kMVKShaderStageCompute);
	}

    if (_resourceBindings.swizzleBufferBinding.isDirty) {
		for (auto& b : _resourceBindings.textureBindings) {
			if (b.isDirty) { updateImplicitBuffer(_resourceBindings.swizzleConstants, b.index, b.swizzle); }
		}

		_cmdEncoder->setComputeBytes(_cmdEncoder->getMTLComputeEncoder(kMVKCommandUseDispatch),
                                     _resourceBindings.swizzleConstants.data(),
                                     _resourceBindings.swizzleConstants.size() * sizeof(uint32_t),
                                     _resourceBindings.swizzleBufferBinding.index);

	} else {
		bool fullImageViewSwizzle = pipeline ? pipeline->fullImageViewSwizzle() : false;
		assertMissingSwizzles(_resourceBindings.needsSwizzle && !fullImageViewSwizzle, "compute", _resourceBindings.textureBindings.contents());
    }

    if (_resourceBindings.bufferSizeBufferBinding.isDirty) {
		for (auto& b : _resourceBindings.bufferBindings) {
			if (b.isDirty) { updateImplicitBuffer(_resourceBindings.bufferSizes, b.index, b.size); }
		}

		_cmdEncoder->setComputeBytes(_cmdEncoder->getMTLComputeEncoder(kMVKCommandUseDispatch),
                                     _resourceBindings.bufferSizes.data(),
                                     _resourceBindings.bufferSizes.size() * sizeof(uint32_t),
                                     _resourceBindings.bufferSizeBufferBinding.index);

    }

	if (_resourceBindings.dynamicOffsetBufferBinding.isDirty) {
		_cmdEncoder->setComputeBytes(_cmdEncoder->getMTLComputeEncoder(kMVKCommandUseDispatch),
									 _dynamicOffsets.data(),
									 _dynamicOffsets.size() * sizeof(uint32_t),
									 _resourceBindings.dynamicOffsetBufferBinding.index);

	}

	encodeBinding<MVKMTLBufferBinding>(_resourceBindings.bufferBindings, _resourceBindings.areBufferBindingsDirty,
									   [](MVKCommandEncoder* cmdEncoder, MVKMTLBufferBinding& b)->void {
		if (b.isInline) {
			cmdEncoder->setComputeBytes(cmdEncoder->getMTLComputeEncoder(kMVKCommandUseDispatch),
										b.mtlBytes,
										b.size,
										b.index);
        } else if (b.justOffset) {
            [cmdEncoder->getMTLComputeEncoder(kMVKCommandUseDispatch)
                        setBufferOffset: b.offset
                                atIndex: b.index];

        } else {
			[cmdEncoder->getMTLComputeEncoder(kMVKCommandUseDispatch) setBuffer: b.mtlBuffer
																		 offset: b.offset
																		atIndex: b.index];
		}
	});

    encodeBinding<MVKMTLTextureBinding>(_resourceBindings.textureBindings, _resourceBindings.areTextureBindingsDirty,
                                        [](MVKCommandEncoder* cmdEncoder, MVKMTLTextureBinding& b)->void {
                                            [cmdEncoder->getMTLComputeEncoder(kMVKCommandUseDispatch) setTexture: b.mtlTexture
																										 atIndex: b.index];
                                        });

    encodeBinding<MVKMTLSamplerStateBinding>(_resourceBindings.samplerStateBindings, _resourceBindings.areSamplerStateBindingsDirty,
                                             [](MVKCommandEncoder* cmdEncoder, MVKMTLSamplerStateBinding& b)->void {
                                                 [cmdEncoder->getMTLComputeEncoder(kMVKCommandUseDispatch) setSamplerState: b.mtlSamplerState
																												   atIndex: b.index];
                                             });
}

MVKPipeline* MVKComputeResourcesCommandEncoderState::getPipeline() {
	return _cmdEncoder->_computePipelineState.getPipeline();
}

void MVKComputeResourcesCommandEncoderState::bindMetalArgumentBuffer(MVKShaderStage stage, MVKMTLBufferBinding& buffBind) {
	bindBuffer(buffBind);
}

void MVKComputeResourcesCommandEncoderState::encodeResourceUsage(MVKShaderStage stage,
																 id<MTLResource> mtlResource,
																 MTLResourceUsage mtlUsage,
																 MTLRenderStages mtlStages) {
	if (mtlResource) {
		auto* mtlCompEnc = _cmdEncoder->getMTLComputeEncoder(kMVKCommandUseDispatch);
		[mtlCompEnc useResource: mtlResource usage: mtlUsage];
	}
}

void MVKComputeResourcesCommandEncoderState::markBufferIndexOverridden(uint32_t mtlBufferIndex) {
	MVKResourcesCommandEncoderState::markBufferIndexOverridden(_resourceBindings.bufferBindings, mtlBufferIndex);
}

void MVKComputeResourcesCommandEncoderState::markOverriddenBufferIndexesDirty() {
	MVKResourcesCommandEncoderState::markOverriddenBufferIndexesDirty(_resourceBindings.bufferBindings, _resourceBindings.areBufferBindingsDirty);
}


#pragma mark -
#pragma mark MVKOcclusionQueryCommandEncoderState

// Metal resets the query counter at a render pass boundary, so copy results to the query pool's accumulation buffer.
// Don't copy occlusion info until after rasterization, as Metal renderpasses can be ended prematurely during tessellation.
void MVKOcclusionQueryCommandEncoderState::endMetalRenderPass() {
	const MVKMTLBufferAllocation* vizBuff = _cmdEncoder->_pEncodingContext->visibilityResultBuffer;
    if ( !_hasRasterized || !vizBuff || _mtlRenderPassQueries.empty() ) { return; }  // Nothing to do.

	id<MTLComputePipelineState> mtlAccumState = _cmdEncoder->getCommandEncodingPool()->getAccumulateOcclusionQueryResultsMTLComputePipelineState();
    id<MTLComputeCommandEncoder> mtlAccumEncoder = _cmdEncoder->getMTLComputeEncoder(kMVKCommandUseAccumOcclusionQuery, true);
    [mtlAccumEncoder setComputePipelineState: mtlAccumState];
    for (auto& qryLoc : _mtlRenderPassQueries) {
        // Accumulate the current results to the query pool's buffer.
        [mtlAccumEncoder setBuffer: qryLoc.queryPool->getVisibilityResultMTLBuffer()
                            offset: qryLoc.queryPool->getVisibilityResultOffset(qryLoc.query)
                           atIndex: 0];
        [mtlAccumEncoder setBuffer: vizBuff->_mtlBuffer
                            offset: vizBuff->_offset + qryLoc.visibilityBufferOffset
                           atIndex: 1];
        [mtlAccumEncoder dispatchThreadgroups: MTLSizeMake(1, 1, 1)
                        threadsPerThreadgroup: MTLSizeMake(1, 1, 1)];
    }
    _mtlRenderPassQueries.clear();
	_hasRasterized = false;
}

// The Metal visibility buffer has a finite size, and on some Metal platforms (looking at you M1),
// query offsets cannnot be reused with the same MTLCommandBuffer. If enough occlusion queries are
// begun within a single MTLCommandBuffer, it may exhaust the visibility buffer. If that occurs,
// report an error and disable further visibility tracking for the remainder of the MTLCommandBuffer.
// In most cases, a MTLCommandBuffer corresponds to a Vulkan command submit (VkSubmitInfo),
// and so the error text is framed in terms of the Vulkan submit.
void MVKOcclusionQueryCommandEncoderState::beginOcclusionQuery(MVKOcclusionQueryPool* pQueryPool, uint32_t query, VkQueryControlFlags flags) {
	if (_cmdEncoder->_pEncodingContext->mtlVisibilityResultOffset + kMVKQuerySlotSizeInBytes <= _cmdEncoder->_pDeviceMetalFeatures->maxQueryBufferSize) {
		bool shouldCount = _cmdEncoder->_pDeviceFeatures->occlusionQueryPrecise && mvkAreAllFlagsEnabled(flags, VK_QUERY_CONTROL_PRECISE_BIT);
		_mtlVisibilityResultMode = shouldCount ? MTLVisibilityResultModeCounting : MTLVisibilityResultModeBoolean;
		_mtlRenderPassQueries.emplace_back(pQueryPool, query, _cmdEncoder->_pEncodingContext->mtlVisibilityResultOffset);
	} else {
		reportError(VK_ERROR_OUT_OF_DEVICE_MEMORY, "vkCmdBeginQuery(): The maximum number of queries in a single Vulkan command submission is %llu.", _cmdEncoder->_pDeviceMetalFeatures->maxQueryBufferSize / kMVKQuerySlotSizeInBytes);
		_mtlVisibilityResultMode = MTLVisibilityResultModeDisabled;
		_cmdEncoder->_pEncodingContext->mtlVisibilityResultOffset -= kMVKQuerySlotSizeInBytes;
	}
	_hasRasterized = false;
    markDirty();
}

void MVKOcclusionQueryCommandEncoderState::endOcclusionQuery(MVKOcclusionQueryPool* pQueryPool, uint32_t query) {
	_mtlVisibilityResultMode = MTLVisibilityResultModeDisabled;
	_cmdEncoder->_pEncodingContext->mtlVisibilityResultOffset += kMVKQuerySlotSizeInBytes;
	_hasRasterized = true;	// Handle begin and end query with no rasterizing before end of renderpass.
	markDirty();
}

void MVKOcclusionQueryCommandEncoderState::encodeImpl(uint32_t stage) {
	if (stage != kMVKGraphicsStageRasterization) { return; }

	_hasRasterized = true;
	[_cmdEncoder->_mtlRenderEncoder setVisibilityResultMode: _mtlVisibilityResultMode
													 offset: _cmdEncoder->_pEncodingContext->mtlVisibilityResultOffset];
}<|MERGE_RESOLUTION|>--- conflicted
+++ resolved
@@ -467,13 +467,8 @@
 	mtlSampPosns.clear();
 	for (uint32_t slIdx = 0; slIdx < slCnt; slIdx++) {
 		auto& sl = sampleLocations[slIdx];
-<<<<<<< HEAD
-		mtlSampPosns.push_back(MTLSamplePositionMake(mvkClamp(sl.x, kMVKMinSampleLocation, kMVKMaxSampleLocation),
-													 mvkClamp(sl.y, kMVKMinSampleLocation, kMVKMaxSampleLocation)));
-=======
 		mtlSampPosns.push_back(MTLSamplePositionMake(mvkClamp(sl.x, kMVKMinSampleLocationCoordinate, kMVKMaxSampleLocationCoordinate),
 													 mvkClamp(sl.y, kMVKMinSampleLocationCoordinate, kMVKMaxSampleLocationCoordinate)));
->>>>>>> a7dc8daf
 	}
 
 	// This value is retrieved, not encoded, so don't mark this encoder as dirty.
@@ -505,11 +500,7 @@
 	_dirtyStates.set(SampleLocationsEnable, wasSLEnblDirty);
 }
 
-<<<<<<< HEAD
-// Don't call parent beginMetalRenderPass() because it may cause 
-=======
 // Don't call parent beginMetalRenderPass() because it 
->>>>>>> a7dc8daf
 // will call local markDirty() which is too aggressive.
 void MVKRenderingCommandEncoderState::beginMetalRenderPass() {
 	if (_isModified) {
