// !$*UTF8*$!
{
	archiveVersion = 1;
	classes = {
	};
	objectVersion = 48;
	objects = {

/* Begin PBXBuildFile section */
		45003E73214AD4E500E989CB /* MVKExtensions.def in Headers */ = {isa = PBXBuildFile; fileRef = 45003E6F214AD4C900E989CB /* MVKExtensions.def */; };
		45003E74214AD4E600E989CB /* MVKExtensions.def in Headers */ = {isa = PBXBuildFile; fileRef = 45003E6F214AD4C900E989CB /* MVKExtensions.def */; };
		4553AEFB2251617100E8EBCD /* MVKBlockObserver.m in Sources */ = {isa = PBXBuildFile; fileRef = 4553AEF62251617100E8EBCD /* MVKBlockObserver.m */; };
		4553AEFC2251617100E8EBCD /* MVKBlockObserver.m in Sources */ = {isa = PBXBuildFile; fileRef = 4553AEF62251617100E8EBCD /* MVKBlockObserver.m */; };
		4553AEFD2251617100E8EBCD /* MVKBlockObserver.h in Headers */ = {isa = PBXBuildFile; fileRef = 4553AEFA2251617100E8EBCD /* MVKBlockObserver.h */; };
		4553AEFE2251617100E8EBCD /* MVKBlockObserver.h in Headers */ = {isa = PBXBuildFile; fileRef = 4553AEFA2251617100E8EBCD /* MVKBlockObserver.h */; };
		45557A5221C9EFF3008868BD /* MVKCodec.cpp in Sources */ = {isa = PBXBuildFile; fileRef = 45557A4D21C9EFF3008868BD /* MVKCodec.cpp */; };
		45557A5321C9EFF3008868BD /* MVKCodec.cpp in Sources */ = {isa = PBXBuildFile; fileRef = 45557A4D21C9EFF3008868BD /* MVKCodec.cpp */; };
		45557A5421C9EFF3008868BD /* MVKCodec.h in Headers */ = {isa = PBXBuildFile; fileRef = 45557A5121C9EFF3008868BD /* MVKCodec.h */; };
		45557A5521C9EFF3008868BD /* MVKCodec.h in Headers */ = {isa = PBXBuildFile; fileRef = 45557A5121C9EFF3008868BD /* MVKCodec.h */; };
		83A4AD2A21BD75570006C935 /* MVKVector.h in Headers */ = {isa = PBXBuildFile; fileRef = 83A4AD2521BD75570006C935 /* MVKVector.h */; };
		83A4AD2B21BD75570006C935 /* MVKVector.h in Headers */ = {isa = PBXBuildFile; fileRef = 83A4AD2521BD75570006C935 /* MVKVector.h */; };
		83A4AD2C21BD75570006C935 /* MVKVectorAllocator.h in Headers */ = {isa = PBXBuildFile; fileRef = 83A4AD2921BD75570006C935 /* MVKVectorAllocator.h */; };
		83A4AD2D21BD75570006C935 /* MVKVectorAllocator.h in Headers */ = {isa = PBXBuildFile; fileRef = 83A4AD2921BD75570006C935 /* MVKVectorAllocator.h */; };
		A9096E5E1F81E16300DFBEA6 /* MVKCmdDispatch.mm in Sources */ = {isa = PBXBuildFile; fileRef = A9096E5D1F81E16300DFBEA6 /* MVKCmdDispatch.mm */; };
		A9096E5F1F81E16300DFBEA6 /* MVKCmdDispatch.mm in Sources */ = {isa = PBXBuildFile; fileRef = A9096E5D1F81E16300DFBEA6 /* MVKCmdDispatch.mm */; };
		A909F65F213B190700FCD6BE /* MVKExtensions.h in Headers */ = {isa = PBXBuildFile; fileRef = A909F65A213B190600FCD6BE /* MVKExtensions.h */; };
		A909F660213B190700FCD6BE /* MVKExtensions.h in Headers */ = {isa = PBXBuildFile; fileRef = A909F65A213B190600FCD6BE /* MVKExtensions.h */; };
		A909F661213B190700FCD6BE /* MVKExtensions.mm in Sources */ = {isa = PBXBuildFile; fileRef = A909F65E213B190700FCD6BE /* MVKExtensions.mm */; };
		A909F662213B190700FCD6BE /* MVKExtensions.mm in Sources */ = {isa = PBXBuildFile; fileRef = A909F65E213B190700FCD6BE /* MVKExtensions.mm */; };
		A90C8DEA1F45354D009CB32C /* MVKCommandEncodingPool.h in Headers */ = {isa = PBXBuildFile; fileRef = A90C8DE81F45354D009CB32C /* MVKCommandEncodingPool.h */; };
		A90C8DEB1F45354D009CB32C /* MVKCommandEncodingPool.h in Headers */ = {isa = PBXBuildFile; fileRef = A90C8DE81F45354D009CB32C /* MVKCommandEncodingPool.h */; };
		A90C8DEC1F45354D009CB32C /* MVKCommandEncodingPool.mm in Sources */ = {isa = PBXBuildFile; fileRef = A90C8DE91F45354D009CB32C /* MVKCommandEncodingPool.mm */; };
		A90C8DED1F45354D009CB32C /* MVKCommandEncodingPool.mm in Sources */ = {isa = PBXBuildFile; fileRef = A90C8DE91F45354D009CB32C /* MVKCommandEncodingPool.mm */; };
		A93E832F2121C5D4001FEBD4 /* MVKGPUCapture.h in Headers */ = {isa = PBXBuildFile; fileRef = A93E832E2121C5D3001FEBD4 /* MVKGPUCapture.h */; };
		A93E83302121C5D4001FEBD4 /* MVKGPUCapture.h in Headers */ = {isa = PBXBuildFile; fileRef = A93E832E2121C5D3001FEBD4 /* MVKGPUCapture.h */; };
		A93E83352121F0C8001FEBD4 /* MVKGPUCapture.mm in Sources */ = {isa = PBXBuildFile; fileRef = A93E83342121F0C8001FEBD4 /* MVKGPUCapture.mm */; };
		A93E83362121F0C8001FEBD4 /* MVKGPUCapture.mm in Sources */ = {isa = PBXBuildFile; fileRef = A93E83342121F0C8001FEBD4 /* MVKGPUCapture.mm */; };
		A948BB7F1E51642700DE59F2 /* mvk_vulkan.h in Headers */ = {isa = PBXBuildFile; fileRef = A948BB7E1E51642700DE59F2 /* mvk_vulkan.h */; };
		A948BB801E51642700DE59F2 /* mvk_vulkan.h in Headers */ = {isa = PBXBuildFile; fileRef = A948BB7E1E51642700DE59F2 /* mvk_vulkan.h */; };
		A94FB7B01C7DFB4800632CA3 /* mvk_datatypes.h in Headers */ = {isa = PBXBuildFile; fileRef = A94FB7671C7DFB4800632CA3 /* mvk_datatypes.h */; };
		A94FB7B11C7DFB4800632CA3 /* mvk_datatypes.h in Headers */ = {isa = PBXBuildFile; fileRef = A94FB7671C7DFB4800632CA3 /* mvk_datatypes.h */; };
		A94FB7B41C7DFB4800632CA3 /* vk_mvk_moltenvk.h in Headers */ = {isa = PBXBuildFile; fileRef = A94FB7691C7DFB4800632CA3 /* vk_mvk_moltenvk.h */; };
		A94FB7B51C7DFB4800632CA3 /* vk_mvk_moltenvk.h in Headers */ = {isa = PBXBuildFile; fileRef = A94FB7691C7DFB4800632CA3 /* vk_mvk_moltenvk.h */; };
		A94FB7B81C7DFB4800632CA3 /* MVKCmdTransfer.h in Headers */ = {isa = PBXBuildFile; fileRef = A94FB76C1C7DFB4800632CA3 /* MVKCmdTransfer.h */; };
		A94FB7B91C7DFB4800632CA3 /* MVKCmdTransfer.h in Headers */ = {isa = PBXBuildFile; fileRef = A94FB76C1C7DFB4800632CA3 /* MVKCmdTransfer.h */; };
		A94FB7BA1C7DFB4800632CA3 /* MVKCmdTransfer.mm in Sources */ = {isa = PBXBuildFile; fileRef = A94FB76D1C7DFB4800632CA3 /* MVKCmdTransfer.mm */; };
		A94FB7BB1C7DFB4800632CA3 /* MVKCmdTransfer.mm in Sources */ = {isa = PBXBuildFile; fileRef = A94FB76D1C7DFB4800632CA3 /* MVKCmdTransfer.mm */; };
		A94FB7BC1C7DFB4800632CA3 /* MVKCmdPipeline.h in Headers */ = {isa = PBXBuildFile; fileRef = A94FB76E1C7DFB4800632CA3 /* MVKCmdPipeline.h */; };
		A94FB7BD1C7DFB4800632CA3 /* MVKCmdPipeline.h in Headers */ = {isa = PBXBuildFile; fileRef = A94FB76E1C7DFB4800632CA3 /* MVKCmdPipeline.h */; };
		A94FB7BE1C7DFB4800632CA3 /* MVKCmdPipeline.mm in Sources */ = {isa = PBXBuildFile; fileRef = A94FB76F1C7DFB4800632CA3 /* MVKCmdPipeline.mm */; };
		A94FB7BF1C7DFB4800632CA3 /* MVKCmdPipeline.mm in Sources */ = {isa = PBXBuildFile; fileRef = A94FB76F1C7DFB4800632CA3 /* MVKCmdPipeline.mm */; };
		A94FB7C01C7DFB4800632CA3 /* MVKCmdQueries.h in Headers */ = {isa = PBXBuildFile; fileRef = A94FB7701C7DFB4800632CA3 /* MVKCmdQueries.h */; };
		A94FB7C11C7DFB4800632CA3 /* MVKCmdQueries.h in Headers */ = {isa = PBXBuildFile; fileRef = A94FB7701C7DFB4800632CA3 /* MVKCmdQueries.h */; };
		A94FB7C21C7DFB4800632CA3 /* MVKCmdQueries.mm in Sources */ = {isa = PBXBuildFile; fileRef = A94FB7711C7DFB4800632CA3 /* MVKCmdQueries.mm */; };
		A94FB7C31C7DFB4800632CA3 /* MVKCmdQueries.mm in Sources */ = {isa = PBXBuildFile; fileRef = A94FB7711C7DFB4800632CA3 /* MVKCmdQueries.mm */; };
		A94FB7C41C7DFB4800632CA3 /* MVKCmdRenderPass.h in Headers */ = {isa = PBXBuildFile; fileRef = A94FB7721C7DFB4800632CA3 /* MVKCmdRenderPass.h */; };
		A94FB7C51C7DFB4800632CA3 /* MVKCmdRenderPass.h in Headers */ = {isa = PBXBuildFile; fileRef = A94FB7721C7DFB4800632CA3 /* MVKCmdRenderPass.h */; };
		A94FB7C61C7DFB4800632CA3 /* MVKCmdRenderPass.mm in Sources */ = {isa = PBXBuildFile; fileRef = A94FB7731C7DFB4800632CA3 /* MVKCmdRenderPass.mm */; };
		A94FB7C71C7DFB4800632CA3 /* MVKCmdRenderPass.mm in Sources */ = {isa = PBXBuildFile; fileRef = A94FB7731C7DFB4800632CA3 /* MVKCmdRenderPass.mm */; };
		A94FB7C81C7DFB4800632CA3 /* MVKCmdDraw.h in Headers */ = {isa = PBXBuildFile; fileRef = A94FB7741C7DFB4800632CA3 /* MVKCmdDraw.h */; };
		A94FB7C91C7DFB4800632CA3 /* MVKCmdDraw.h in Headers */ = {isa = PBXBuildFile; fileRef = A94FB7741C7DFB4800632CA3 /* MVKCmdDraw.h */; };
		A94FB7CA1C7DFB4800632CA3 /* MVKCmdDraw.mm in Sources */ = {isa = PBXBuildFile; fileRef = A94FB7751C7DFB4800632CA3 /* MVKCmdDraw.mm */; };
		A94FB7CB1C7DFB4800632CA3 /* MVKCmdDraw.mm in Sources */ = {isa = PBXBuildFile; fileRef = A94FB7751C7DFB4800632CA3 /* MVKCmdDraw.mm */; };
		A94FB7CC1C7DFB4800632CA3 /* MVKCommand.h in Headers */ = {isa = PBXBuildFile; fileRef = A94FB7761C7DFB4800632CA3 /* MVKCommand.h */; };
		A94FB7CD1C7DFB4800632CA3 /* MVKCommand.h in Headers */ = {isa = PBXBuildFile; fileRef = A94FB7761C7DFB4800632CA3 /* MVKCommand.h */; };
		A94FB7D01C7DFB4800632CA3 /* MVKCommandBuffer.h in Headers */ = {isa = PBXBuildFile; fileRef = A94FB7781C7DFB4800632CA3 /* MVKCommandBuffer.h */; };
		A94FB7D11C7DFB4800632CA3 /* MVKCommandBuffer.h in Headers */ = {isa = PBXBuildFile; fileRef = A94FB7781C7DFB4800632CA3 /* MVKCommandBuffer.h */; };
		A94FB7D21C7DFB4800632CA3 /* MVKCommandBuffer.mm in Sources */ = {isa = PBXBuildFile; fileRef = A94FB7791C7DFB4800632CA3 /* MVKCommandBuffer.mm */; };
		A94FB7D31C7DFB4800632CA3 /* MVKCommandBuffer.mm in Sources */ = {isa = PBXBuildFile; fileRef = A94FB7791C7DFB4800632CA3 /* MVKCommandBuffer.mm */; };
		A94FB7D41C7DFB4800632CA3 /* MVKCommandPool.h in Headers */ = {isa = PBXBuildFile; fileRef = A94FB77A1C7DFB4800632CA3 /* MVKCommandPool.h */; };
		A94FB7D51C7DFB4800632CA3 /* MVKCommandPool.h in Headers */ = {isa = PBXBuildFile; fileRef = A94FB77A1C7DFB4800632CA3 /* MVKCommandPool.h */; };
		A94FB7D61C7DFB4800632CA3 /* MVKCommandPool.mm in Sources */ = {isa = PBXBuildFile; fileRef = A94FB77B1C7DFB4800632CA3 /* MVKCommandPool.mm */; };
		A94FB7D71C7DFB4800632CA3 /* MVKCommandPool.mm in Sources */ = {isa = PBXBuildFile; fileRef = A94FB77B1C7DFB4800632CA3 /* MVKCommandPool.mm */; };
		A94FB7D81C7DFB4800632CA3 /* MVKCommandPipelineStateFactoryShaderSource.h in Headers */ = {isa = PBXBuildFile; fileRef = A94FB77C1C7DFB4800632CA3 /* MVKCommandPipelineStateFactoryShaderSource.h */; };
		A94FB7D91C7DFB4800632CA3 /* MVKCommandPipelineStateFactoryShaderSource.h in Headers */ = {isa = PBXBuildFile; fileRef = A94FB77C1C7DFB4800632CA3 /* MVKCommandPipelineStateFactoryShaderSource.h */; };
		A94FB7DC1C7DFB4800632CA3 /* MVKBuffer.h in Headers */ = {isa = PBXBuildFile; fileRef = A94FB77F1C7DFB4800632CA3 /* MVKBuffer.h */; };
		A94FB7DD1C7DFB4800632CA3 /* MVKBuffer.h in Headers */ = {isa = PBXBuildFile; fileRef = A94FB77F1C7DFB4800632CA3 /* MVKBuffer.h */; };
		A94FB7DE1C7DFB4800632CA3 /* MVKBuffer.mm in Sources */ = {isa = PBXBuildFile; fileRef = A94FB7801C7DFB4800632CA3 /* MVKBuffer.mm */; };
		A94FB7DF1C7DFB4800632CA3 /* MVKBuffer.mm in Sources */ = {isa = PBXBuildFile; fileRef = A94FB7801C7DFB4800632CA3 /* MVKBuffer.mm */; };
		A94FB7E01C7DFB4800632CA3 /* MVKDescriptorSet.h in Headers */ = {isa = PBXBuildFile; fileRef = A94FB7811C7DFB4800632CA3 /* MVKDescriptorSet.h */; };
		A94FB7E11C7DFB4800632CA3 /* MVKDescriptorSet.h in Headers */ = {isa = PBXBuildFile; fileRef = A94FB7811C7DFB4800632CA3 /* MVKDescriptorSet.h */; };
		A94FB7E21C7DFB4800632CA3 /* MVKDescriptorSet.mm in Sources */ = {isa = PBXBuildFile; fileRef = A94FB7821C7DFB4800632CA3 /* MVKDescriptorSet.mm */; };
		A94FB7E31C7DFB4800632CA3 /* MVKDescriptorSet.mm in Sources */ = {isa = PBXBuildFile; fileRef = A94FB7821C7DFB4800632CA3 /* MVKDescriptorSet.mm */; };
		A94FB7E41C7DFB4800632CA3 /* MVKDevice.h in Headers */ = {isa = PBXBuildFile; fileRef = A94FB7831C7DFB4800632CA3 /* MVKDevice.h */; };
		A94FB7E51C7DFB4800632CA3 /* MVKDevice.h in Headers */ = {isa = PBXBuildFile; fileRef = A94FB7831C7DFB4800632CA3 /* MVKDevice.h */; };
		A94FB7E61C7DFB4800632CA3 /* MVKDevice.mm in Sources */ = {isa = PBXBuildFile; fileRef = A94FB7841C7DFB4800632CA3 /* MVKDevice.mm */; };
		A94FB7E71C7DFB4800632CA3 /* MVKDevice.mm in Sources */ = {isa = PBXBuildFile; fileRef = A94FB7841C7DFB4800632CA3 /* MVKDevice.mm */; };
		A94FB7E81C7DFB4800632CA3 /* MVKDeviceMemory.h in Headers */ = {isa = PBXBuildFile; fileRef = A94FB7851C7DFB4800632CA3 /* MVKDeviceMemory.h */; };
		A94FB7E91C7DFB4800632CA3 /* MVKDeviceMemory.h in Headers */ = {isa = PBXBuildFile; fileRef = A94FB7851C7DFB4800632CA3 /* MVKDeviceMemory.h */; };
		A94FB7EA1C7DFB4800632CA3 /* MVKDeviceMemory.mm in Sources */ = {isa = PBXBuildFile; fileRef = A94FB7861C7DFB4800632CA3 /* MVKDeviceMemory.mm */; };
		A94FB7EB1C7DFB4800632CA3 /* MVKDeviceMemory.mm in Sources */ = {isa = PBXBuildFile; fileRef = A94FB7861C7DFB4800632CA3 /* MVKDeviceMemory.mm */; };
		A94FB7EC1C7DFB4800632CA3 /* MVKFramebuffer.h in Headers */ = {isa = PBXBuildFile; fileRef = A94FB7871C7DFB4800632CA3 /* MVKFramebuffer.h */; };
		A94FB7ED1C7DFB4800632CA3 /* MVKFramebuffer.h in Headers */ = {isa = PBXBuildFile; fileRef = A94FB7871C7DFB4800632CA3 /* MVKFramebuffer.h */; };
		A94FB7EE1C7DFB4800632CA3 /* MVKFramebuffer.mm in Sources */ = {isa = PBXBuildFile; fileRef = A94FB7881C7DFB4800632CA3 /* MVKFramebuffer.mm */; };
		A94FB7EF1C7DFB4800632CA3 /* MVKFramebuffer.mm in Sources */ = {isa = PBXBuildFile; fileRef = A94FB7881C7DFB4800632CA3 /* MVKFramebuffer.mm */; };
		A94FB7F01C7DFB4800632CA3 /* MVKImage.h in Headers */ = {isa = PBXBuildFile; fileRef = A94FB7891C7DFB4800632CA3 /* MVKImage.h */; };
		A94FB7F11C7DFB4800632CA3 /* MVKImage.h in Headers */ = {isa = PBXBuildFile; fileRef = A94FB7891C7DFB4800632CA3 /* MVKImage.h */; };
		A94FB7F21C7DFB4800632CA3 /* MVKImage.mm in Sources */ = {isa = PBXBuildFile; fileRef = A94FB78A1C7DFB4800632CA3 /* MVKImage.mm */; };
		A94FB7F31C7DFB4800632CA3 /* MVKImage.mm in Sources */ = {isa = PBXBuildFile; fileRef = A94FB78A1C7DFB4800632CA3 /* MVKImage.mm */; };
		A94FB7F41C7DFB4800632CA3 /* MVKInstance.h in Headers */ = {isa = PBXBuildFile; fileRef = A94FB78B1C7DFB4800632CA3 /* MVKInstance.h */; };
		A94FB7F51C7DFB4800632CA3 /* MVKInstance.h in Headers */ = {isa = PBXBuildFile; fileRef = A94FB78B1C7DFB4800632CA3 /* MVKInstance.h */; };
		A94FB7F61C7DFB4800632CA3 /* MVKInstance.mm in Sources */ = {isa = PBXBuildFile; fileRef = A94FB78C1C7DFB4800632CA3 /* MVKInstance.mm */; };
		A94FB7F71C7DFB4800632CA3 /* MVKInstance.mm in Sources */ = {isa = PBXBuildFile; fileRef = A94FB78C1C7DFB4800632CA3 /* MVKInstance.mm */; };
		A94FB7F81C7DFB4800632CA3 /* MVKPipeline.h in Headers */ = {isa = PBXBuildFile; fileRef = A94FB78D1C7DFB4800632CA3 /* MVKPipeline.h */; };
		A94FB7F91C7DFB4800632CA3 /* MVKPipeline.h in Headers */ = {isa = PBXBuildFile; fileRef = A94FB78D1C7DFB4800632CA3 /* MVKPipeline.h */; };
		A94FB7FA1C7DFB4800632CA3 /* MVKPipeline.mm in Sources */ = {isa = PBXBuildFile; fileRef = A94FB78E1C7DFB4800632CA3 /* MVKPipeline.mm */; };
		A94FB7FB1C7DFB4800632CA3 /* MVKPipeline.mm in Sources */ = {isa = PBXBuildFile; fileRef = A94FB78E1C7DFB4800632CA3 /* MVKPipeline.mm */; };
		A94FB7FC1C7DFB4800632CA3 /* MVKQueryPool.h in Headers */ = {isa = PBXBuildFile; fileRef = A94FB78F1C7DFB4800632CA3 /* MVKQueryPool.h */; };
		A94FB7FD1C7DFB4800632CA3 /* MVKQueryPool.h in Headers */ = {isa = PBXBuildFile; fileRef = A94FB78F1C7DFB4800632CA3 /* MVKQueryPool.h */; };
		A94FB7FE1C7DFB4800632CA3 /* MVKQueryPool.mm in Sources */ = {isa = PBXBuildFile; fileRef = A94FB7901C7DFB4800632CA3 /* MVKQueryPool.mm */; };
		A94FB7FF1C7DFB4800632CA3 /* MVKQueryPool.mm in Sources */ = {isa = PBXBuildFile; fileRef = A94FB7901C7DFB4800632CA3 /* MVKQueryPool.mm */; };
		A94FB8001C7DFB4800632CA3 /* MVKQueue.h in Headers */ = {isa = PBXBuildFile; fileRef = A94FB7911C7DFB4800632CA3 /* MVKQueue.h */; };
		A94FB8011C7DFB4800632CA3 /* MVKQueue.h in Headers */ = {isa = PBXBuildFile; fileRef = A94FB7911C7DFB4800632CA3 /* MVKQueue.h */; };
		A94FB8021C7DFB4800632CA3 /* MVKQueue.mm in Sources */ = {isa = PBXBuildFile; fileRef = A94FB7921C7DFB4800632CA3 /* MVKQueue.mm */; };
		A94FB8031C7DFB4800632CA3 /* MVKQueue.mm in Sources */ = {isa = PBXBuildFile; fileRef = A94FB7921C7DFB4800632CA3 /* MVKQueue.mm */; };
		A94FB8041C7DFB4800632CA3 /* MVKRenderPass.h in Headers */ = {isa = PBXBuildFile; fileRef = A94FB7931C7DFB4800632CA3 /* MVKRenderPass.h */; };
		A94FB8051C7DFB4800632CA3 /* MVKRenderPass.h in Headers */ = {isa = PBXBuildFile; fileRef = A94FB7931C7DFB4800632CA3 /* MVKRenderPass.h */; };
		A94FB8061C7DFB4800632CA3 /* MVKRenderPass.mm in Sources */ = {isa = PBXBuildFile; fileRef = A94FB7941C7DFB4800632CA3 /* MVKRenderPass.mm */; };
		A94FB8071C7DFB4800632CA3 /* MVKRenderPass.mm in Sources */ = {isa = PBXBuildFile; fileRef = A94FB7941C7DFB4800632CA3 /* MVKRenderPass.mm */; };
		A94FB8081C7DFB4800632CA3 /* MVKResource.h in Headers */ = {isa = PBXBuildFile; fileRef = A94FB7951C7DFB4800632CA3 /* MVKResource.h */; };
		A94FB8091C7DFB4800632CA3 /* MVKResource.h in Headers */ = {isa = PBXBuildFile; fileRef = A94FB7951C7DFB4800632CA3 /* MVKResource.h */; };
		A94FB80A1C7DFB4800632CA3 /* MVKResource.mm in Sources */ = {isa = PBXBuildFile; fileRef = A94FB7961C7DFB4800632CA3 /* MVKResource.mm */; };
		A94FB80B1C7DFB4800632CA3 /* MVKResource.mm in Sources */ = {isa = PBXBuildFile; fileRef = A94FB7961C7DFB4800632CA3 /* MVKResource.mm */; };
		A94FB80C1C7DFB4800632CA3 /* MVKShaderModule.h in Headers */ = {isa = PBXBuildFile; fileRef = A94FB7971C7DFB4800632CA3 /* MVKShaderModule.h */; };
		A94FB80D1C7DFB4800632CA3 /* MVKShaderModule.h in Headers */ = {isa = PBXBuildFile; fileRef = A94FB7971C7DFB4800632CA3 /* MVKShaderModule.h */; };
		A94FB80E1C7DFB4800632CA3 /* MVKShaderModule.mm in Sources */ = {isa = PBXBuildFile; fileRef = A94FB7981C7DFB4800632CA3 /* MVKShaderModule.mm */; };
		A94FB80F1C7DFB4800632CA3 /* MVKShaderModule.mm in Sources */ = {isa = PBXBuildFile; fileRef = A94FB7981C7DFB4800632CA3 /* MVKShaderModule.mm */; };
		A94FB8101C7DFB4800632CA3 /* MVKSurface.h in Headers */ = {isa = PBXBuildFile; fileRef = A94FB7991C7DFB4800632CA3 /* MVKSurface.h */; };
		A94FB8111C7DFB4800632CA3 /* MVKSurface.h in Headers */ = {isa = PBXBuildFile; fileRef = A94FB7991C7DFB4800632CA3 /* MVKSurface.h */; };
		A94FB8121C7DFB4800632CA3 /* MVKSurface.mm in Sources */ = {isa = PBXBuildFile; fileRef = A94FB79A1C7DFB4800632CA3 /* MVKSurface.mm */; };
		A94FB8131C7DFB4800632CA3 /* MVKSurface.mm in Sources */ = {isa = PBXBuildFile; fileRef = A94FB79A1C7DFB4800632CA3 /* MVKSurface.mm */; };
		A94FB8141C7DFB4800632CA3 /* MVKSwapchain.h in Headers */ = {isa = PBXBuildFile; fileRef = A94FB79B1C7DFB4800632CA3 /* MVKSwapchain.h */; };
		A94FB8151C7DFB4800632CA3 /* MVKSwapchain.h in Headers */ = {isa = PBXBuildFile; fileRef = A94FB79B1C7DFB4800632CA3 /* MVKSwapchain.h */; };
		A94FB8161C7DFB4800632CA3 /* MVKSwapchain.mm in Sources */ = {isa = PBXBuildFile; fileRef = A94FB79C1C7DFB4800632CA3 /* MVKSwapchain.mm */; };
		A94FB8171C7DFB4800632CA3 /* MVKSwapchain.mm in Sources */ = {isa = PBXBuildFile; fileRef = A94FB79C1C7DFB4800632CA3 /* MVKSwapchain.mm */; };
		A94FB8181C7DFB4800632CA3 /* MVKSync.h in Headers */ = {isa = PBXBuildFile; fileRef = A94FB79D1C7DFB4800632CA3 /* MVKSync.h */; };
		A94FB8191C7DFB4800632CA3 /* MVKSync.h in Headers */ = {isa = PBXBuildFile; fileRef = A94FB79D1C7DFB4800632CA3 /* MVKSync.h */; };
		A94FB81A1C7DFB4800632CA3 /* MVKSync.mm in Sources */ = {isa = PBXBuildFile; fileRef = A94FB79E1C7DFB4800632CA3 /* MVKSync.mm */; };
		A94FB81B1C7DFB4800632CA3 /* MVKSync.mm in Sources */ = {isa = PBXBuildFile; fileRef = A94FB79E1C7DFB4800632CA3 /* MVKSync.mm */; };
		A94FB81C1C7DFB4800632CA3 /* MVKLayers.h in Headers */ = {isa = PBXBuildFile; fileRef = A94FB7A01C7DFB4800632CA3 /* MVKLayers.h */; };
		A94FB81D1C7DFB4800632CA3 /* MVKLayers.h in Headers */ = {isa = PBXBuildFile; fileRef = A94FB7A01C7DFB4800632CA3 /* MVKLayers.h */; };
		A94FB81E1C7DFB4800632CA3 /* MVKLayers.mm in Sources */ = {isa = PBXBuildFile; fileRef = A94FB7A11C7DFB4800632CA3 /* MVKLayers.mm */; };
		A94FB81F1C7DFB4800632CA3 /* MVKLayers.mm in Sources */ = {isa = PBXBuildFile; fileRef = A94FB7A11C7DFB4800632CA3 /* MVKLayers.mm */; };
		A94FB82A1C7DFB4800632CA3 /* mvk_datatypes.mm in Sources */ = {isa = PBXBuildFile; fileRef = A94FB7A91C7DFB4800632CA3 /* mvk_datatypes.mm */; };
		A94FB82B1C7DFB4800632CA3 /* mvk_datatypes.mm in Sources */ = {isa = PBXBuildFile; fileRef = A94FB7A91C7DFB4800632CA3 /* mvk_datatypes.mm */; };
		A94FB8301C7DFB4800632CA3 /* vk_mvk_moltenvk.mm in Sources */ = {isa = PBXBuildFile; fileRef = A94FB7AC1C7DFB4800632CA3 /* vk_mvk_moltenvk.mm */; };
		A94FB8311C7DFB4800632CA3 /* vk_mvk_moltenvk.mm in Sources */ = {isa = PBXBuildFile; fileRef = A94FB7AC1C7DFB4800632CA3 /* vk_mvk_moltenvk.mm */; };
		A94FB8321C7DFB4800632CA3 /* vulkan.mm in Sources */ = {isa = PBXBuildFile; fileRef = A94FB7AD1C7DFB4800632CA3 /* vulkan.mm */; };
		A94FB8331C7DFB4800632CA3 /* vulkan.mm in Sources */ = {isa = PBXBuildFile; fileRef = A94FB7AD1C7DFB4800632CA3 /* vulkan.mm */; };
		A95870F81C90D29F009EB096 /* MVKCommandResourceFactory.h in Headers */ = {isa = PBXBuildFile; fileRef = A95870F61C90D29F009EB096 /* MVKCommandResourceFactory.h */; };
		A95870F91C90D29F009EB096 /* MVKCommandResourceFactory.h in Headers */ = {isa = PBXBuildFile; fileRef = A95870F61C90D29F009EB096 /* MVKCommandResourceFactory.h */; };
		A95870FA1C90D29F009EB096 /* MVKCommandResourceFactory.mm in Sources */ = {isa = PBXBuildFile; fileRef = A95870F71C90D29F009EB096 /* MVKCommandResourceFactory.mm */; };
		A95870FB1C90D29F009EB096 /* MVKCommandResourceFactory.mm in Sources */ = {isa = PBXBuildFile; fileRef = A95870F71C90D29F009EB096 /* MVKCommandResourceFactory.mm */; };
		A95B7D691D3EE486003183D3 /* MVKCommandEncoderState.h in Headers */ = {isa = PBXBuildFile; fileRef = A95B7D671D3EE486003183D3 /* MVKCommandEncoderState.h */; };
		A95B7D6A1D3EE486003183D3 /* MVKCommandEncoderState.h in Headers */ = {isa = PBXBuildFile; fileRef = A95B7D671D3EE486003183D3 /* MVKCommandEncoderState.h */; };
		A95B7D6B1D3EE486003183D3 /* MVKCommandEncoderState.mm in Sources */ = {isa = PBXBuildFile; fileRef = A95B7D681D3EE486003183D3 /* MVKCommandEncoderState.mm */; };
		A95B7D6C1D3EE486003183D3 /* MVKCommandEncoderState.mm in Sources */ = {isa = PBXBuildFile; fileRef = A95B7D681D3EE486003183D3 /* MVKCommandEncoderState.mm */; };
		A9653FBA24129C84005999D7 /* MVKPixelFormats.h in Headers */ = {isa = PBXBuildFile; fileRef = A9653FB724129C84005999D7 /* MVKPixelFormats.h */; };
		A9653FBB24129C84005999D7 /* MVKPixelFormats.h in Headers */ = {isa = PBXBuildFile; fileRef = A9653FB724129C84005999D7 /* MVKPixelFormats.h */; };
		A9653FBC24129C84005999D7 /* MVKPixelFormats.mm in Sources */ = {isa = PBXBuildFile; fileRef = A9653FB924129C84005999D7 /* MVKPixelFormats.mm */; };
		A9653FBD24129C84005999D7 /* MVKPixelFormats.mm in Sources */ = {isa = PBXBuildFile; fileRef = A9653FB924129C84005999D7 /* MVKPixelFormats.mm */; };
		A966A5DF23C535D000BBF9B4 /* MVKDescriptor.h in Headers */ = {isa = PBXBuildFile; fileRef = A966A5DC23C535D000BBF9B4 /* MVKDescriptor.h */; };
		A966A5E023C535D000BBF9B4 /* MVKDescriptor.h in Headers */ = {isa = PBXBuildFile; fileRef = A966A5DC23C535D000BBF9B4 /* MVKDescriptor.h */; };
		A966A5E123C535D000BBF9B4 /* MVKDescriptor.mm in Sources */ = {isa = PBXBuildFile; fileRef = A966A5DE23C535D000BBF9B4 /* MVKDescriptor.mm */; };
		A966A5E223C535D000BBF9B4 /* MVKDescriptor.mm in Sources */ = {isa = PBXBuildFile; fileRef = A966A5DE23C535D000BBF9B4 /* MVKDescriptor.mm */; };
		A981494D1FB6A3F7005F00B4 /* MVKBaseObject.mm in Sources */ = {isa = PBXBuildFile; fileRef = A98149411FB6A3F7005F00B4 /* MVKBaseObject.mm */; };
		A981494E1FB6A3F7005F00B4 /* MVKBaseObject.mm in Sources */ = {isa = PBXBuildFile; fileRef = A98149411FB6A3F7005F00B4 /* MVKBaseObject.mm */; };
		A981494F1FB6A3F7005F00B4 /* MVKBaseObject.h in Headers */ = {isa = PBXBuildFile; fileRef = A98149421FB6A3F7005F00B4 /* MVKBaseObject.h */; };
		A98149501FB6A3F7005F00B4 /* MVKBaseObject.h in Headers */ = {isa = PBXBuildFile; fileRef = A98149421FB6A3F7005F00B4 /* MVKBaseObject.h */; };
		A98149511FB6A3F7005F00B4 /* MVKEnvironment.h in Headers */ = {isa = PBXBuildFile; fileRef = A98149431FB6A3F7005F00B4 /* MVKEnvironment.h */; };
		A98149521FB6A3F7005F00B4 /* MVKEnvironment.h in Headers */ = {isa = PBXBuildFile; fileRef = A98149431FB6A3F7005F00B4 /* MVKEnvironment.h */; };
		A98149531FB6A3F7005F00B4 /* MVKFoundation.h in Headers */ = {isa = PBXBuildFile; fileRef = A98149441FB6A3F7005F00B4 /* MVKFoundation.h */; };
		A98149541FB6A3F7005F00B4 /* MVKFoundation.h in Headers */ = {isa = PBXBuildFile; fileRef = A98149441FB6A3F7005F00B4 /* MVKFoundation.h */; };
		A98149551FB6A3F7005F00B4 /* MVKFoundation.cpp in Sources */ = {isa = PBXBuildFile; fileRef = A98149451FB6A3F7005F00B4 /* MVKFoundation.cpp */; };
		A98149561FB6A3F7005F00B4 /* MVKFoundation.cpp in Sources */ = {isa = PBXBuildFile; fileRef = A98149451FB6A3F7005F00B4 /* MVKFoundation.cpp */; };
		A98149571FB6A3F7005F00B4 /* MVKObjectPool.h in Headers */ = {isa = PBXBuildFile; fileRef = A98149461FB6A3F7005F00B4 /* MVKObjectPool.h */; };
		A98149581FB6A3F7005F00B4 /* MVKObjectPool.h in Headers */ = {isa = PBXBuildFile; fileRef = A98149461FB6A3F7005F00B4 /* MVKObjectPool.h */; };
		A981495D1FB6A3F7005F00B4 /* MVKWatermark.h in Headers */ = {isa = PBXBuildFile; fileRef = A98149491FB6A3F7005F00B4 /* MVKWatermark.h */; };
		A981495E1FB6A3F7005F00B4 /* MVKWatermark.h in Headers */ = {isa = PBXBuildFile; fileRef = A98149491FB6A3F7005F00B4 /* MVKWatermark.h */; };
		A981495F1FB6A3F7005F00B4 /* MVKWatermark.mm in Sources */ = {isa = PBXBuildFile; fileRef = A981494A1FB6A3F7005F00B4 /* MVKWatermark.mm */; };
		A98149601FB6A3F7005F00B4 /* MVKWatermark.mm in Sources */ = {isa = PBXBuildFile; fileRef = A981494A1FB6A3F7005F00B4 /* MVKWatermark.mm */; };
		A98149611FB6A3F7005F00B4 /* MVKWatermarkShaderSource.h in Headers */ = {isa = PBXBuildFile; fileRef = A981494B1FB6A3F7005F00B4 /* MVKWatermarkShaderSource.h */; };
		A98149621FB6A3F7005F00B4 /* MVKWatermarkShaderSource.h in Headers */ = {isa = PBXBuildFile; fileRef = A981494B1FB6A3F7005F00B4 /* MVKWatermarkShaderSource.h */; };
		A98149631FB6A3F7005F00B4 /* MVKWatermarkTextureContent.h in Headers */ = {isa = PBXBuildFile; fileRef = A981494C1FB6A3F7005F00B4 /* MVKWatermarkTextureContent.h */; };
		A98149641FB6A3F7005F00B4 /* MVKWatermarkTextureContent.h in Headers */ = {isa = PBXBuildFile; fileRef = A981494C1FB6A3F7005F00B4 /* MVKWatermarkTextureContent.h */; };
		A981496B1FB6A998005F00B4 /* MVKStrings.h in Headers */ = {isa = PBXBuildFile; fileRef = A981496A1FB6A998005F00B4 /* MVKStrings.h */; };
		A981496C1FB6A998005F00B4 /* MVKStrings.h in Headers */ = {isa = PBXBuildFile; fileRef = A981496A1FB6A998005F00B4 /* MVKStrings.h */; };
		A99C90EE229455B300A061DA /* MVKCmdDebug.h in Headers */ = {isa = PBXBuildFile; fileRef = A99C90EC229455B200A061DA /* MVKCmdDebug.h */; };
		A99C90EF229455B300A061DA /* MVKCmdDebug.h in Headers */ = {isa = PBXBuildFile; fileRef = A99C90EC229455B200A061DA /* MVKCmdDebug.h */; };
		A99C90F0229455B300A061DA /* MVKCmdDebug.mm in Sources */ = {isa = PBXBuildFile; fileRef = A99C90ED229455B300A061DA /* MVKCmdDebug.mm */; };
		A99C90F1229455B300A061DA /* MVKCmdDebug.mm in Sources */ = {isa = PBXBuildFile; fileRef = A99C90ED229455B300A061DA /* MVKCmdDebug.mm */; };
		A99C91022295FAC600A061DA /* MVKVulkanAPIObject.mm in Sources */ = {isa = PBXBuildFile; fileRef = A99C91002295FAC500A061DA /* MVKVulkanAPIObject.mm */; };
		A99C91032295FAC600A061DA /* MVKVulkanAPIObject.mm in Sources */ = {isa = PBXBuildFile; fileRef = A99C91002295FAC500A061DA /* MVKVulkanAPIObject.mm */; };
		A99C91042295FAC600A061DA /* MVKVulkanAPIObject.h in Headers */ = {isa = PBXBuildFile; fileRef = A99C91012295FAC500A061DA /* MVKVulkanAPIObject.h */; };
		A99C91052295FAC600A061DA /* MVKVulkanAPIObject.h in Headers */ = {isa = PBXBuildFile; fileRef = A99C91012295FAC500A061DA /* MVKVulkanAPIObject.h */; };
		A9B51BD7225E986A00AC74D2 /* MVKOSExtensions.mm in Sources */ = {isa = PBXBuildFile; fileRef = A9B51BD2225E986A00AC74D2 /* MVKOSExtensions.mm */; };
		A9B51BD8225E986A00AC74D2 /* MVKOSExtensions.mm in Sources */ = {isa = PBXBuildFile; fileRef = A9B51BD2225E986A00AC74D2 /* MVKOSExtensions.mm */; };
		A9B51BD9225E986A00AC74D2 /* MVKOSExtensions.h in Headers */ = {isa = PBXBuildFile; fileRef = A9B51BD6225E986A00AC74D2 /* MVKOSExtensions.h */; };
		A9B51BDA225E986A00AC74D2 /* MVKOSExtensions.h in Headers */ = {isa = PBXBuildFile; fileRef = A9B51BD6225E986A00AC74D2 /* MVKOSExtensions.h */; };
		A9C96DD01DDC20C20053187F /* MVKMTLBufferAllocation.h in Headers */ = {isa = PBXBuildFile; fileRef = A9C96DCE1DDC20C20053187F /* MVKMTLBufferAllocation.h */; };
		A9C96DD11DDC20C20053187F /* MVKMTLBufferAllocation.h in Headers */ = {isa = PBXBuildFile; fileRef = A9C96DCE1DDC20C20053187F /* MVKMTLBufferAllocation.h */; };
		A9C96DD21DDC20C20053187F /* MVKMTLBufferAllocation.mm in Sources */ = {isa = PBXBuildFile; fileRef = A9C96DCF1DDC20C20053187F /* MVKMTLBufferAllocation.mm */; };
		A9C96DD31DDC20C20053187F /* MVKMTLBufferAllocation.mm in Sources */ = {isa = PBXBuildFile; fileRef = A9C96DCF1DDC20C20053187F /* MVKMTLBufferAllocation.mm */; };
		A9CEAAD5227378D400FAF779 /* mvk_datatypes.hpp in Headers */ = {isa = PBXBuildFile; fileRef = A9CEAAD1227378D400FAF779 /* mvk_datatypes.hpp */; };
		A9CEAAD6227378D400FAF779 /* mvk_datatypes.hpp in Headers */ = {isa = PBXBuildFile; fileRef = A9CEAAD1227378D400FAF779 /* mvk_datatypes.hpp */; };
		A9E4B7891E1D8AF10046A4CE /* MVKMTLResourceBindings.h in Headers */ = {isa = PBXBuildFile; fileRef = A9E4B7881E1D8AF10046A4CE /* MVKMTLResourceBindings.h */; };
		A9E4B78A1E1D8AF10046A4CE /* MVKMTLResourceBindings.h in Headers */ = {isa = PBXBuildFile; fileRef = A9E4B7881E1D8AF10046A4CE /* MVKMTLResourceBindings.h */; };
		A9E53DD72100B197002781DD /* MTLSamplerDescriptor+MoltenVK.m in Sources */ = {isa = PBXBuildFile; fileRef = A9E53DCD2100B197002781DD /* MTLSamplerDescriptor+MoltenVK.m */; };
		A9E53DD82100B197002781DD /* MTLSamplerDescriptor+MoltenVK.m in Sources */ = {isa = PBXBuildFile; fileRef = A9E53DCD2100B197002781DD /* MTLSamplerDescriptor+MoltenVK.m */; };
		A9E53DDD2100B197002781DD /* MTLTextureDescriptor+MoltenVK.h in Headers */ = {isa = PBXBuildFile; fileRef = A9E53DD02100B197002781DD /* MTLTextureDescriptor+MoltenVK.h */; };
		A9E53DDE2100B197002781DD /* MTLTextureDescriptor+MoltenVK.h in Headers */ = {isa = PBXBuildFile; fileRef = A9E53DD02100B197002781DD /* MTLTextureDescriptor+MoltenVK.h */; };
		A9E53DDF2100B197002781DD /* CAMetalLayer+MoltenVK.h in Headers */ = {isa = PBXBuildFile; fileRef = A9E53DD12100B197002781DD /* CAMetalLayer+MoltenVK.h */; };
		A9E53DE02100B197002781DD /* CAMetalLayer+MoltenVK.h in Headers */ = {isa = PBXBuildFile; fileRef = A9E53DD12100B197002781DD /* CAMetalLayer+MoltenVK.h */; };
		A9E53DE12100B197002781DD /* NSString+MoltenVK.h in Headers */ = {isa = PBXBuildFile; fileRef = A9E53DD22100B197002781DD /* NSString+MoltenVK.h */; };
		A9E53DE22100B197002781DD /* NSString+MoltenVK.h in Headers */ = {isa = PBXBuildFile; fileRef = A9E53DD22100B197002781DD /* NSString+MoltenVK.h */; };
		A9E53DE32100B197002781DD /* MTLSamplerDescriptor+MoltenVK.h in Headers */ = {isa = PBXBuildFile; fileRef = A9E53DD32100B197002781DD /* MTLSamplerDescriptor+MoltenVK.h */; };
		A9E53DE42100B197002781DD /* MTLSamplerDescriptor+MoltenVK.h in Headers */ = {isa = PBXBuildFile; fileRef = A9E53DD32100B197002781DD /* MTLSamplerDescriptor+MoltenVK.h */; };
		A9E53DE52100B197002781DD /* NSString+MoltenVK.mm in Sources */ = {isa = PBXBuildFile; fileRef = A9E53DD42100B197002781DD /* NSString+MoltenVK.mm */; };
		A9E53DE62100B197002781DD /* NSString+MoltenVK.mm in Sources */ = {isa = PBXBuildFile; fileRef = A9E53DD42100B197002781DD /* NSString+MoltenVK.mm */; };
		A9E53DE72100B197002781DD /* MTLTextureDescriptor+MoltenVK.m in Sources */ = {isa = PBXBuildFile; fileRef = A9E53DD52100B197002781DD /* MTLTextureDescriptor+MoltenVK.m */; };
		A9E53DE82100B197002781DD /* MTLTextureDescriptor+MoltenVK.m in Sources */ = {isa = PBXBuildFile; fileRef = A9E53DD52100B197002781DD /* MTLTextureDescriptor+MoltenVK.m */; };
		A9E53DE92100B197002781DD /* CAMetalLayer+MoltenVK.m in Sources */ = {isa = PBXBuildFile; fileRef = A9E53DD62100B197002781DD /* CAMetalLayer+MoltenVK.m */; };
		A9E53DEA2100B197002781DD /* CAMetalLayer+MoltenVK.m in Sources */ = {isa = PBXBuildFile; fileRef = A9E53DD62100B197002781DD /* CAMetalLayer+MoltenVK.m */; };
		A9E53DF32100B302002781DD /* MTLRenderPassDescriptor+MoltenVK.h in Headers */ = {isa = PBXBuildFile; fileRef = A9E53DEE2100B302002781DD /* MTLRenderPassDescriptor+MoltenVK.h */; };
		A9E53DF42100B302002781DD /* MTLRenderPassDescriptor+MoltenVK.h in Headers */ = {isa = PBXBuildFile; fileRef = A9E53DEE2100B302002781DD /* MTLRenderPassDescriptor+MoltenVK.h */; };
		A9E53DF52100B302002781DD /* MTLRenderPassDescriptor+MoltenVK.m in Sources */ = {isa = PBXBuildFile; fileRef = A9E53DF22100B302002781DD /* MTLRenderPassDescriptor+MoltenVK.m */; };
		A9E53DF62100B302002781DD /* MTLRenderPassDescriptor+MoltenVK.m in Sources */ = {isa = PBXBuildFile; fileRef = A9E53DF22100B302002781DD /* MTLRenderPassDescriptor+MoltenVK.m */; };
		A9E53DFF21064F84002781DD /* MTLRenderPipelineDescriptor+MoltenVK.m in Sources */ = {isa = PBXBuildFile; fileRef = A9E53DFA21064F84002781DD /* MTLRenderPipelineDescriptor+MoltenVK.m */; };
		A9E53E0021064F84002781DD /* MTLRenderPipelineDescriptor+MoltenVK.m in Sources */ = {isa = PBXBuildFile; fileRef = A9E53DFA21064F84002781DD /* MTLRenderPipelineDescriptor+MoltenVK.m */; };
		A9E53E0121064F84002781DD /* MTLRenderPipelineDescriptor+MoltenVK.h in Headers */ = {isa = PBXBuildFile; fileRef = A9E53DFE21064F84002781DD /* MTLRenderPipelineDescriptor+MoltenVK.h */; };
		A9E53E0221064F84002781DD /* MTLRenderPipelineDescriptor+MoltenVK.h in Headers */ = {isa = PBXBuildFile; fileRef = A9E53DFE21064F84002781DD /* MTLRenderPipelineDescriptor+MoltenVK.h */; };
		A9F042A41FB4CF83009FCCB8 /* MVKCommonEnvironment.h in Headers */ = {isa = PBXBuildFile; fileRef = A9F0429D1FB4CF82009FCCB8 /* MVKCommonEnvironment.h */; };
		A9F042A51FB4CF83009FCCB8 /* MVKCommonEnvironment.h in Headers */ = {isa = PBXBuildFile; fileRef = A9F0429D1FB4CF82009FCCB8 /* MVKCommonEnvironment.h */; };
		A9F042A61FB4CF83009FCCB8 /* MVKLogging.h in Headers */ = {isa = PBXBuildFile; fileRef = A9F0429E1FB4CF82009FCCB8 /* MVKLogging.h */; };
		A9F042A71FB4CF83009FCCB8 /* MVKLogging.h in Headers */ = {isa = PBXBuildFile; fileRef = A9F0429E1FB4CF82009FCCB8 /* MVKLogging.h */; };
		A9F3D9DC24732A4D00745190 /* MVKSmallVectorAllocator.h in Headers */ = {isa = PBXBuildFile; fileRef = A9F3D9D924732A4C00745190 /* MVKSmallVectorAllocator.h */; };
		A9F3D9DD24732A4D00745190 /* MVKSmallVectorAllocator.h in Headers */ = {isa = PBXBuildFile; fileRef = A9F3D9D924732A4C00745190 /* MVKSmallVectorAllocator.h */; };
		A9F3D9DE24732A4D00745190 /* MVKSmallVector.h in Headers */ = {isa = PBXBuildFile; fileRef = A9F3D9DB24732A4D00745190 /* MVKSmallVector.h */; };
		A9F3D9DF24732A4D00745190 /* MVKSmallVector.h in Headers */ = {isa = PBXBuildFile; fileRef = A9F3D9DB24732A4D00745190 /* MVKSmallVector.h */; };
/* End PBXBuildFile section */

/* Begin PBXContainerItemProxy section */
		A96B8156227BF6FD008A772B /* PBXContainerItemProxy */ = {
			isa = PBXContainerItemProxy;
			containerPortal = A9C86CB61C55B8350096CAF2 /* MoltenVKShaderConverter.xcodeproj */;
			proxyType = 1;
			remoteGlobalIDString = A937472B1A9A8B2900F29B34;
			remoteInfo = "MoltenVKGLSLToSPIRVConverter-iOS";
		};
		A96B8158227BF715008A772B /* PBXContainerItemProxy */ = {
			isa = PBXContainerItemProxy;
			containerPortal = A9C86CB61C55B8350096CAF2 /* MoltenVKShaderConverter.xcodeproj */;
			proxyType = 1;
			remoteGlobalIDString = A93747701A9A98D000F29B34;
			remoteInfo = "MoltenVKGLSLToSPIRVConverter-macOS";
		};
		A981497B1FB6B566005F00B4 /* PBXContainerItemProxy */ = {
			isa = PBXContainerItemProxy;
			containerPortal = A9C86CB61C55B8350096CAF2 /* MoltenVKShaderConverter.xcodeproj */;
			proxyType = 2;
			remoteGlobalIDString = A964BD5F1C57EFBD00D930D8;
			remoteInfo = MoltenVKShaderConverter;
		};
		A981497D1FB6B566005F00B4 /* PBXContainerItemProxy */ = {
			isa = PBXContainerItemProxy;
			containerPortal = A9C86CB61C55B8350096CAF2 /* MoltenVKShaderConverter.xcodeproj */;
			proxyType = 2;
			remoteGlobalIDString = A964BD611C57EFBD00D930D8;
			remoteInfo = "MVKGLSLToSPIRVConverter-iOS";
		};
		A981497F1FB6B566005F00B4 /* PBXContainerItemProxy */ = {
			isa = PBXContainerItemProxy;
			containerPortal = A9C86CB61C55B8350096CAF2 /* MoltenVKShaderConverter.xcodeproj */;
			proxyType = 2;
			remoteGlobalIDString = A964BD601C57EFBD00D930D8;
			remoteInfo = "MVKGLSLToSPIRVConverter-macOS";
		};
		A98149811FB6B566005F00B4 /* PBXContainerItemProxy */ = {
			isa = PBXContainerItemProxy;
			containerPortal = A9C86CB61C55B8350096CAF2 /* MoltenVKShaderConverter.xcodeproj */;
			proxyType = 2;
			remoteGlobalIDString = A93903BF1C57E9D700FE90DC;
			remoteInfo = "MVKSPIRVToMSLConverter-iOS";
		};
		A98149831FB6B566005F00B4 /* PBXContainerItemProxy */ = {
			isa = PBXContainerItemProxy;
			containerPortal = A9C86CB61C55B8350096CAF2 /* MoltenVKShaderConverter.xcodeproj */;
			proxyType = 2;
			remoteGlobalIDString = A93903C71C57E9ED00FE90DC;
			remoteInfo = "MVKSPIRVToMSLConverter-macOS";
		};
		A981499A1FB6B9CF005F00B4 /* PBXContainerItemProxy */ = {
			isa = PBXContainerItemProxy;
			containerPortal = A9C86CB61C55B8350096CAF2 /* MoltenVKShaderConverter.xcodeproj */;
			proxyType = 1;
			remoteGlobalIDString = A93903B81C57E9D700FE90DC;
			remoteInfo = "MVKSPIRVToMSLConverter-iOS";
		};
		A98149A31FB6B9EB005F00B4 /* PBXContainerItemProxy */ = {
			isa = PBXContainerItemProxy;
			containerPortal = A9C86CB61C55B8350096CAF2 /* MoltenVKShaderConverter.xcodeproj */;
			proxyType = 1;
			remoteGlobalIDString = A93903C01C57E9ED00FE90DC;
			remoteInfo = "MVKSPIRVToMSLConverter-macOS";
		};
/* End PBXContainerItemProxy section */

/* Begin PBXFileReference section */
		45003E6F214AD4C900E989CB /* MVKExtensions.def */ = {isa = PBXFileReference; explicitFileType = sourcecode.cpp.h; fileEncoding = 4; path = MVKExtensions.def; sourceTree = "<group>"; };
		4553AEF62251617100E8EBCD /* MVKBlockObserver.m */ = {isa = PBXFileReference; fileEncoding = 4; lastKnownFileType = sourcecode.c.objc; path = MVKBlockObserver.m; sourceTree = "<group>"; };
		4553AEFA2251617100E8EBCD /* MVKBlockObserver.h */ = {isa = PBXFileReference; fileEncoding = 4; lastKnownFileType = sourcecode.c.h; path = MVKBlockObserver.h; sourceTree = "<group>"; };
		45557A4D21C9EFF3008868BD /* MVKCodec.cpp */ = {isa = PBXFileReference; fileEncoding = 4; lastKnownFileType = sourcecode.cpp.cpp; path = MVKCodec.cpp; sourceTree = "<group>"; };
		45557A5121C9EFF3008868BD /* MVKCodec.h */ = {isa = PBXFileReference; fileEncoding = 4; lastKnownFileType = sourcecode.c.h; path = MVKCodec.h; sourceTree = "<group>"; };
		45557A5721CD83C3008868BD /* MVKDXTnCodec.def */ = {isa = PBXFileReference; explicitFileType = sourcecode.cpp.h; fileEncoding = 4; path = MVKDXTnCodec.def; sourceTree = "<group>"; };
		83A4AD2521BD75570006C935 /* MVKVector.h */ = {isa = PBXFileReference; fileEncoding = 4; lastKnownFileType = sourcecode.c.h; path = MVKVector.h; sourceTree = "<group>"; };
		83A4AD2921BD75570006C935 /* MVKVectorAllocator.h */ = {isa = PBXFileReference; fileEncoding = 4; lastKnownFileType = sourcecode.c.h; path = MVKVectorAllocator.h; sourceTree = "<group>"; };
		A9096E5C1F81E16300DFBEA6 /* MVKCmdDispatch.h */ = {isa = PBXFileReference; lastKnownFileType = sourcecode.c.h; path = MVKCmdDispatch.h; sourceTree = "<group>"; };
		A9096E5D1F81E16300DFBEA6 /* MVKCmdDispatch.mm */ = {isa = PBXFileReference; lastKnownFileType = sourcecode.cpp.objcpp; path = MVKCmdDispatch.mm; sourceTree = "<group>"; };
		A909F65A213B190600FCD6BE /* MVKExtensions.h */ = {isa = PBXFileReference; fileEncoding = 4; lastKnownFileType = sourcecode.c.h; path = MVKExtensions.h; sourceTree = "<group>"; };
		A909F65E213B190700FCD6BE /* MVKExtensions.mm */ = {isa = PBXFileReference; fileEncoding = 4; lastKnownFileType = sourcecode.cpp.objcpp; path = MVKExtensions.mm; sourceTree = "<group>"; };
		A90C8DE81F45354D009CB32C /* MVKCommandEncodingPool.h */ = {isa = PBXFileReference; fileEncoding = 4; lastKnownFileType = sourcecode.c.h; path = MVKCommandEncodingPool.h; sourceTree = "<group>"; };
		A90C8DE91F45354D009CB32C /* MVKCommandEncodingPool.mm */ = {isa = PBXFileReference; fileEncoding = 4; lastKnownFileType = sourcecode.cpp.objcpp; path = MVKCommandEncodingPool.mm; sourceTree = "<group>"; };
		A93E832E2121C5D3001FEBD4 /* MVKGPUCapture.h */ = {isa = PBXFileReference; fileEncoding = 4; lastKnownFileType = sourcecode.c.h; path = MVKGPUCapture.h; sourceTree = "<group>"; };
		A93E83342121F0C8001FEBD4 /* MVKGPUCapture.mm */ = {isa = PBXFileReference; fileEncoding = 4; lastKnownFileType = sourcecode.cpp.objcpp; path = MVKGPUCapture.mm; sourceTree = "<group>"; };
		A948BB7E1E51642700DE59F2 /* mvk_vulkan.h */ = {isa = PBXFileReference; fileEncoding = 4; lastKnownFileType = sourcecode.c.h; path = mvk_vulkan.h; sourceTree = "<group>"; };
		A94FB7671C7DFB4800632CA3 /* mvk_datatypes.h */ = {isa = PBXFileReference; fileEncoding = 4; lastKnownFileType = sourcecode.c.h; path = mvk_datatypes.h; sourceTree = "<group>"; };
		A94FB7691C7DFB4800632CA3 /* vk_mvk_moltenvk.h */ = {isa = PBXFileReference; fileEncoding = 4; lastKnownFileType = sourcecode.c.h; path = vk_mvk_moltenvk.h; sourceTree = "<group>"; };
		A94FB76C1C7DFB4800632CA3 /* MVKCmdTransfer.h */ = {isa = PBXFileReference; fileEncoding = 4; lastKnownFileType = sourcecode.c.h; path = MVKCmdTransfer.h; sourceTree = "<group>"; };
		A94FB76D1C7DFB4800632CA3 /* MVKCmdTransfer.mm */ = {isa = PBXFileReference; fileEncoding = 4; lastKnownFileType = sourcecode.cpp.objcpp; path = MVKCmdTransfer.mm; sourceTree = "<group>"; };
		A94FB76E1C7DFB4800632CA3 /* MVKCmdPipeline.h */ = {isa = PBXFileReference; fileEncoding = 4; lastKnownFileType = sourcecode.c.h; path = MVKCmdPipeline.h; sourceTree = "<group>"; };
		A94FB76F1C7DFB4800632CA3 /* MVKCmdPipeline.mm */ = {isa = PBXFileReference; fileEncoding = 4; lastKnownFileType = sourcecode.cpp.objcpp; path = MVKCmdPipeline.mm; sourceTree = "<group>"; };
		A94FB7701C7DFB4800632CA3 /* MVKCmdQueries.h */ = {isa = PBXFileReference; fileEncoding = 4; lastKnownFileType = sourcecode.c.h; path = MVKCmdQueries.h; sourceTree = "<group>"; };
		A94FB7711C7DFB4800632CA3 /* MVKCmdQueries.mm */ = {isa = PBXFileReference; fileEncoding = 4; lastKnownFileType = sourcecode.cpp.objcpp; path = MVKCmdQueries.mm; sourceTree = "<group>"; };
		A94FB7721C7DFB4800632CA3 /* MVKCmdRenderPass.h */ = {isa = PBXFileReference; fileEncoding = 4; lastKnownFileType = sourcecode.c.h; path = MVKCmdRenderPass.h; sourceTree = "<group>"; };
		A94FB7731C7DFB4800632CA3 /* MVKCmdRenderPass.mm */ = {isa = PBXFileReference; fileEncoding = 4; lastKnownFileType = sourcecode.cpp.objcpp; path = MVKCmdRenderPass.mm; sourceTree = "<group>"; };
		A94FB7741C7DFB4800632CA3 /* MVKCmdDraw.h */ = {isa = PBXFileReference; fileEncoding = 4; lastKnownFileType = sourcecode.c.h; path = MVKCmdDraw.h; sourceTree = "<group>"; };
		A94FB7751C7DFB4800632CA3 /* MVKCmdDraw.mm */ = {isa = PBXFileReference; fileEncoding = 4; lastKnownFileType = sourcecode.cpp.objcpp; path = MVKCmdDraw.mm; sourceTree = "<group>"; };
		A94FB7761C7DFB4800632CA3 /* MVKCommand.h */ = {isa = PBXFileReference; fileEncoding = 4; lastKnownFileType = sourcecode.c.h; path = MVKCommand.h; sourceTree = "<group>"; };
		A94FB7781C7DFB4800632CA3 /* MVKCommandBuffer.h */ = {isa = PBXFileReference; fileEncoding = 4; lastKnownFileType = sourcecode.c.h; path = MVKCommandBuffer.h; sourceTree = "<group>"; };
		A94FB7791C7DFB4800632CA3 /* MVKCommandBuffer.mm */ = {isa = PBXFileReference; fileEncoding = 4; lastKnownFileType = sourcecode.cpp.objcpp; path = MVKCommandBuffer.mm; sourceTree = "<group>"; };
		A94FB77A1C7DFB4800632CA3 /* MVKCommandPool.h */ = {isa = PBXFileReference; fileEncoding = 4; lastKnownFileType = sourcecode.c.h; path = MVKCommandPool.h; sourceTree = "<group>"; };
		A94FB77B1C7DFB4800632CA3 /* MVKCommandPool.mm */ = {isa = PBXFileReference; fileEncoding = 4; lastKnownFileType = sourcecode.cpp.objcpp; path = MVKCommandPool.mm; sourceTree = "<group>"; };
		A94FB77C1C7DFB4800632CA3 /* MVKCommandPipelineStateFactoryShaderSource.h */ = {isa = PBXFileReference; fileEncoding = 4; lastKnownFileType = sourcecode.c.h; path = MVKCommandPipelineStateFactoryShaderSource.h; sourceTree = "<group>"; };
		A94FB77F1C7DFB4800632CA3 /* MVKBuffer.h */ = {isa = PBXFileReference; fileEncoding = 4; lastKnownFileType = sourcecode.c.h; path = MVKBuffer.h; sourceTree = "<group>"; };
		A94FB7801C7DFB4800632CA3 /* MVKBuffer.mm */ = {isa = PBXFileReference; fileEncoding = 4; lastKnownFileType = sourcecode.cpp.objcpp; path = MVKBuffer.mm; sourceTree = "<group>"; };
		A94FB7811C7DFB4800632CA3 /* MVKDescriptorSet.h */ = {isa = PBXFileReference; fileEncoding = 4; lastKnownFileType = sourcecode.c.h; path = MVKDescriptorSet.h; sourceTree = "<group>"; };
		A94FB7821C7DFB4800632CA3 /* MVKDescriptorSet.mm */ = {isa = PBXFileReference; fileEncoding = 4; lastKnownFileType = sourcecode.cpp.objcpp; path = MVKDescriptorSet.mm; sourceTree = "<group>"; };
		A94FB7831C7DFB4800632CA3 /* MVKDevice.h */ = {isa = PBXFileReference; fileEncoding = 4; lastKnownFileType = sourcecode.c.h; path = MVKDevice.h; sourceTree = "<group>"; };
		A94FB7841C7DFB4800632CA3 /* MVKDevice.mm */ = {isa = PBXFileReference; fileEncoding = 4; lastKnownFileType = sourcecode.cpp.objcpp; path = MVKDevice.mm; sourceTree = "<group>"; };
		A94FB7851C7DFB4800632CA3 /* MVKDeviceMemory.h */ = {isa = PBXFileReference; fileEncoding = 4; lastKnownFileType = sourcecode.c.h; path = MVKDeviceMemory.h; sourceTree = "<group>"; };
		A94FB7861C7DFB4800632CA3 /* MVKDeviceMemory.mm */ = {isa = PBXFileReference; fileEncoding = 4; lastKnownFileType = sourcecode.cpp.objcpp; path = MVKDeviceMemory.mm; sourceTree = "<group>"; };
		A94FB7871C7DFB4800632CA3 /* MVKFramebuffer.h */ = {isa = PBXFileReference; fileEncoding = 4; lastKnownFileType = sourcecode.c.h; path = MVKFramebuffer.h; sourceTree = "<group>"; };
		A94FB7881C7DFB4800632CA3 /* MVKFramebuffer.mm */ = {isa = PBXFileReference; fileEncoding = 4; lastKnownFileType = sourcecode.cpp.objcpp; path = MVKFramebuffer.mm; sourceTree = "<group>"; };
		A94FB7891C7DFB4800632CA3 /* MVKImage.h */ = {isa = PBXFileReference; fileEncoding = 4; lastKnownFileType = sourcecode.c.h; path = MVKImage.h; sourceTree = "<group>"; };
		A94FB78A1C7DFB4800632CA3 /* MVKImage.mm */ = {isa = PBXFileReference; fileEncoding = 4; lastKnownFileType = sourcecode.cpp.objcpp; path = MVKImage.mm; sourceTree = "<group>"; };
		A94FB78B1C7DFB4800632CA3 /* MVKInstance.h */ = {isa = PBXFileReference; fileEncoding = 4; lastKnownFileType = sourcecode.c.h; path = MVKInstance.h; sourceTree = "<group>"; };
		A94FB78C1C7DFB4800632CA3 /* MVKInstance.mm */ = {isa = PBXFileReference; fileEncoding = 4; lastKnownFileType = sourcecode.cpp.objcpp; path = MVKInstance.mm; sourceTree = "<group>"; };
		A94FB78D1C7DFB4800632CA3 /* MVKPipeline.h */ = {isa = PBXFileReference; fileEncoding = 4; lastKnownFileType = sourcecode.c.h; path = MVKPipeline.h; sourceTree = "<group>"; };
		A94FB78E1C7DFB4800632CA3 /* MVKPipeline.mm */ = {isa = PBXFileReference; fileEncoding = 4; lastKnownFileType = sourcecode.cpp.objcpp; path = MVKPipeline.mm; sourceTree = "<group>"; };
		A94FB78F1C7DFB4800632CA3 /* MVKQueryPool.h */ = {isa = PBXFileReference; fileEncoding = 4; lastKnownFileType = sourcecode.c.h; path = MVKQueryPool.h; sourceTree = "<group>"; };
		A94FB7901C7DFB4800632CA3 /* MVKQueryPool.mm */ = {isa = PBXFileReference; fileEncoding = 4; lastKnownFileType = sourcecode.cpp.objcpp; path = MVKQueryPool.mm; sourceTree = "<group>"; };
		A94FB7911C7DFB4800632CA3 /* MVKQueue.h */ = {isa = PBXFileReference; fileEncoding = 4; lastKnownFileType = sourcecode.c.h; path = MVKQueue.h; sourceTree = "<group>"; };
		A94FB7921C7DFB4800632CA3 /* MVKQueue.mm */ = {isa = PBXFileReference; fileEncoding = 4; lastKnownFileType = sourcecode.cpp.objcpp; path = MVKQueue.mm; sourceTree = "<group>"; };
		A94FB7931C7DFB4800632CA3 /* MVKRenderPass.h */ = {isa = PBXFileReference; fileEncoding = 4; lastKnownFileType = sourcecode.c.h; path = MVKRenderPass.h; sourceTree = "<group>"; };
		A94FB7941C7DFB4800632CA3 /* MVKRenderPass.mm */ = {isa = PBXFileReference; fileEncoding = 4; lastKnownFileType = sourcecode.cpp.objcpp; path = MVKRenderPass.mm; sourceTree = "<group>"; };
		A94FB7951C7DFB4800632CA3 /* MVKResource.h */ = {isa = PBXFileReference; fileEncoding = 4; lastKnownFileType = sourcecode.c.h; path = MVKResource.h; sourceTree = "<group>"; };
		A94FB7961C7DFB4800632CA3 /* MVKResource.mm */ = {isa = PBXFileReference; fileEncoding = 4; lastKnownFileType = sourcecode.cpp.objcpp; path = MVKResource.mm; sourceTree = "<group>"; };
		A94FB7971C7DFB4800632CA3 /* MVKShaderModule.h */ = {isa = PBXFileReference; fileEncoding = 4; lastKnownFileType = sourcecode.c.h; path = MVKShaderModule.h; sourceTree = "<group>"; };
		A94FB7981C7DFB4800632CA3 /* MVKShaderModule.mm */ = {isa = PBXFileReference; fileEncoding = 4; lastKnownFileType = sourcecode.cpp.objcpp; path = MVKShaderModule.mm; sourceTree = "<group>"; };
		A94FB7991C7DFB4800632CA3 /* MVKSurface.h */ = {isa = PBXFileReference; fileEncoding = 4; lastKnownFileType = sourcecode.c.h; path = MVKSurface.h; sourceTree = "<group>"; };
		A94FB79A1C7DFB4800632CA3 /* MVKSurface.mm */ = {isa = PBXFileReference; fileEncoding = 4; lastKnownFileType = sourcecode.cpp.objcpp; path = MVKSurface.mm; sourceTree = "<group>"; };
		A94FB79B1C7DFB4800632CA3 /* MVKSwapchain.h */ = {isa = PBXFileReference; fileEncoding = 4; lastKnownFileType = sourcecode.c.h; path = MVKSwapchain.h; sourceTree = "<group>"; };
		A94FB79C1C7DFB4800632CA3 /* MVKSwapchain.mm */ = {isa = PBXFileReference; fileEncoding = 4; lastKnownFileType = sourcecode.cpp.objcpp; path = MVKSwapchain.mm; sourceTree = "<group>"; };
		A94FB79D1C7DFB4800632CA3 /* MVKSync.h */ = {isa = PBXFileReference; fileEncoding = 4; lastKnownFileType = sourcecode.c.h; path = MVKSync.h; sourceTree = "<group>"; };
		A94FB79E1C7DFB4800632CA3 /* MVKSync.mm */ = {isa = PBXFileReference; fileEncoding = 4; lastKnownFileType = sourcecode.cpp.objcpp; path = MVKSync.mm; sourceTree = "<group>"; };
		A94FB7A01C7DFB4800632CA3 /* MVKLayers.h */ = {isa = PBXFileReference; fileEncoding = 4; lastKnownFileType = sourcecode.c.h; path = MVKLayers.h; sourceTree = "<group>"; };
		A94FB7A11C7DFB4800632CA3 /* MVKLayers.mm */ = {isa = PBXFileReference; fileEncoding = 4; lastKnownFileType = sourcecode.cpp.objcpp; path = MVKLayers.mm; sourceTree = "<group>"; };
		A94FB7A91C7DFB4800632CA3 /* mvk_datatypes.mm */ = {isa = PBXFileReference; fileEncoding = 4; lastKnownFileType = sourcecode.cpp.objcpp; path = mvk_datatypes.mm; sourceTree = "<group>"; };
		A94FB7AC1C7DFB4800632CA3 /* vk_mvk_moltenvk.mm */ = {isa = PBXFileReference; fileEncoding = 4; lastKnownFileType = sourcecode.cpp.objcpp; path = vk_mvk_moltenvk.mm; sourceTree = "<group>"; };
		A94FB7AD1C7DFB4800632CA3 /* vulkan.mm */ = {isa = PBXFileReference; fileEncoding = 4; lastKnownFileType = sourcecode.cpp.objcpp; path = vulkan.mm; sourceTree = "<group>"; };
		A95870F61C90D29F009EB096 /* MVKCommandResourceFactory.h */ = {isa = PBXFileReference; fileEncoding = 4; lastKnownFileType = sourcecode.c.h; path = MVKCommandResourceFactory.h; sourceTree = "<group>"; };
		A95870F71C90D29F009EB096 /* MVKCommandResourceFactory.mm */ = {isa = PBXFileReference; fileEncoding = 4; lastKnownFileType = sourcecode.cpp.objcpp; path = MVKCommandResourceFactory.mm; sourceTree = "<group>"; };
		A95B7D671D3EE486003183D3 /* MVKCommandEncoderState.h */ = {isa = PBXFileReference; fileEncoding = 4; lastKnownFileType = sourcecode.c.h; path = MVKCommandEncoderState.h; sourceTree = "<group>"; };
		A95B7D681D3EE486003183D3 /* MVKCommandEncoderState.mm */ = {isa = PBXFileReference; fileEncoding = 4; lastKnownFileType = sourcecode.cpp.objcpp; path = MVKCommandEncoderState.mm; sourceTree = "<group>"; };
		A9653FB724129C84005999D7 /* MVKPixelFormats.h */ = {isa = PBXFileReference; fileEncoding = 4; lastKnownFileType = sourcecode.c.h; path = MVKPixelFormats.h; sourceTree = "<group>"; };
		A9653FB924129C84005999D7 /* MVKPixelFormats.mm */ = {isa = PBXFileReference; fileEncoding = 4; lastKnownFileType = sourcecode.cpp.objcpp; path = MVKPixelFormats.mm; sourceTree = "<group>"; };
		A966A5DC23C535D000BBF9B4 /* MVKDescriptor.h */ = {isa = PBXFileReference; fileEncoding = 4; lastKnownFileType = sourcecode.c.h; path = MVKDescriptor.h; sourceTree = "<group>"; };
		A966A5DE23C535D000BBF9B4 /* MVKDescriptor.mm */ = {isa = PBXFileReference; fileEncoding = 4; lastKnownFileType = sourcecode.cpp.objcpp; path = MVKDescriptor.mm; sourceTree = "<group>"; };
		A98149411FB6A3F7005F00B4 /* MVKBaseObject.mm */ = {isa = PBXFileReference; fileEncoding = 4; lastKnownFileType = sourcecode.cpp.objcpp; path = MVKBaseObject.mm; sourceTree = "<group>"; };
		A98149421FB6A3F7005F00B4 /* MVKBaseObject.h */ = {isa = PBXFileReference; fileEncoding = 4; lastKnownFileType = sourcecode.c.h; path = MVKBaseObject.h; sourceTree = "<group>"; };
		A98149431FB6A3F7005F00B4 /* MVKEnvironment.h */ = {isa = PBXFileReference; fileEncoding = 4; lastKnownFileType = sourcecode.c.h; path = MVKEnvironment.h; sourceTree = "<group>"; };
		A98149441FB6A3F7005F00B4 /* MVKFoundation.h */ = {isa = PBXFileReference; fileEncoding = 4; lastKnownFileType = sourcecode.c.h; path = MVKFoundation.h; sourceTree = "<group>"; };
		A98149451FB6A3F7005F00B4 /* MVKFoundation.cpp */ = {isa = PBXFileReference; fileEncoding = 4; lastKnownFileType = sourcecode.cpp.cpp; path = MVKFoundation.cpp; sourceTree = "<group>"; };
		A98149461FB6A3F7005F00B4 /* MVKObjectPool.h */ = {isa = PBXFileReference; fileEncoding = 4; lastKnownFileType = sourcecode.c.h; path = MVKObjectPool.h; sourceTree = "<group>"; };
		A98149491FB6A3F7005F00B4 /* MVKWatermark.h */ = {isa = PBXFileReference; fileEncoding = 4; lastKnownFileType = sourcecode.c.h; path = MVKWatermark.h; sourceTree = "<group>"; };
		A981494A1FB6A3F7005F00B4 /* MVKWatermark.mm */ = {isa = PBXFileReference; fileEncoding = 4; lastKnownFileType = sourcecode.cpp.objcpp; path = MVKWatermark.mm; sourceTree = "<group>"; };
		A981494B1FB6A3F7005F00B4 /* MVKWatermarkShaderSource.h */ = {isa = PBXFileReference; fileEncoding = 4; lastKnownFileType = sourcecode.c.h; path = MVKWatermarkShaderSource.h; sourceTree = "<group>"; };
		A981494C1FB6A3F7005F00B4 /* MVKWatermarkTextureContent.h */ = {isa = PBXFileReference; fileEncoding = 4; lastKnownFileType = sourcecode.c.h; path = MVKWatermarkTextureContent.h; sourceTree = "<group>"; };
		A981496A1FB6A998005F00B4 /* MVKStrings.h */ = {isa = PBXFileReference; fileEncoding = 4; lastKnownFileType = sourcecode.c.h; path = MVKStrings.h; sourceTree = "<group>"; };
		A99C90EC229455B200A061DA /* MVKCmdDebug.h */ = {isa = PBXFileReference; fileEncoding = 4; lastKnownFileType = sourcecode.c.h; path = MVKCmdDebug.h; sourceTree = "<group>"; };
		A99C90ED229455B300A061DA /* MVKCmdDebug.mm */ = {isa = PBXFileReference; fileEncoding = 4; lastKnownFileType = sourcecode.cpp.objcpp; path = MVKCmdDebug.mm; sourceTree = "<group>"; };
		A99C91002295FAC500A061DA /* MVKVulkanAPIObject.mm */ = {isa = PBXFileReference; fileEncoding = 4; lastKnownFileType = sourcecode.cpp.objcpp; path = MVKVulkanAPIObject.mm; sourceTree = "<group>"; };
		A99C91012295FAC500A061DA /* MVKVulkanAPIObject.h */ = {isa = PBXFileReference; fileEncoding = 4; lastKnownFileType = sourcecode.c.h; path = MVKVulkanAPIObject.h; sourceTree = "<group>"; };
		A9AD67C72054DD6C00ED3C08 /* vulkan */ = {isa = PBXFileReference; lastKnownFileType = folder; path = vulkan; sourceTree = "<group>"; };
		A9B51BD2225E986A00AC74D2 /* MVKOSExtensions.mm */ = {isa = PBXFileReference; fileEncoding = 4; lastKnownFileType = sourcecode.cpp.objcpp; path = MVKOSExtensions.mm; sourceTree = "<group>"; };
		A9B51BD6225E986A00AC74D2 /* MVKOSExtensions.h */ = {isa = PBXFileReference; fileEncoding = 4; lastKnownFileType = sourcecode.c.h; path = MVKOSExtensions.h; sourceTree = "<group>"; };
		A9B8EE0A1A98D796009C5A02 /* libMoltenVK.a */ = {isa = PBXFileReference; explicitFileType = archive.ar; includeInIndex = 0; path = libMoltenVK.a; sourceTree = BUILT_PRODUCTS_DIR; };
		A9C83DCD24533E22003E5261 /* MVKCommandTypePools.def */ = {isa = PBXFileReference; explicitFileType = sourcecode.cpp.h; fileEncoding = 4; path = MVKCommandTypePools.def; sourceTree = "<group>"; };
		A9C86CB61C55B8350096CAF2 /* MoltenVKShaderConverter.xcodeproj */ = {isa = PBXFileReference; lastKnownFileType = "wrapper.pb-project"; name = MoltenVKShaderConverter.xcodeproj; path = ../MoltenVKShaderConverter/MoltenVKShaderConverter.xcodeproj; sourceTree = "<group>"; };
		A9C96DCE1DDC20C20053187F /* MVKMTLBufferAllocation.h */ = {isa = PBXFileReference; fileEncoding = 4; lastKnownFileType = sourcecode.c.h; path = MVKMTLBufferAllocation.h; sourceTree = "<group>"; };
		A9C96DCF1DDC20C20053187F /* MVKMTLBufferAllocation.mm */ = {isa = PBXFileReference; fileEncoding = 4; lastKnownFileType = sourcecode.cpp.objcpp; path = MVKMTLBufferAllocation.mm; sourceTree = "<group>"; };
		A9CBEE011B6299D800E45FDC /* libMoltenVK.a */ = {isa = PBXFileReference; explicitFileType = archive.ar; includeInIndex = 0; path = libMoltenVK.a; sourceTree = BUILT_PRODUCTS_DIR; };
		A9CEAAD1227378D400FAF779 /* mvk_datatypes.hpp */ = {isa = PBXFileReference; fileEncoding = 4; lastKnownFileType = sourcecode.cpp.h; path = mvk_datatypes.hpp; sourceTree = "<group>"; };
		A9DE1083200598C500F18F80 /* icd */ = {isa = PBXFileReference; lastKnownFileType = folder; path = icd; sourceTree = "<group>"; };
		A9E4B7881E1D8AF10046A4CE /* MVKMTLResourceBindings.h */ = {isa = PBXFileReference; fileEncoding = 4; lastKnownFileType = sourcecode.c.h; path = MVKMTLResourceBindings.h; sourceTree = "<group>"; };
		A9E53DCD2100B197002781DD /* MTLSamplerDescriptor+MoltenVK.m */ = {isa = PBXFileReference; fileEncoding = 4; lastKnownFileType = sourcecode.c.objc; path = "MTLSamplerDescriptor+MoltenVK.m"; sourceTree = "<group>"; };
		A9E53DD02100B197002781DD /* MTLTextureDescriptor+MoltenVK.h */ = {isa = PBXFileReference; fileEncoding = 4; lastKnownFileType = sourcecode.c.h; path = "MTLTextureDescriptor+MoltenVK.h"; sourceTree = "<group>"; };
		A9E53DD12100B197002781DD /* CAMetalLayer+MoltenVK.h */ = {isa = PBXFileReference; fileEncoding = 4; lastKnownFileType = sourcecode.c.h; path = "CAMetalLayer+MoltenVK.h"; sourceTree = "<group>"; };
		A9E53DD22100B197002781DD /* NSString+MoltenVK.h */ = {isa = PBXFileReference; fileEncoding = 4; lastKnownFileType = sourcecode.c.h; path = "NSString+MoltenVK.h"; sourceTree = "<group>"; };
		A9E53DD32100B197002781DD /* MTLSamplerDescriptor+MoltenVK.h */ = {isa = PBXFileReference; fileEncoding = 4; lastKnownFileType = sourcecode.c.h; path = "MTLSamplerDescriptor+MoltenVK.h"; sourceTree = "<group>"; };
		A9E53DD42100B197002781DD /* NSString+MoltenVK.mm */ = {isa = PBXFileReference; fileEncoding = 4; lastKnownFileType = sourcecode.cpp.objcpp; path = "NSString+MoltenVK.mm"; sourceTree = "<group>"; };
		A9E53DD52100B197002781DD /* MTLTextureDescriptor+MoltenVK.m */ = {isa = PBXFileReference; fileEncoding = 4; lastKnownFileType = sourcecode.c.objc; path = "MTLTextureDescriptor+MoltenVK.m"; sourceTree = "<group>"; };
		A9E53DD62100B197002781DD /* CAMetalLayer+MoltenVK.m */ = {isa = PBXFileReference; fileEncoding = 4; lastKnownFileType = sourcecode.c.objc; path = "CAMetalLayer+MoltenVK.m"; sourceTree = "<group>"; };
		A9E53DEE2100B302002781DD /* MTLRenderPassDescriptor+MoltenVK.h */ = {isa = PBXFileReference; fileEncoding = 4; lastKnownFileType = sourcecode.c.h; path = "MTLRenderPassDescriptor+MoltenVK.h"; sourceTree = "<group>"; };
		A9E53DF22100B302002781DD /* MTLRenderPassDescriptor+MoltenVK.m */ = {isa = PBXFileReference; fileEncoding = 4; lastKnownFileType = sourcecode.c.objc; path = "MTLRenderPassDescriptor+MoltenVK.m"; sourceTree = "<group>"; };
		A9E53DFA21064F84002781DD /* MTLRenderPipelineDescriptor+MoltenVK.m */ = {isa = PBXFileReference; fileEncoding = 4; lastKnownFileType = sourcecode.c.objc; path = "MTLRenderPipelineDescriptor+MoltenVK.m"; sourceTree = "<group>"; };
		A9E53DFE21064F84002781DD /* MTLRenderPipelineDescriptor+MoltenVK.h */ = {isa = PBXFileReference; fileEncoding = 4; lastKnownFileType = sourcecode.c.h; path = "MTLRenderPipelineDescriptor+MoltenVK.h"; sourceTree = "<group>"; };
		A9F0429D1FB4CF82009FCCB8 /* MVKCommonEnvironment.h */ = {isa = PBXFileReference; fileEncoding = 4; lastKnownFileType = sourcecode.c.h; path = MVKCommonEnvironment.h; sourceTree = "<group>"; };
		A9F0429E1FB4CF82009FCCB8 /* MVKLogging.h */ = {isa = PBXFileReference; fileEncoding = 4; lastKnownFileType = sourcecode.c.h; path = MVKLogging.h; sourceTree = "<group>"; };
<<<<<<< HEAD
=======
		A9F2559121F96814008C7785 /* vulkan-portability */ = {isa = PBXFileReference; lastKnownFileType = folder; path = "vulkan-portability"; sourceTree = "<group>"; };
		A9F3D9D924732A4C00745190 /* MVKSmallVectorAllocator.h */ = {isa = PBXFileReference; fileEncoding = 4; lastKnownFileType = sourcecode.c.h; path = MVKSmallVectorAllocator.h; sourceTree = "<group>"; };
		A9F3D9DB24732A4D00745190 /* MVKSmallVector.h */ = {isa = PBXFileReference; fileEncoding = 4; lastKnownFileType = sourcecode.c.h; path = MVKSmallVector.h; sourceTree = "<group>"; };
>>>>>>> 9752525f
/* End PBXFileReference section */

/* Begin PBXGroup section */
		A94FB7641C7DFB4800632CA3 /* MoltenVK */ = {
			isa = PBXGroup;
			children = (
				A94FB7651C7DFB4800632CA3 /* API */,
				A94FB76B1C7DFB4800632CA3 /* Commands */,
				A94FB77E1C7DFB4800632CA3 /* GPUObjects */,
				A94FB79F1C7DFB4800632CA3 /* Layers */,
				A9E53DCC2100B197002781DD /* OS */,
				A98149401FB6A3F7005F00B4 /* Utility */,
				A94FB7A81C7DFB4800632CA3 /* Vulkan */,
			);
			path = MoltenVK;
			sourceTree = "<group>";
		};
		A94FB7651C7DFB4800632CA3 /* API */ = {
			isa = PBXGroup;
			children = (
				A94FB7671C7DFB4800632CA3 /* mvk_datatypes.h */,
				A948BB7E1E51642700DE59F2 /* mvk_vulkan.h */,
				A94FB7691C7DFB4800632CA3 /* vk_mvk_moltenvk.h */,
			);
			path = API;
			sourceTree = "<group>";
		};
		A94FB76B1C7DFB4800632CA3 /* Commands */ = {
			isa = PBXGroup;
			children = (
				A99C90EC229455B200A061DA /* MVKCmdDebug.h */,
				A99C90ED229455B300A061DA /* MVKCmdDebug.mm */,
				A9096E5C1F81E16300DFBEA6 /* MVKCmdDispatch.h */,
				A9096E5D1F81E16300DFBEA6 /* MVKCmdDispatch.mm */,
				A94FB7741C7DFB4800632CA3 /* MVKCmdDraw.h */,
				A94FB7751C7DFB4800632CA3 /* MVKCmdDraw.mm */,
				A94FB76E1C7DFB4800632CA3 /* MVKCmdPipeline.h */,
				A94FB76F1C7DFB4800632CA3 /* MVKCmdPipeline.mm */,
				A94FB7701C7DFB4800632CA3 /* MVKCmdQueries.h */,
				A94FB7711C7DFB4800632CA3 /* MVKCmdQueries.mm */,
				A94FB7721C7DFB4800632CA3 /* MVKCmdRenderPass.h */,
				A94FB7731C7DFB4800632CA3 /* MVKCmdRenderPass.mm */,
				A94FB76C1C7DFB4800632CA3 /* MVKCmdTransfer.h */,
				A94FB76D1C7DFB4800632CA3 /* MVKCmdTransfer.mm */,
				A94FB7761C7DFB4800632CA3 /* MVKCommand.h */,
				A94FB7781C7DFB4800632CA3 /* MVKCommandBuffer.h */,
				A94FB7791C7DFB4800632CA3 /* MVKCommandBuffer.mm */,
				A95B7D671D3EE486003183D3 /* MVKCommandEncoderState.h */,
				A95B7D681D3EE486003183D3 /* MVKCommandEncoderState.mm */,
				A90C8DE81F45354D009CB32C /* MVKCommandEncodingPool.h */,
				A90C8DE91F45354D009CB32C /* MVKCommandEncodingPool.mm */,
				A94FB77C1C7DFB4800632CA3 /* MVKCommandPipelineStateFactoryShaderSource.h */,
				A94FB77A1C7DFB4800632CA3 /* MVKCommandPool.h */,
				A94FB77B1C7DFB4800632CA3 /* MVKCommandPool.mm */,
				A95870F61C90D29F009EB096 /* MVKCommandResourceFactory.h */,
				A95870F71C90D29F009EB096 /* MVKCommandResourceFactory.mm */,
				A9C83DCD24533E22003E5261 /* MVKCommandTypePools.def */,
				A9C96DCE1DDC20C20053187F /* MVKMTLBufferAllocation.h */,
				A9C96DCF1DDC20C20053187F /* MVKMTLBufferAllocation.mm */,
				A9E4B7881E1D8AF10046A4CE /* MVKMTLResourceBindings.h */,
			);
			path = Commands;
			sourceTree = "<group>";
		};
		A94FB77E1C7DFB4800632CA3 /* GPUObjects */ = {
			isa = PBXGroup;
			children = (
				A94FB77F1C7DFB4800632CA3 /* MVKBuffer.h */,
				A94FB7801C7DFB4800632CA3 /* MVKBuffer.mm */,
				A966A5DC23C535D000BBF9B4 /* MVKDescriptor.h */,
				A966A5DE23C535D000BBF9B4 /* MVKDescriptor.mm */,
				A94FB7811C7DFB4800632CA3 /* MVKDescriptorSet.h */,
				A94FB7821C7DFB4800632CA3 /* MVKDescriptorSet.mm */,
				A94FB7831C7DFB4800632CA3 /* MVKDevice.h */,
				A94FB7841C7DFB4800632CA3 /* MVKDevice.mm */,
				A94FB7851C7DFB4800632CA3 /* MVKDeviceMemory.h */,
				A94FB7861C7DFB4800632CA3 /* MVKDeviceMemory.mm */,
				A94FB7871C7DFB4800632CA3 /* MVKFramebuffer.h */,
				A94FB7881C7DFB4800632CA3 /* MVKFramebuffer.mm */,
				A94FB7891C7DFB4800632CA3 /* MVKImage.h */,
				A94FB78A1C7DFB4800632CA3 /* MVKImage.mm */,
				A94FB78B1C7DFB4800632CA3 /* MVKInstance.h */,
				A94FB78C1C7DFB4800632CA3 /* MVKInstance.mm */,
				A94FB78D1C7DFB4800632CA3 /* MVKPipeline.h */,
				A94FB78E1C7DFB4800632CA3 /* MVKPipeline.mm */,
				A9653FB724129C84005999D7 /* MVKPixelFormats.h */,
				A9653FB924129C84005999D7 /* MVKPixelFormats.mm */,
				A94FB78F1C7DFB4800632CA3 /* MVKQueryPool.h */,
				A94FB7901C7DFB4800632CA3 /* MVKQueryPool.mm */,
				A94FB7911C7DFB4800632CA3 /* MVKQueue.h */,
				A94FB7921C7DFB4800632CA3 /* MVKQueue.mm */,
				A94FB7931C7DFB4800632CA3 /* MVKRenderPass.h */,
				A94FB7941C7DFB4800632CA3 /* MVKRenderPass.mm */,
				A94FB7951C7DFB4800632CA3 /* MVKResource.h */,
				A94FB7961C7DFB4800632CA3 /* MVKResource.mm */,
				A94FB7971C7DFB4800632CA3 /* MVKShaderModule.h */,
				A94FB7981C7DFB4800632CA3 /* MVKShaderModule.mm */,
				A94FB7991C7DFB4800632CA3 /* MVKSurface.h */,
				A94FB79A1C7DFB4800632CA3 /* MVKSurface.mm */,
				A94FB79B1C7DFB4800632CA3 /* MVKSwapchain.h */,
				A94FB79C1C7DFB4800632CA3 /* MVKSwapchain.mm */,
				A94FB79D1C7DFB4800632CA3 /* MVKSync.h */,
				A94FB79E1C7DFB4800632CA3 /* MVKSync.mm */,
				A99C91012295FAC500A061DA /* MVKVulkanAPIObject.h */,
				A99C91002295FAC500A061DA /* MVKVulkanAPIObject.mm */,
			);
			path = GPUObjects;
			sourceTree = "<group>";
		};
		A94FB79F1C7DFB4800632CA3 /* Layers */ = {
			isa = PBXGroup;
			children = (
				45003E6F214AD4C900E989CB /* MVKExtensions.def */,
				A909F65A213B190600FCD6BE /* MVKExtensions.h */,
				A909F65E213B190700FCD6BE /* MVKExtensions.mm */,
				A94FB7A01C7DFB4800632CA3 /* MVKLayers.h */,
				A94FB7A11C7DFB4800632CA3 /* MVKLayers.mm */,
			);
			path = Layers;
			sourceTree = "<group>";
		};
		A94FB7A81C7DFB4800632CA3 /* Vulkan */ = {
			isa = PBXGroup;
			children = (
				A9CEAAD1227378D400FAF779 /* mvk_datatypes.hpp */,
				A94FB7A91C7DFB4800632CA3 /* mvk_datatypes.mm */,
				A94FB7AC1C7DFB4800632CA3 /* vk_mvk_moltenvk.mm */,
				A94FB7AD1C7DFB4800632CA3 /* vulkan.mm */,
			);
			path = Vulkan;
			sourceTree = "<group>";
		};
		A98149401FB6A3F7005F00B4 /* Utility */ = {
			isa = PBXGroup;
			children = (
				A98149421FB6A3F7005F00B4 /* MVKBaseObject.h */,
				A98149411FB6A3F7005F00B4 /* MVKBaseObject.mm */,
				4553AEFA2251617100E8EBCD /* MVKBlockObserver.h */,
				4553AEF62251617100E8EBCD /* MVKBlockObserver.m */,
				45557A4D21C9EFF3008868BD /* MVKCodec.cpp */,
				45557A5121C9EFF3008868BD /* MVKCodec.h */,
				45557A5721CD83C3008868BD /* MVKDXTnCodec.def */,
				A98149431FB6A3F7005F00B4 /* MVKEnvironment.h */,
				A98149451FB6A3F7005F00B4 /* MVKFoundation.cpp */,
				A98149441FB6A3F7005F00B4 /* MVKFoundation.h */,
				A98149461FB6A3F7005F00B4 /* MVKObjectPool.h */,
				A9F3D9DB24732A4D00745190 /* MVKSmallVector.h */,
				A9F3D9D924732A4C00745190 /* MVKSmallVectorAllocator.h */,
				83A4AD2521BD75570006C935 /* MVKVector.h */,
				83A4AD2921BD75570006C935 /* MVKVectorAllocator.h */,
				A98149491FB6A3F7005F00B4 /* MVKWatermark.h */,
				A981494A1FB6A3F7005F00B4 /* MVKWatermark.mm */,
				A981494B1FB6A3F7005F00B4 /* MVKWatermarkShaderSource.h */,
				A981494C1FB6A3F7005F00B4 /* MVKWatermarkTextureContent.h */,
			);
			path = Utility;
			sourceTree = "<group>";
		};
		A98149721FB6B565005F00B4 /* Products */ = {
			isa = PBXGroup;
			children = (
				A981497C1FB6B566005F00B4 /* MoltenVKShaderConverter */,
				A981497E1FB6B566005F00B4 /* libMoltenVKGLSLToSPIRVConverter.a */,
				A98149801FB6B566005F00B4 /* libMoltenVKGLSLToSPIRVConverter.a */,
				A98149821FB6B566005F00B4 /* libMoltenVKSPIRVToMSLConverter.a */,
				A98149841FB6B566005F00B4 /* libMoltenVKSPIRVToMSLConverter.a */,
			);
			name = Products;
			sourceTree = "<group>";
		};
		A9AC84381D061E7000E2CA97 /* include */ = {
			isa = PBXGroup;
			children = (
				A9AD67C72054DD6C00ED3C08 /* vulkan */,
			);
			path = include;
			sourceTree = "<group>";
		};
		A9E53DCC2100B197002781DD /* OS */ = {
			isa = PBXGroup;
			children = (
				A9E53DD12100B197002781DD /* CAMetalLayer+MoltenVK.h */,
				A9E53DD62100B197002781DD /* CAMetalLayer+MoltenVK.m */,
				A9E53DEE2100B302002781DD /* MTLRenderPassDescriptor+MoltenVK.h */,
				A9E53DF22100B302002781DD /* MTLRenderPassDescriptor+MoltenVK.m */,
				A9E53DFE21064F84002781DD /* MTLRenderPipelineDescriptor+MoltenVK.h */,
				A9E53DFA21064F84002781DD /* MTLRenderPipelineDescriptor+MoltenVK.m */,
				A9E53DD32100B197002781DD /* MTLSamplerDescriptor+MoltenVK.h */,
				A9E53DCD2100B197002781DD /* MTLSamplerDescriptor+MoltenVK.m */,
				A9E53DD02100B197002781DD /* MTLTextureDescriptor+MoltenVK.h */,
				A9E53DD52100B197002781DD /* MTLTextureDescriptor+MoltenVK.m */,
				A93E832E2121C5D3001FEBD4 /* MVKGPUCapture.h */,
				A93E83342121F0C8001FEBD4 /* MVKGPUCapture.mm */,
				A9E53DD22100B197002781DD /* NSString+MoltenVK.h */,
				A9E53DD42100B197002781DD /* NSString+MoltenVK.mm */,
			);
			path = OS;
			sourceTree = "<group>";
		};
		A9F0429B1FB4CF82009FCCB8 /* Common */ = {
			isa = PBXGroup;
			children = (
				A9F0429D1FB4CF82009FCCB8 /* MVKCommonEnvironment.h */,
				A9F0429E1FB4CF82009FCCB8 /* MVKLogging.h */,
				A9B51BD6225E986A00AC74D2 /* MVKOSExtensions.h */,
				A9B51BD2225E986A00AC74D2 /* MVKOSExtensions.mm */,
				A981496A1FB6A998005F00B4 /* MVKStrings.h */,
			);
			name = Common;
			path = ../Common;
			sourceTree = "<group>";
		};
		A9F55D24198BE6A7004EC31B = {
			isa = PBXGroup;
			children = (
				A94FB7641C7DFB4800632CA3 /* MoltenVK */,
				A9F0429B1FB4CF82009FCCB8 /* Common */,
				A9AC84381D061E7000E2CA97 /* include */,
				A9DE1083200598C500F18F80 /* icd */,
				A9C86CB61C55B8350096CAF2 /* MoltenVKShaderConverter.xcodeproj */,
				A9F55D2E198BE6A7004EC31B /* Products */,
			);
			sourceTree = "<group>";
		};
		A9F55D2E198BE6A7004EC31B /* Products */ = {
			isa = PBXGroup;
			children = (
				A9B8EE0A1A98D796009C5A02 /* libMoltenVK.a */,
				A9CBEE011B6299D800E45FDC /* libMoltenVK.a */,
			);
			name = Products;
			sourceTree = "<group>";
		};
/* End PBXGroup section */

/* Begin PBXHeadersBuildPhase section */
		A9B8EE071A98D796009C5A02 /* Headers */ = {
			isa = PBXHeadersBuildPhase;
			buildActionMask = 2147483647;
			files = (
				A909F65F213B190700FCD6BE /* MVKExtensions.h in Headers */,
				A94FB7B41C7DFB4800632CA3 /* vk_mvk_moltenvk.h in Headers */,
				A94FB7B01C7DFB4800632CA3 /* mvk_datatypes.h in Headers */,
				A948BB7F1E51642700DE59F2 /* mvk_vulkan.h in Headers */,
				A98149511FB6A3F7005F00B4 /* MVKEnvironment.h in Headers */,
				A94FB8101C7DFB4800632CA3 /* MVKSurface.h in Headers */,
				A9E53E0121064F84002781DD /* MTLRenderPipelineDescriptor+MoltenVK.h in Headers */,
				A94FB7F41C7DFB4800632CA3 /* MVKInstance.h in Headers */,
				A95870F81C90D29F009EB096 /* MVKCommandResourceFactory.h in Headers */,
				A94FB7FC1C7DFB4800632CA3 /* MVKQueryPool.h in Headers */,
				A95B7D691D3EE486003183D3 /* MVKCommandEncoderState.h in Headers */,
				A94FB7D81C7DFB4800632CA3 /* MVKCommandPipelineStateFactoryShaderSource.h in Headers */,
				A94FB7E01C7DFB4800632CA3 /* MVKDescriptorSet.h in Headers */,
				A9E53DE12100B197002781DD /* NSString+MoltenVK.h in Headers */,
				A9E53DDF2100B197002781DD /* CAMetalLayer+MoltenVK.h in Headers */,
				45557A5421C9EFF3008868BD /* MVKCodec.h in Headers */,
				A94FB8041C7DFB4800632CA3 /* MVKRenderPass.h in Headers */,
				A9F042A61FB4CF83009FCCB8 /* MVKLogging.h in Headers */,
				A94FB8001C7DFB4800632CA3 /* MVKQueue.h in Headers */,
				A94FB7EC1C7DFB4800632CA3 /* MVKFramebuffer.h in Headers */,
				83A4AD2C21BD75570006C935 /* MVKVectorAllocator.h in Headers */,
				A98149611FB6A3F7005F00B4 /* MVKWatermarkShaderSource.h in Headers */,
				A9E53DE32100B197002781DD /* MTLSamplerDescriptor+MoltenVK.h in Headers */,
				A94FB8181C7DFB4800632CA3 /* MVKSync.h in Headers */,
				A94FB7E41C7DFB4800632CA3 /* MVKDevice.h in Headers */,
				A9F3D9DE24732A4D00745190 /* MVKSmallVector.h in Headers */,
				83A4AD2A21BD75570006C935 /* MVKVector.h in Headers */,
				A94FB7D41C7DFB4800632CA3 /* MVKCommandPool.h in Headers */,
				A94FB80C1C7DFB4800632CA3 /* MVKShaderModule.h in Headers */,
				A99C91042295FAC600A061DA /* MVKVulkanAPIObject.h in Headers */,
				A94FB7C01C7DFB4800632CA3 /* MVKCmdQueries.h in Headers */,
				A94FB7CC1C7DFB4800632CA3 /* MVKCommand.h in Headers */,
				A981494F1FB6A3F7005F00B4 /* MVKBaseObject.h in Headers */,
				A9C96DD01DDC20C20053187F /* MVKMTLBufferAllocation.h in Headers */,
				A98149571FB6A3F7005F00B4 /* MVKObjectPool.h in Headers */,
				A94FB8141C7DFB4800632CA3 /* MVKSwapchain.h in Headers */,
				A93E832F2121C5D4001FEBD4 /* MVKGPUCapture.h in Headers */,
				A94FB7DC1C7DFB4800632CA3 /* MVKBuffer.h in Headers */,
				A9F042A41FB4CF83009FCCB8 /* MVKCommonEnvironment.h in Headers */,
				A981495D1FB6A3F7005F00B4 /* MVKWatermark.h in Headers */,
				A9B51BD9225E986A00AC74D2 /* MVKOSExtensions.h in Headers */,
				A94FB7C41C7DFB4800632CA3 /* MVKCmdRenderPass.h in Headers */,
				A94FB7BC1C7DFB4800632CA3 /* MVKCmdPipeline.h in Headers */,
				A9F3D9DC24732A4D00745190 /* MVKSmallVectorAllocator.h in Headers */,
				A94FB7F81C7DFB4800632CA3 /* MVKPipeline.h in Headers */,
				A94FB7F01C7DFB4800632CA3 /* MVKImage.h in Headers */,
				4553AEFD2251617100E8EBCD /* MVKBlockObserver.h in Headers */,
				A94FB7B81C7DFB4800632CA3 /* MVKCmdTransfer.h in Headers */,
				A966A5DF23C535D000BBF9B4 /* MVKDescriptor.h in Headers */,
				A94FB7C81C7DFB4800632CA3 /* MVKCmdDraw.h in Headers */,
				A94FB7D01C7DFB4800632CA3 /* MVKCommandBuffer.h in Headers */,
				A9E53DF32100B302002781DD /* MTLRenderPassDescriptor+MoltenVK.h in Headers */,
				A99C90EE229455B300A061DA /* MVKCmdDebug.h in Headers */,
				A98149631FB6A3F7005F00B4 /* MVKWatermarkTextureContent.h in Headers */,
				A98149531FB6A3F7005F00B4 /* MVKFoundation.h in Headers */,
				A94FB7E81C7DFB4800632CA3 /* MVKDeviceMemory.h in Headers */,
				A9E4B7891E1D8AF10046A4CE /* MVKMTLResourceBindings.h in Headers */,
				45003E73214AD4E500E989CB /* MVKExtensions.def in Headers */,
				A9CEAAD5227378D400FAF779 /* mvk_datatypes.hpp in Headers */,
				A90C8DEA1F45354D009CB32C /* MVKCommandEncodingPool.h in Headers */,
				A94FB8081C7DFB4800632CA3 /* MVKResource.h in Headers */,
				A9E53DDD2100B197002781DD /* MTLTextureDescriptor+MoltenVK.h in Headers */,
				A9653FBA24129C84005999D7 /* MVKPixelFormats.h in Headers */,
				A981496B1FB6A998005F00B4 /* MVKStrings.h in Headers */,
				A94FB81C1C7DFB4800632CA3 /* MVKLayers.h in Headers */,
			);
			runOnlyForDeploymentPostprocessing = 0;
		};
		A9CBED871B6299D800E45FDC /* Headers */ = {
			isa = PBXHeadersBuildPhase;
			buildActionMask = 2147483647;
			files = (
				A909F660213B190700FCD6BE /* MVKExtensions.h in Headers */,
				A94FB7B51C7DFB4800632CA3 /* vk_mvk_moltenvk.h in Headers */,
				A94FB7B11C7DFB4800632CA3 /* mvk_datatypes.h in Headers */,
				A948BB801E51642700DE59F2 /* mvk_vulkan.h in Headers */,
				A98149521FB6A3F7005F00B4 /* MVKEnvironment.h in Headers */,
				A94FB8111C7DFB4800632CA3 /* MVKSurface.h in Headers */,
				A9E53E0221064F84002781DD /* MTLRenderPipelineDescriptor+MoltenVK.h in Headers */,
				A94FB7F51C7DFB4800632CA3 /* MVKInstance.h in Headers */,
				A95870F91C90D29F009EB096 /* MVKCommandResourceFactory.h in Headers */,
				A94FB7FD1C7DFB4800632CA3 /* MVKQueryPool.h in Headers */,
				A95B7D6A1D3EE486003183D3 /* MVKCommandEncoderState.h in Headers */,
				A94FB7D91C7DFB4800632CA3 /* MVKCommandPipelineStateFactoryShaderSource.h in Headers */,
				A94FB7E11C7DFB4800632CA3 /* MVKDescriptorSet.h in Headers */,
				A9E53DE22100B197002781DD /* NSString+MoltenVK.h in Headers */,
				A9E53DE02100B197002781DD /* CAMetalLayer+MoltenVK.h in Headers */,
				45557A5521C9EFF3008868BD /* MVKCodec.h in Headers */,
				A94FB8051C7DFB4800632CA3 /* MVKRenderPass.h in Headers */,
				A9F042A71FB4CF83009FCCB8 /* MVKLogging.h in Headers */,
				A94FB8011C7DFB4800632CA3 /* MVKQueue.h in Headers */,
				A94FB7ED1C7DFB4800632CA3 /* MVKFramebuffer.h in Headers */,
				83A4AD2D21BD75570006C935 /* MVKVectorAllocator.h in Headers */,
				A98149621FB6A3F7005F00B4 /* MVKWatermarkShaderSource.h in Headers */,
				A9E53DE42100B197002781DD /* MTLSamplerDescriptor+MoltenVK.h in Headers */,
				A94FB8191C7DFB4800632CA3 /* MVKSync.h in Headers */,
				A94FB7E51C7DFB4800632CA3 /* MVKDevice.h in Headers */,
				A9F3D9DF24732A4D00745190 /* MVKSmallVector.h in Headers */,
				83A4AD2B21BD75570006C935 /* MVKVector.h in Headers */,
				A94FB7D51C7DFB4800632CA3 /* MVKCommandPool.h in Headers */,
				A94FB80D1C7DFB4800632CA3 /* MVKShaderModule.h in Headers */,
				A99C91052295FAC600A061DA /* MVKVulkanAPIObject.h in Headers */,
				A94FB7C11C7DFB4800632CA3 /* MVKCmdQueries.h in Headers */,
				A94FB7CD1C7DFB4800632CA3 /* MVKCommand.h in Headers */,
				A98149501FB6A3F7005F00B4 /* MVKBaseObject.h in Headers */,
				A9C96DD11DDC20C20053187F /* MVKMTLBufferAllocation.h in Headers */,
				A98149581FB6A3F7005F00B4 /* MVKObjectPool.h in Headers */,
				A94FB8151C7DFB4800632CA3 /* MVKSwapchain.h in Headers */,
				A93E83302121C5D4001FEBD4 /* MVKGPUCapture.h in Headers */,
				A94FB7DD1C7DFB4800632CA3 /* MVKBuffer.h in Headers */,
				A9F042A51FB4CF83009FCCB8 /* MVKCommonEnvironment.h in Headers */,
				A981495E1FB6A3F7005F00B4 /* MVKWatermark.h in Headers */,
				A9B51BDA225E986A00AC74D2 /* MVKOSExtensions.h in Headers */,
				A94FB7C51C7DFB4800632CA3 /* MVKCmdRenderPass.h in Headers */,
				A94FB7BD1C7DFB4800632CA3 /* MVKCmdPipeline.h in Headers */,
				A9F3D9DD24732A4D00745190 /* MVKSmallVectorAllocator.h in Headers */,
				A94FB7F91C7DFB4800632CA3 /* MVKPipeline.h in Headers */,
				A94FB7F11C7DFB4800632CA3 /* MVKImage.h in Headers */,
				4553AEFE2251617100E8EBCD /* MVKBlockObserver.h in Headers */,
				A94FB7B91C7DFB4800632CA3 /* MVKCmdTransfer.h in Headers */,
				A966A5E023C535D000BBF9B4 /* MVKDescriptor.h in Headers */,
				A94FB7C91C7DFB4800632CA3 /* MVKCmdDraw.h in Headers */,
				A94FB7D11C7DFB4800632CA3 /* MVKCommandBuffer.h in Headers */,
				A9E53DF42100B302002781DD /* MTLRenderPassDescriptor+MoltenVK.h in Headers */,
				A99C90EF229455B300A061DA /* MVKCmdDebug.h in Headers */,
				A98149641FB6A3F7005F00B4 /* MVKWatermarkTextureContent.h in Headers */,
				A98149541FB6A3F7005F00B4 /* MVKFoundation.h in Headers */,
				A94FB7E91C7DFB4800632CA3 /* MVKDeviceMemory.h in Headers */,
				A9E4B78A1E1D8AF10046A4CE /* MVKMTLResourceBindings.h in Headers */,
				45003E74214AD4E600E989CB /* MVKExtensions.def in Headers */,
				A9CEAAD6227378D400FAF779 /* mvk_datatypes.hpp in Headers */,
				A90C8DEB1F45354D009CB32C /* MVKCommandEncodingPool.h in Headers */,
				A94FB8091C7DFB4800632CA3 /* MVKResource.h in Headers */,
				A9E53DDE2100B197002781DD /* MTLTextureDescriptor+MoltenVK.h in Headers */,
				A9653FBB24129C84005999D7 /* MVKPixelFormats.h in Headers */,
				A981496C1FB6A998005F00B4 /* MVKStrings.h in Headers */,
				A94FB81D1C7DFB4800632CA3 /* MVKLayers.h in Headers */,
			);
			runOnlyForDeploymentPostprocessing = 0;
		};
/* End PBXHeadersBuildPhase section */

/* Begin PBXNativeTarget section */
		A9B8EE091A98D796009C5A02 /* MoltenVK-iOS */ = {
			isa = PBXNativeTarget;
			buildConfigurationList = A9B8EE1D1A98D796009C5A02 /* Build configuration list for PBXNativeTarget "MoltenVK-iOS" */;
			buildPhases = (
				A9B8EE071A98D796009C5A02 /* Headers */,
				A9B8EE051A98D796009C5A02 /* Sources */,
				A9731FAD1EDDAE39006B7298 /* Create Dynamic Library */,
				A92EF79721854B3300C8B91B /* Create Framework */,
			);
			buildRules = (
			);
			dependencies = (
				A981499B1FB6B9CF005F00B4 /* PBXTargetDependency */,
				A96B8157227BF6FD008A772B /* PBXTargetDependency */,
			);
			name = "MoltenVK-iOS";
			productName = MoltenVK;
			productReference = A9B8EE0A1A98D796009C5A02 /* libMoltenVK.a */;
			productType = "com.apple.product-type.library.static";
		};
		A9CBED861B6299D800E45FDC /* MoltenVK-macOS */ = {
			isa = PBXNativeTarget;
			buildConfigurationList = A9CBEDFE1B6299D800E45FDC /* Build configuration list for PBXNativeTarget "MoltenVK-macOS" */;
			buildPhases = (
				A9CBED871B6299D800E45FDC /* Headers */,
				A9CBEDCE1B6299D800E45FDC /* Sources */,
				A93F47C91D7E389E002AF700 /* Create Dynamic Library */,
				A92EF78D21852B2400C8B91B /* Create Framework */,
			);
			buildRules = (
			);
			dependencies = (
				A98149A41FB6B9EB005F00B4 /* PBXTargetDependency */,
				A96B8159227BF715008A772B /* PBXTargetDependency */,
			);
			name = "MoltenVK-macOS";
			productName = MoltenVK;
			productReference = A9CBEE011B6299D800E45FDC /* libMoltenVK.a */;
			productType = "com.apple.product-type.library.static";
		};
/* End PBXNativeTarget section */

/* Begin PBXProject section */
		A9F55D25198BE6A7004EC31B /* Project object */ = {
			isa = PBXProject;
			attributes = {
				LastUpgradeCheck = 1150;
				ORGANIZATIONNAME = "The Brenwill Workshop Ltd.";
				TargetAttributes = {
					A9B8EE091A98D796009C5A02 = {
						CreatedOnToolsVersion = 6.1.1;
						DevelopmentTeam = VU3TCKU48B;
					};
					A9CBED861B6299D800E45FDC = {
						DevelopmentTeam = VU3TCKU48B;
					};
				};
			};
			buildConfigurationList = A9F55D28198BE6A7004EC31B /* Build configuration list for PBXProject "MoltenVK" */;
			compatibilityVersion = "Xcode 8.0";
			developmentRegion = en;
			hasScannedForEncodings = 0;
			knownRegions = (
				en,
				Base,
			);
			mainGroup = A9F55D24198BE6A7004EC31B;
			productRefGroup = A9F55D2E198BE6A7004EC31B /* Products */;
			projectDirPath = "";
			projectReferences = (
				{
					ProductGroup = A98149721FB6B565005F00B4 /* Products */;
					ProjectRef = A9C86CB61C55B8350096CAF2 /* MoltenVKShaderConverter.xcodeproj */;
				},
			);
			projectRoot = "";
			targets = (
				A9B8EE091A98D796009C5A02 /* MoltenVK-iOS */,
				A9CBED861B6299D800E45FDC /* MoltenVK-macOS */,
			);
		};
/* End PBXProject section */

/* Begin PBXReferenceProxy section */
		A981497C1FB6B566005F00B4 /* MoltenVKShaderConverter */ = {
			isa = PBXReferenceProxy;
			fileType = "compiled.mach-o.executable";
			path = MoltenVKShaderConverter;
			remoteRef = A981497B1FB6B566005F00B4 /* PBXContainerItemProxy */;
			sourceTree = BUILT_PRODUCTS_DIR;
		};
		A981497E1FB6B566005F00B4 /* libMoltenVKGLSLToSPIRVConverter.a */ = {
			isa = PBXReferenceProxy;
			fileType = archive.ar;
			path = libMoltenVKGLSLToSPIRVConverter.a;
			remoteRef = A981497D1FB6B566005F00B4 /* PBXContainerItemProxy */;
			sourceTree = BUILT_PRODUCTS_DIR;
		};
		A98149801FB6B566005F00B4 /* libMoltenVKGLSLToSPIRVConverter.a */ = {
			isa = PBXReferenceProxy;
			fileType = archive.ar;
			path = libMoltenVKGLSLToSPIRVConverter.a;
			remoteRef = A981497F1FB6B566005F00B4 /* PBXContainerItemProxy */;
			sourceTree = BUILT_PRODUCTS_DIR;
		};
		A98149821FB6B566005F00B4 /* libMoltenVKSPIRVToMSLConverter.a */ = {
			isa = PBXReferenceProxy;
			fileType = archive.ar;
			path = libMoltenVKSPIRVToMSLConverter.a;
			remoteRef = A98149811FB6B566005F00B4 /* PBXContainerItemProxy */;
			sourceTree = BUILT_PRODUCTS_DIR;
		};
		A98149841FB6B566005F00B4 /* libMoltenVKSPIRVToMSLConverter.a */ = {
			isa = PBXReferenceProxy;
			fileType = archive.ar;
			path = libMoltenVKSPIRVToMSLConverter.a;
			remoteRef = A98149831FB6B566005F00B4 /* PBXContainerItemProxy */;
			sourceTree = BUILT_PRODUCTS_DIR;
		};
/* End PBXReferenceProxy section */

/* Begin PBXShellScriptBuildPhase section */
		A92EF78D21852B2400C8B91B /* Create Framework */ = {
			isa = PBXShellScriptBuildPhase;
			buildActionMask = 2147483647;
			files = (
			);
			inputFileListPaths = (
			);
			inputPaths = (
			);
			name = "Create Framework";
			outputFileListPaths = (
			);
			outputPaths = (
			);
			runOnlyForDeploymentPostprocessing = 0;
			shellPath = /bin/sh;
			shellScript = ". \"${SRCROOT}/../Scripts/create_framework_macos.sh\"\n";
		};
		A92EF79721854B3300C8B91B /* Create Framework */ = {
			isa = PBXShellScriptBuildPhase;
			buildActionMask = 2147483647;
			files = (
			);
			inputFileListPaths = (
			);
			inputPaths = (
			);
			name = "Create Framework";
			outputFileListPaths = (
			);
			outputPaths = (
			);
			runOnlyForDeploymentPostprocessing = 0;
			shellPath = /bin/sh;
			shellScript = ". \"${SRCROOT}/../Scripts/create_framework_ios.sh\"\n";
		};
		A93F47C91D7E389E002AF700 /* Create Dynamic Library */ = {
			isa = PBXShellScriptBuildPhase;
			buildActionMask = 2147483647;
			files = (
			);
			inputPaths = (
			);
			name = "Create Dynamic Library";
			outputPaths = (
			);
			runOnlyForDeploymentPostprocessing = 0;
			shellPath = /bin/sh;
			shellScript = ". \"${SRCROOT}/../Scripts/create_dylib_macos.sh\"\n";
		};
		A9731FAD1EDDAE39006B7298 /* Create Dynamic Library */ = {
			isa = PBXShellScriptBuildPhase;
			buildActionMask = 2147483647;
			files = (
			);
			inputPaths = (
			);
			name = "Create Dynamic Library";
			outputPaths = (
			);
			runOnlyForDeploymentPostprocessing = 0;
			shellPath = /bin/sh;
			shellScript = ". \"${SRCROOT}/../Scripts/create_dylib_ios.sh\"\n";
		};
/* End PBXShellScriptBuildPhase section */

/* Begin PBXSourcesBuildPhase section */
		A9B8EE051A98D796009C5A02 /* Sources */ = {
			isa = PBXSourcesBuildPhase;
			buildActionMask = 2147483647;
			files = (
				4553AEFB2251617100E8EBCD /* MVKBlockObserver.m in Sources */,
				A9E53DFF21064F84002781DD /* MTLRenderPipelineDescriptor+MoltenVK.m in Sources */,
				A94FB80A1C7DFB4800632CA3 /* MVKResource.mm in Sources */,
				A94FB7E21C7DFB4800632CA3 /* MVKDescriptorSet.mm in Sources */,
				A99C91022295FAC600A061DA /* MVKVulkanAPIObject.mm in Sources */,
				A9E53DE72100B197002781DD /* MTLTextureDescriptor+MoltenVK.m in Sources */,
				A95870FA1C90D29F009EB096 /* MVKCommandResourceFactory.mm in Sources */,
				A90C8DEC1F45354D009CB32C /* MVKCommandEncodingPool.mm in Sources */,
				A981495F1FB6A3F7005F00B4 /* MVKWatermark.mm in Sources */,
				A981494D1FB6A3F7005F00B4 /* MVKBaseObject.mm in Sources */,
				A9E53DE52100B197002781DD /* NSString+MoltenVK.mm in Sources */,
				A94FB8321C7DFB4800632CA3 /* vulkan.mm in Sources */,
				A94FB8121C7DFB4800632CA3 /* MVKSurface.mm in Sources */,
				A94FB7FE1C7DFB4800632CA3 /* MVKQueryPool.mm in Sources */,
				A94FB7F61C7DFB4800632CA3 /* MVKInstance.mm in Sources */,
				A94FB7EA1C7DFB4800632CA3 /* MVKDeviceMemory.mm in Sources */,
				A94FB7F21C7DFB4800632CA3 /* MVKImage.mm in Sources */,
				A94FB7D61C7DFB4800632CA3 /* MVKCommandPool.mm in Sources */,
				A94FB7CA1C7DFB4800632CA3 /* MVKCmdDraw.mm in Sources */,
				A94FB7D21C7DFB4800632CA3 /* MVKCommandBuffer.mm in Sources */,
				A94FB7C61C7DFB4800632CA3 /* MVKCmdRenderPass.mm in Sources */,
				A94FB7DE1C7DFB4800632CA3 /* MVKBuffer.mm in Sources */,
				A94FB82A1C7DFB4800632CA3 /* mvk_datatypes.mm in Sources */,
				A909F661213B190700FCD6BE /* MVKExtensions.mm in Sources */,
				A98149551FB6A3F7005F00B4 /* MVKFoundation.cpp in Sources */,
				A9653FBC24129C84005999D7 /* MVKPixelFormats.mm in Sources */,
				A94FB7E61C7DFB4800632CA3 /* MVKDevice.mm in Sources */,
				A9E53DF52100B302002781DD /* MTLRenderPassDescriptor+MoltenVK.m in Sources */,
				A966A5E123C535D000BBF9B4 /* MVKDescriptor.mm in Sources */,
				A94FB7FA1C7DFB4800632CA3 /* MVKPipeline.mm in Sources */,
				A94FB8021C7DFB4800632CA3 /* MVKQueue.mm in Sources */,
				A9E53DD72100B197002781DD /* MTLSamplerDescriptor+MoltenVK.m in Sources */,
				A94FB8061C7DFB4800632CA3 /* MVKRenderPass.mm in Sources */,
				A94FB7BA1C7DFB4800632CA3 /* MVKCmdTransfer.mm in Sources */,
				A94FB7C21C7DFB4800632CA3 /* MVKCmdQueries.mm in Sources */,
				A94FB8301C7DFB4800632CA3 /* vk_mvk_moltenvk.mm in Sources */,
				A94FB8161C7DFB4800632CA3 /* MVKSwapchain.mm in Sources */,
				A95B7D6B1D3EE486003183D3 /* MVKCommandEncoderState.mm in Sources */,
				A93E83352121F0C8001FEBD4 /* MVKGPUCapture.mm in Sources */,
				A9B51BD7225E986A00AC74D2 /* MVKOSExtensions.mm in Sources */,
				A94FB80E1C7DFB4800632CA3 /* MVKShaderModule.mm in Sources */,
				A94FB81A1C7DFB4800632CA3 /* MVKSync.mm in Sources */,
				45557A5221C9EFF3008868BD /* MVKCodec.cpp in Sources */,
				A94FB7BE1C7DFB4800632CA3 /* MVKCmdPipeline.mm in Sources */,
				A94FB81E1C7DFB4800632CA3 /* MVKLayers.mm in Sources */,
				A94FB7EE1C7DFB4800632CA3 /* MVKFramebuffer.mm in Sources */,
				A9C96DD21DDC20C20053187F /* MVKMTLBufferAllocation.mm in Sources */,
				A9E53DE92100B197002781DD /* CAMetalLayer+MoltenVK.m in Sources */,
				A9096E5E1F81E16300DFBEA6 /* MVKCmdDispatch.mm in Sources */,
				A99C90F0229455B300A061DA /* MVKCmdDebug.mm in Sources */,
			);
			runOnlyForDeploymentPostprocessing = 0;
		};
		A9CBEDCE1B6299D800E45FDC /* Sources */ = {
			isa = PBXSourcesBuildPhase;
			buildActionMask = 2147483647;
			files = (
				4553AEFC2251617100E8EBCD /* MVKBlockObserver.m in Sources */,
				A9E53E0021064F84002781DD /* MTLRenderPipelineDescriptor+MoltenVK.m in Sources */,
				A94FB80B1C7DFB4800632CA3 /* MVKResource.mm in Sources */,
				A94FB7E31C7DFB4800632CA3 /* MVKDescriptorSet.mm in Sources */,
				A99C91032295FAC600A061DA /* MVKVulkanAPIObject.mm in Sources */,
				A9E53DE82100B197002781DD /* MTLTextureDescriptor+MoltenVK.m in Sources */,
				A95870FB1C90D29F009EB096 /* MVKCommandResourceFactory.mm in Sources */,
				A90C8DED1F45354D009CB32C /* MVKCommandEncodingPool.mm in Sources */,
				A98149601FB6A3F7005F00B4 /* MVKWatermark.mm in Sources */,
				A981494E1FB6A3F7005F00B4 /* MVKBaseObject.mm in Sources */,
				A9E53DE62100B197002781DD /* NSString+MoltenVK.mm in Sources */,
				A94FB8331C7DFB4800632CA3 /* vulkan.mm in Sources */,
				A94FB8131C7DFB4800632CA3 /* MVKSurface.mm in Sources */,
				A94FB7FF1C7DFB4800632CA3 /* MVKQueryPool.mm in Sources */,
				A94FB7F71C7DFB4800632CA3 /* MVKInstance.mm in Sources */,
				A94FB7EB1C7DFB4800632CA3 /* MVKDeviceMemory.mm in Sources */,
				A94FB7F31C7DFB4800632CA3 /* MVKImage.mm in Sources */,
				A94FB7D71C7DFB4800632CA3 /* MVKCommandPool.mm in Sources */,
				A94FB7CB1C7DFB4800632CA3 /* MVKCmdDraw.mm in Sources */,
				A94FB7D31C7DFB4800632CA3 /* MVKCommandBuffer.mm in Sources */,
				A94FB7C71C7DFB4800632CA3 /* MVKCmdRenderPass.mm in Sources */,
				A94FB7DF1C7DFB4800632CA3 /* MVKBuffer.mm in Sources */,
				A94FB82B1C7DFB4800632CA3 /* mvk_datatypes.mm in Sources */,
				A909F662213B190700FCD6BE /* MVKExtensions.mm in Sources */,
				A98149561FB6A3F7005F00B4 /* MVKFoundation.cpp in Sources */,
				A9653FBD24129C84005999D7 /* MVKPixelFormats.mm in Sources */,
				A94FB7E71C7DFB4800632CA3 /* MVKDevice.mm in Sources */,
				A9E53DF62100B302002781DD /* MTLRenderPassDescriptor+MoltenVK.m in Sources */,
				A966A5E223C535D000BBF9B4 /* MVKDescriptor.mm in Sources */,
				A94FB7FB1C7DFB4800632CA3 /* MVKPipeline.mm in Sources */,
				A94FB8031C7DFB4800632CA3 /* MVKQueue.mm in Sources */,
				A9E53DD82100B197002781DD /* MTLSamplerDescriptor+MoltenVK.m in Sources */,
				A94FB8071C7DFB4800632CA3 /* MVKRenderPass.mm in Sources */,
				A94FB7BB1C7DFB4800632CA3 /* MVKCmdTransfer.mm in Sources */,
				A94FB7C31C7DFB4800632CA3 /* MVKCmdQueries.mm in Sources */,
				A94FB8311C7DFB4800632CA3 /* vk_mvk_moltenvk.mm in Sources */,
				A94FB8171C7DFB4800632CA3 /* MVKSwapchain.mm in Sources */,
				A95B7D6C1D3EE486003183D3 /* MVKCommandEncoderState.mm in Sources */,
				A93E83362121F0C8001FEBD4 /* MVKGPUCapture.mm in Sources */,
				A9B51BD8225E986A00AC74D2 /* MVKOSExtensions.mm in Sources */,
				A94FB80F1C7DFB4800632CA3 /* MVKShaderModule.mm in Sources */,
				A94FB81B1C7DFB4800632CA3 /* MVKSync.mm in Sources */,
				45557A5321C9EFF3008868BD /* MVKCodec.cpp in Sources */,
				A94FB7BF1C7DFB4800632CA3 /* MVKCmdPipeline.mm in Sources */,
				A94FB81F1C7DFB4800632CA3 /* MVKLayers.mm in Sources */,
				A94FB7EF1C7DFB4800632CA3 /* MVKFramebuffer.mm in Sources */,
				A9C96DD31DDC20C20053187F /* MVKMTLBufferAllocation.mm in Sources */,
				A9E53DEA2100B197002781DD /* CAMetalLayer+MoltenVK.m in Sources */,
				A9096E5F1F81E16300DFBEA6 /* MVKCmdDispatch.mm in Sources */,
				A99C90F1229455B300A061DA /* MVKCmdDebug.mm in Sources */,
			);
			runOnlyForDeploymentPostprocessing = 0;
		};
/* End PBXSourcesBuildPhase section */

/* Begin PBXTargetDependency section */
		A96B8157227BF6FD008A772B /* PBXTargetDependency */ = {
			isa = PBXTargetDependency;
			name = "MoltenVKGLSLToSPIRVConverter-iOS";
			targetProxy = A96B8156227BF6FD008A772B /* PBXContainerItemProxy */;
		};
		A96B8159227BF715008A772B /* PBXTargetDependency */ = {
			isa = PBXTargetDependency;
			name = "MoltenVKGLSLToSPIRVConverter-macOS";
			targetProxy = A96B8158227BF715008A772B /* PBXContainerItemProxy */;
		};
		A981499B1FB6B9CF005F00B4 /* PBXTargetDependency */ = {
			isa = PBXTargetDependency;
			name = "MVKSPIRVToMSLConverter-iOS";
			targetProxy = A981499A1FB6B9CF005F00B4 /* PBXContainerItemProxy */;
		};
		A98149A41FB6B9EB005F00B4 /* PBXTargetDependency */ = {
			isa = PBXTargetDependency;
			name = "MVKSPIRVToMSLConverter-macOS";
			targetProxy = A98149A31FB6B9EB005F00B4 /* PBXContainerItemProxy */;
		};
/* End PBXTargetDependency section */

/* Begin XCBuildConfiguration section */
		A9B8EE1E1A98D796009C5A02 /* Debug */ = {
			isa = XCBuildConfiguration;
			buildSettings = {
				ARCHS = arm64;
				BITCODE_GENERATION_MODE = bitcode;
				IPHONEOS_DEPLOYMENT_TARGET = 9.0;
				SDKROOT = iphoneos;
				TARGETED_DEVICE_FAMILY = "1,2";
				VALID_ARCHS = arm64;
			};
			name = Debug;
		};
		A9B8EE1F1A98D796009C5A02 /* Release */ = {
			isa = XCBuildConfiguration;
			buildSettings = {
				ARCHS = arm64;
				BITCODE_GENERATION_MODE = bitcode;
				IPHONEOS_DEPLOYMENT_TARGET = 9.0;
				SDKROOT = iphoneos;
				TARGETED_DEVICE_FAMILY = "1,2";
				VALID_ARCHS = arm64;
			};
			name = Release;
		};
		A9CBEDFF1B6299D800E45FDC /* Debug */ = {
			isa = XCBuildConfiguration;
			buildSettings = {
				MACOSX_DEPLOYMENT_TARGET = 10.11;
				SDKROOT = macosx;
				VALID_ARCHS = x86_64;
			};
			name = Debug;
		};
		A9CBEE001B6299D800E45FDC /* Release */ = {
			isa = XCBuildConfiguration;
			buildSettings = {
				MACOSX_DEPLOYMENT_TARGET = 10.11;
				SDKROOT = macosx;
				VALID_ARCHS = x86_64;
			};
			name = Release;
		};
		A9F55D3F198BE6A8004EC31B /* Debug */ = {
			isa = XCBuildConfiguration;
			buildSettings = {
				ALWAYS_SEARCH_USER_PATHS = NO;
				CLANG_CXX_LANGUAGE_STANDARD = "c++0x";
				CLANG_CXX_LIBRARY = "libc++";
				CLANG_ENABLE_MODULES = NO;
				CLANG_WARN_BOOL_CONVERSION = YES;
				CLANG_WARN_CONSTANT_CONVERSION = YES;
				CLANG_WARN_CXX0X_EXTENSIONS = YES;
				CLANG_WARN_DIRECT_OBJC_ISA_USAGE = YES_ERROR;
				CLANG_WARN_EMPTY_BODY = YES;
				CLANG_WARN_ENUM_CONVERSION = YES;
				CLANG_WARN_INFINITE_RECURSION = YES;
				CLANG_WARN_INT_CONVERSION = YES;
				CLANG_WARN_OBJC_IMPLICIT_RETAIN_SELF = YES;
				CLANG_WARN_OBJC_ROOT_CLASS = YES_ERROR;
				CLANG_WARN_SUSPICIOUS_IMPLICIT_CONVERSION = NO;
				CLANG_WARN_SUSPICIOUS_MOVE = YES;
				CLANG_WARN_UNGUARDED_AVAILABILITY = NO;
				CLANG_WARN_UNREACHABLE_CODE = YES;
				CLANG_WARN__DUPLICATE_METHOD_MATCH = YES;
				COPY_PHASE_STRIP = NO;
				DEVELOPMENT_TEAM = "";
				ENABLE_STRICT_OBJC_MSGSEND = YES;
				ENABLE_TESTABILITY = YES;
				GCC_INLINES_ARE_PRIVATE_EXTERN = YES;
				GCC_NO_COMMON_BLOCKS = YES;
				GCC_OPTIMIZATION_LEVEL = 0;
				GCC_PREPROCESSOR_DEFINITIONS = (
					"DEBUG=1",
					"SPIRV_CROSS_NAMESPACE_OVERRIDE=MVK_spirv_cross",
				);
				GCC_SYMBOLS_PRIVATE_EXTERN = YES;
				GCC_WARN_64_TO_32_BIT_CONVERSION = YES;
				GCC_WARN_ABOUT_MISSING_FIELD_INITIALIZERS = YES;
				GCC_WARN_ABOUT_MISSING_PROTOTYPES = YES;
				GCC_WARN_ABOUT_RETURN_TYPE = YES;
				GCC_WARN_HIDDEN_VIRTUAL_FUNCTIONS = YES;
				GCC_WARN_NON_VIRTUAL_DESTRUCTOR = YES;
				GCC_WARN_SHADOW = YES;
				GCC_WARN_UNDECLARED_SELECTOR = YES;
				GCC_WARN_UNINITIALIZED_AUTOS = YES_AGGRESSIVE;
				GCC_WARN_UNUSED_FUNCTION = YES;
				GCC_WARN_UNUSED_VARIABLE = YES;
				GENERATE_MASTER_OBJECT_FILE = YES;
				HEADER_SEARCH_PATHS = (
					"\"$(SRCROOT)/include\"",
					"\"$(SRCROOT)/../MoltenVKShaderConverter\"",
					"\"$(SRCROOT)/../External/cereal/include\"",
				);
				MACH_O_TYPE = staticlib;
				MTL_ENABLE_DEBUG_INFO = YES;
				ONLY_ACTIVE_ARCH = YES;
				PRELINK_LIBS = "${CONFIGURATION_BUILD_DIR}/libMoltenVKSPIRVToMSLConverter.a ${CONFIGURATION_BUILD_DIR}/libMoltenVKGLSLToSPIRVConverter.a";
				PRODUCT_NAME = MoltenVK;
				SKIP_INSTALL = YES;
			};
			name = Debug;
		};
		A9F55D40198BE6A8004EC31B /* Release */ = {
			isa = XCBuildConfiguration;
			buildSettings = {
				ALWAYS_SEARCH_USER_PATHS = NO;
				CLANG_CXX_LANGUAGE_STANDARD = "c++0x";
				CLANG_CXX_LIBRARY = "libc++";
				CLANG_ENABLE_MODULES = NO;
				CLANG_WARN_BOOL_CONVERSION = YES;
				CLANG_WARN_CONSTANT_CONVERSION = YES;
				CLANG_WARN_CXX0X_EXTENSIONS = YES;
				CLANG_WARN_DIRECT_OBJC_ISA_USAGE = YES_ERROR;
				CLANG_WARN_EMPTY_BODY = YES;
				CLANG_WARN_ENUM_CONVERSION = YES;
				CLANG_WARN_INFINITE_RECURSION = YES;
				CLANG_WARN_INT_CONVERSION = YES;
				CLANG_WARN_OBJC_IMPLICIT_RETAIN_SELF = YES;
				CLANG_WARN_OBJC_ROOT_CLASS = YES_ERROR;
				CLANG_WARN_SUSPICIOUS_IMPLICIT_CONVERSION = NO;
				CLANG_WARN_SUSPICIOUS_MOVE = YES;
				CLANG_WARN_UNGUARDED_AVAILABILITY = NO;
				CLANG_WARN_UNREACHABLE_CODE = YES;
				CLANG_WARN__DUPLICATE_METHOD_MATCH = YES;
				COPY_PHASE_STRIP = YES;
				DEVELOPMENT_TEAM = "";
				ENABLE_NS_ASSERTIONS = NO;
				ENABLE_STRICT_OBJC_MSGSEND = YES;
				GCC_GENERATE_DEBUGGING_SYMBOLS = NO;
				GCC_INLINES_ARE_PRIVATE_EXTERN = YES;
				GCC_NO_COMMON_BLOCKS = YES;
				GCC_OPTIMIZATION_LEVEL = fast;
				GCC_PREPROCESSOR_DEFINITIONS = "SPIRV_CROSS_NAMESPACE_OVERRIDE=MVK_spirv_cross";
				GCC_SYMBOLS_PRIVATE_EXTERN = YES;
				GCC_WARN_64_TO_32_BIT_CONVERSION = YES;
				GCC_WARN_ABOUT_MISSING_FIELD_INITIALIZERS = YES;
				GCC_WARN_ABOUT_MISSING_PROTOTYPES = YES;
				GCC_WARN_ABOUT_RETURN_TYPE = YES;
				GCC_WARN_HIDDEN_VIRTUAL_FUNCTIONS = YES;
				GCC_WARN_NON_VIRTUAL_DESTRUCTOR = YES;
				GCC_WARN_SHADOW = YES;
				GCC_WARN_UNDECLARED_SELECTOR = YES;
				GCC_WARN_UNINITIALIZED_AUTOS = YES_AGGRESSIVE;
				GCC_WARN_UNUSED_FUNCTION = YES;
				GCC_WARN_UNUSED_VARIABLE = YES;
				GENERATE_MASTER_OBJECT_FILE = YES;
				HEADER_SEARCH_PATHS = (
					"\"$(SRCROOT)/include\"",
					"\"$(SRCROOT)/../MoltenVKShaderConverter\"",
					"\"$(SRCROOT)/../External/cereal/include\"",
				);
				MACH_O_TYPE = staticlib;
				MTL_ENABLE_DEBUG_INFO = NO;
				PRELINK_LIBS = "${CONFIGURATION_BUILD_DIR}/libMoltenVKSPIRVToMSLConverter.a ${CONFIGURATION_BUILD_DIR}/libMoltenVKGLSLToSPIRVConverter.a";
				PRODUCT_NAME = MoltenVK;
				SKIP_INSTALL = YES;
				VALIDATE_PRODUCT = YES;
			};
			name = Release;
		};
/* End XCBuildConfiguration section */

/* Begin XCConfigurationList section */
		A9B8EE1D1A98D796009C5A02 /* Build configuration list for PBXNativeTarget "MoltenVK-iOS" */ = {
			isa = XCConfigurationList;
			buildConfigurations = (
				A9B8EE1E1A98D796009C5A02 /* Debug */,
				A9B8EE1F1A98D796009C5A02 /* Release */,
			);
			defaultConfigurationIsVisible = 0;
			defaultConfigurationName = Release;
		};
		A9CBEDFE1B6299D800E45FDC /* Build configuration list for PBXNativeTarget "MoltenVK-macOS" */ = {
			isa = XCConfigurationList;
			buildConfigurations = (
				A9CBEDFF1B6299D800E45FDC /* Debug */,
				A9CBEE001B6299D800E45FDC /* Release */,
			);
			defaultConfigurationIsVisible = 0;
			defaultConfigurationName = Release;
		};
		A9F55D28198BE6A7004EC31B /* Build configuration list for PBXProject "MoltenVK" */ = {
			isa = XCConfigurationList;
			buildConfigurations = (
				A9F55D3F198BE6A8004EC31B /* Debug */,
				A9F55D40198BE6A8004EC31B /* Release */,
			);
			defaultConfigurationIsVisible = 0;
			defaultConfigurationName = Release;
		};
/* End XCConfigurationList section */
	};
	rootObject = A9F55D25198BE6A7004EC31B /* Project object */;
}<|MERGE_RESOLUTION|>--- conflicted
+++ resolved
@@ -427,12 +427,9 @@
 		A9E53DFE21064F84002781DD /* MTLRenderPipelineDescriptor+MoltenVK.h */ = {isa = PBXFileReference; fileEncoding = 4; lastKnownFileType = sourcecode.c.h; path = "MTLRenderPipelineDescriptor+MoltenVK.h"; sourceTree = "<group>"; };
 		A9F0429D1FB4CF82009FCCB8 /* MVKCommonEnvironment.h */ = {isa = PBXFileReference; fileEncoding = 4; lastKnownFileType = sourcecode.c.h; path = MVKCommonEnvironment.h; sourceTree = "<group>"; };
 		A9F0429E1FB4CF82009FCCB8 /* MVKLogging.h */ = {isa = PBXFileReference; fileEncoding = 4; lastKnownFileType = sourcecode.c.h; path = MVKLogging.h; sourceTree = "<group>"; };
-<<<<<<< HEAD
-=======
 		A9F2559121F96814008C7785 /* vulkan-portability */ = {isa = PBXFileReference; lastKnownFileType = folder; path = "vulkan-portability"; sourceTree = "<group>"; };
 		A9F3D9D924732A4C00745190 /* MVKSmallVectorAllocator.h */ = {isa = PBXFileReference; fileEncoding = 4; lastKnownFileType = sourcecode.c.h; path = MVKSmallVectorAllocator.h; sourceTree = "<group>"; };
 		A9F3D9DB24732A4D00745190 /* MVKSmallVector.h */ = {isa = PBXFileReference; fileEncoding = 4; lastKnownFileType = sourcecode.c.h; path = MVKSmallVector.h; sourceTree = "<group>"; };
->>>>>>> 9752525f
 /* End PBXFileReference section */
 
 /* Begin PBXGroup section */
