--- conflicted
+++ resolved
@@ -18,17 +18,20 @@
 
 Released TBD
 
-<<<<<<< HEAD
-- Add ability to automatically capture first GPU frame by setting `MVK_CONFIG_AUTO_GPU_CAPTURE_SCOPE` to `2`.
-- Add `MVKBitArray` and remove `MVKVector`.
-=======
+- Add support for using Metal argument buffers for shader resources, by setting 
+  `MVK_CONFIG_USE_METAL_ARGUMENT_BUFFERS` environment variable (enabled by default).
+- Preallocate Metal argument buffer (`MTLBuffer`) and descriptor set memory space during 
+  `vkCreateDescriptorPool()`, to improve performance during descriptor set allocations.
+- Add support for embedding inline uniform content directly in Metal argument buffers, by setting 
+  `MVK_CONFIG_EMBED_INLINE_BLOCKS_IN_METAL_ARGUMENT_BUFFER` environment variable (disabled by default).
 - Support fast math on MSL compiler via `MVKConfiguration::fastMathEnabled` configuration 
   setting and `MVK_CONFIG_FAST_MATH_ENABLED` environment variable (both disabled by default).
+  - Add ability to automatically capture first GPU frame by setting `MVK_CONFIG_AUTO_GPU_CAPTURE_SCOPE` to `2`.
+  - Add `MVKBitArray` and remove `MVKVector`.
 - Support _GitHub Actions_ for CI builds on pull requests.
 - Remove support for _Travis-CI_.
 - `Makefile` and `fetchDependencies` support `xcpretty` (if available)
 - Update `VK_MVK_MOLTENVK_SPEC_VERSION` to `30`.
->>>>>>> a55cf399
 
 
 
