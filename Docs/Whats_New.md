--- conflicted
+++ resolved
@@ -19,13 +19,9 @@
 Released TBD
 
 - Add support for extensions:
-<<<<<<< HEAD
-	- `VK_EXT_layer_settings`
-- Fix rare case where vertex attribute buffers are not bound to Metal 
-  when no other bindings change between pipelines.
-=======
 	- `VK_EXT_extended_dynamic_state3` *(Metal does not support `VK_POLYGON_MODE_POINT`)*
 	- `VK_EXT_headless_surface`
+	- `VK_EXT_layer_settings`
 - Fix regression that broke `VK_POLYGON_MODE_LINE`.
 - Fix regression in marking rendering state dirty after `vkCmdClearAttachments()`.
 - Reduce disk space consumed after running `fetchDependencies` script by removing intermediate file caches.
@@ -68,7 +64,6 @@
   - MSL: runtime array over argument buffers.
   - MSL: Make rw texture fences optional.
   - MSL: Prevent RAW hazards on read_write textures.
->>>>>>> e6a38863
 
 
 
