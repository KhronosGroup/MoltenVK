--- conflicted
+++ resolved
@@ -324,14 +324,6 @@
 			children = (
 				A9F4D8942B8D4F81004AD576 /* copy_to_staging.sh */,
 				A93ED4DE24F59CDB00FEB018 /* copy_lib_to_staging.sh */,
-<<<<<<< HEAD
-				A9C70F45221B04C800FBA31A /* create_dylib_ios.sh */,
-				A9C70F41221B04C800FBA31A /* create_dylib_macos.sh */,
-				A9FC5F64249D3778003CB086 /* create_dylib_tvos.sh */,
-				279BD8642B7FAE0A0021CE70 /* create_dylib_xros.sh */,
-				A975D55C213F25D700D4834F /* create_dylib.sh */,
-=======
->>>>>>> eff75714
 				A9B1007A24F837AF00EADC6E /* create_xcframework_func.sh */,
 				A980A25F24C628F3007A8F6F /* gen_moltenvk_rev_hdr.sh */,
 				A9FE05632B697AE400208814 /* get_failing_cts_tests.py */,
