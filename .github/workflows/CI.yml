--- conflicted
+++ resolved
@@ -38,13 +38,8 @@
             private_api: false
       fail-fast: false
 
-<<<<<<< HEAD
-    name: 'MoltenVK (Xcode ${{ matrix.xcode }} - ${{ matrix.platform }})'
-
-=======
     name: MoltenVK (Xcode ${{ matrix.xcode }} - ${{ matrix.platform }}${{ matrix.private_api && '-privateapi' || '' }})
-    
->>>>>>> 1aa57dd3
+
     runs-on: ${{ matrix.os }}
 
     env:
